--- conflicted
+++ resolved
@@ -35,11 +35,8 @@
 
 import iris
 import numpy as np
-<<<<<<< HEAD
 from iris.analysis import Linear, Nearest
 from iris.coords import CellMethod
-=======
->>>>>>> 412aded9
 from iris.cube import Cube
 from iris.exceptions import CoordinateNotFoundError
 from numpy import dtype, ndarray
