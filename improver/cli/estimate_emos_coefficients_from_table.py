#!/usr/bin/env python
# (C) Crown Copyright, Met Office. All rights reserved.
#
# This file is part of 'IMPROVER' and is released under the BSD 3-Clause license.
# See LICENSE in the root of the repository for full licensing details.
"""CLI to estimate coefficients for Ensemble Model Output
Statistics (EMOS), otherwise known as Non-homogeneous Gaussian
Regression (NGR)."""

from improver import cli


@cli.clizefy
@cli.with_output
def process(
    forecast: cli.inputpath,
    truth: cli.inputpath,
    additional_predictors: cli.inputcubelist = None,
    *,
    diagnostic,
    cycletime,
    forecast_period,
    training_length,
    distribution,
    point_by_point=False,
    use_default_initial_guess=False,
    units=None,
    predictor="mean",
    tolerance: float = 0.02,
    max_iterations: int = 1000,
    percentiles: cli.comma_separated_list = None,
    experiment: str = None,
):
    """Estimate coefficients for Ensemble Model Output Statistics.

    Loads in arguments for estimating coefficients for Ensemble Model
    Output Statistics (EMOS), otherwise known as Non-homogeneous Gaussian
    Regression (NGR). Two sources of input data must be provided: historical
    forecasts and historical truth data (to use in calibration).
    The estimated coefficients are output as a cube.

    Args:
        forecast (pathlib.Path):
            The path to a Parquet file containing the historical forecasts
            to be used for calibration.The expected columns within the
            Parquet file are: forecast, blend_time, forecast_period,
            forecast_reference_time, time, wmo_id, percentile, diagnostic,
            latitude, longitude, period, height, cf_name, units.
        truth (pathlib.Path):
            The path to a Parquet file containing the truths to be used
            for calibration. The expected columns within the
            Parquet file are: ob_value, time, wmo_id, diagnostic, latitude,
            longitude and altitude.
        additional_predictors (iris.cube.Cube):
            A cube for a static additional predictor to be used, in addition
            to the forecast, when estimating the EMOS coefficients.
        diagnostic (str):
            The name of the diagnostic to be calibrated within the forecast
            and truth tables. This name is used to filter the Parquet file
            when reading from disk.
        cycletime (str):
            Cycletime of a format similar to 20170109T0000Z.
        forecast_period (int):
            Forecast period to be calibrated in seconds.
        training_length (int):
            Number of days within the training period.
        distribution (str):
            The distribution that will be used for minimising the
            Continuous Ranked Probability Score when estimating the EMOS
            coefficients. This will be dependent upon the input phenomenon.
        point_by_point (bool):
            If True, coefficients are calculated independently for each point
            within the input cube by creating an initial guess and minimising
            each grid point independently. If False, a single set of
            coefficients is calculated using all points.
            Warning: This option is memory intensive and is unsuitable for
            gridded input. Using a default initial guess may reduce the memory
            overhead option.
        use_default_initial_guess (bool):
            If True, use the default initial guess. The default initial guess
            assumes no adjustments are required to the initial choice of
            predictor to generate the calibrated distribution. This means
            coefficients of 1 for the multiplicative coefficients and 0 for
            the additive coefficients. If False, the initial guess is computed.
        units (str):
            The units that calibration should be undertaken in. The historical
            forecast and truth will be converted as required.
        predictor (str):
            String to specify the form of the predictor used to calculate the
            location parameter when estimating the EMOS coefficients.
            Currently the ensemble mean ("mean") and the ensemble realizations
            ("realizations") are supported as options.
        tolerance (float):
            The tolerance for the Continuous Ranked Probability Score (CRPS)
            calculated by the minimisation. Once multiple iterations result in
            a CRPS equal to the same value within the specified tolerance, the
            minimisation will terminate.
        max_iterations (int):
            The maximum number of iterations allowed until the minimisation has
            converged to a stable solution. If the maximum number of iterations
            is reached but the minimisation has not yet converged to a stable
            solution, then the available solution is used anyway, and a warning
            is raised. If the predictor is "realizations", then the number of
            iterations may require increasing, as there will be more
            coefficients to solve.
        percentiles (List[float]):
            The set of percentiles to be used for estimating EMOS coefficients.
            These should be a set of equally spaced quantiles.
        experiment (str):
            A value within the experiment column to select from the forecast
            table.

    Returns:
        iris.cube.CubeList:
            CubeList containing the coefficients estimated using EMOS. Each
            coefficient is stored in a separate cube.
    """

    import iris
    from iris.cube import CubeList

<<<<<<< HEAD
=======
    from improver.calibration import get_training_period_cycles
    from improver.calibration.dataframe_utilities import (
        forecast_and_truth_dataframes_to_cubes,
    )
>>>>>>> 9606fbda
    from improver.calibration.emos_calibration import (
        EstimateCoefficientsForEnsembleCalibration,
    )
    from improver.calibration.utilities import convert_parquet_to_cube

<<<<<<< HEAD
    forecast_cube, truth_cube = convert_parquet_to_cube(
        forecast,
        truth,
        diagnostic=diagnostic,
        cycletime=cycletime,
        forecast_period=forecast_period,
        training_length=training_length,
=======
    # Load forecasts from parquet file filtering by diagnostic and blend_time.
    cycletimes = get_training_period_cycles(cycletime, forecast_period, training_length)
    filters = [[("diagnostic", "==", diagnostic), ("blend_time", "in", cycletimes)]]
    forecast_df = pd.read_parquet(forecast, filters=filters)

    # Load truths from parquet file filtering by diagnostic.
    filters = [[("diagnostic", "==", diagnostic)]]
    truth_df = pd.read_parquet(truth, filters=filters)
    if truth_df.empty:
        msg = (
            f"The requested filepath {truth} does not contain the "
            f"requested contents: {filters}"
        )
        raise IOError(msg)

    forecast_cube, truth_cube = forecast_and_truth_dataframes_to_cubes(
        forecast_df,
        truth_df,
        cycletime,
        forecast_period,
        training_length,
>>>>>>> 9606fbda
        percentiles=percentiles,
        experiment=experiment,
    )

    if not forecast_cube or not truth_cube:
        return

    # Extract WMO IDs from the additional predictors.
    if additional_predictors:
        constr = iris.Constraint(wmo_id=truth_cube.coord("wmo_id").points)
        additional_predictors = CubeList(
            [ap.extract(constr) for ap in additional_predictors]
        )

    plugin = EstimateCoefficientsForEnsembleCalibration(
        distribution,
        point_by_point=point_by_point,
        use_default_initial_guess=use_default_initial_guess,
        desired_units=units,
        predictor=predictor,
        tolerance=tolerance,
        max_iterations=max_iterations,
    )
    return plugin(forecast_cube, truth_cube, additional_fields=additional_predictors)<|MERGE_RESOLUTION|>--- conflicted
+++ resolved
@@ -115,23 +115,14 @@
             CubeList containing the coefficients estimated using EMOS. Each
             coefficient is stored in a separate cube.
     """
-
     import iris
     from iris.cube import CubeList
 
-<<<<<<< HEAD
-=======
-    from improver.calibration import get_training_period_cycles
-    from improver.calibration.dataframe_utilities import (
-        forecast_and_truth_dataframes_to_cubes,
-    )
->>>>>>> 9606fbda
     from improver.calibration.emos_calibration import (
         EstimateCoefficientsForEnsembleCalibration,
     )
     from improver.calibration.utilities import convert_parquet_to_cube
 
-<<<<<<< HEAD
     forecast_cube, truth_cube = convert_parquet_to_cube(
         forecast,
         truth,
@@ -139,29 +130,6 @@
         cycletime=cycletime,
         forecast_period=forecast_period,
         training_length=training_length,
-=======
-    # Load forecasts from parquet file filtering by diagnostic and blend_time.
-    cycletimes = get_training_period_cycles(cycletime, forecast_period, training_length)
-    filters = [[("diagnostic", "==", diagnostic), ("blend_time", "in", cycletimes)]]
-    forecast_df = pd.read_parquet(forecast, filters=filters)
-
-    # Load truths from parquet file filtering by diagnostic.
-    filters = [[("diagnostic", "==", diagnostic)]]
-    truth_df = pd.read_parquet(truth, filters=filters)
-    if truth_df.empty:
-        msg = (
-            f"The requested filepath {truth} does not contain the "
-            f"requested contents: {filters}"
-        )
-        raise IOError(msg)
-
-    forecast_cube, truth_cube = forecast_and_truth_dataframes_to_cubes(
-        forecast_df,
-        truth_df,
-        cycletime,
-        forecast_period,
-        training_length,
->>>>>>> 9606fbda
         percentiles=percentiles,
         experiment=experiment,
     )
