#!/usr/bin/env python
# -*- coding: utf-8 -*-
# -----------------------------------------------------------------------------
# (C) British Crown Copyright 2017-2021 Met Office.
# All rights reserved.
#
# Redistribution and use in source and binary forms, with or without
# modification, are permitted provided that the following conditions are met:
#
# * Redistributions of source code must retain the above copyright notice, this
#   list of conditions and the following disclaimer.
#
# * Redistributions in binary form must reproduce the above copyright notice,
#   this list of conditions and the following disclaimer in the documentation
#   and/or other materials provided with the distribution.
#
# * Neither the name of the copyright holder nor the names of its
#   contributors may be used to endorse or promote products derived from
#   this software without specific prior written permission.
#
# THIS SOFTWARE IS PROVIDED BY THE COPYRIGHT HOLDERS AND CONTRIBUTORS "AS IS"
# AND ANY EXPRESS OR IMPLIED WARRANTIES, INCLUDING, BUT NOT LIMITED TO, THE
# IMPLIED WARRANTIES OF MERCHANTABILITY AND FITNESS FOR A PARTICULAR PURPOSE
# ARE DISCLAIMED. IN NO EVENT SHALL THE COPYRIGHT HOLDER OR CONTRIBUTORS BE
# LIABLE FOR ANY DIRECT, INDIRECT, INCIDENTAL, SPECIAL, EXEMPLARY, OR
# CONSEQUENTIAL DAMAGES (INCLUDING, BUT NOT LIMITED TO, PROCUREMENT OF
# SUBSTITUTE GOODS OR SERVICES; LOSS OF USE, DATA, OR PROFITS; OR BUSINESS
# INTERRUPTION) HOWEVER CAUSED AND ON ANY THEORY OF LIABILITY, WHETHER IN
# CONTRACT, STRICT LIABILITY, OR TORT (INCLUDING NEGLIGENCE OR OTHERWISE)
# ARISING IN ANY WAY OUT OF THE USE OF THIS SOFTWARE, EVEN IF ADVISED OF THE
# POSSIBILITY OF SUCH DAMAGE.
"""Script to run neighbourhood processing."""

from improver import cli
from improver.constants import DEFAULT_PERCENTILES


@cli.clizefy
@cli.with_output
def process(
    cube: cli.inputcube,
    mask: cli.inputcube = None,
    *,
    neighbourhood_output,
    neighbourhood_shape,
    radii: cli.comma_separated_list,
    lead_times: cli.comma_separated_list = None,
    degrees_as_complex=False,
    weighted_mode=False,
    area_sum=False,
    percentiles: cli.comma_separated_list = DEFAULT_PERCENTILES,
    halo_radius: float = None,
):
    """Runs neighbourhood processing.

    Apply the requested neighbourhood method via the
    NeighbourhoodProcessing plugin to a Cube.

    Args:
        cube (iris.cube.Cube):
            The Cube to be processed.
        mask (iris.cube.Cube):
            A cube to mask the input cube. The data should contain 1 for
            usable points and 0 for discarded points.
            Can't be used with "percentiles" as neighbourhood_output (Optional)
        neighbourhood_output (str):
            The form of the results generated using neighbourhood processing.
            If "probabilities" is selected, the mean probability with a
            neighbourhood is calculated. If "percentiles" is selected, then
            the percentiles are calculated with a neighbourhood. Calculating
            percentiles from a neighbourhood is only supported for a circular
            neighbourhood.
            Options: "probabilities", "percentiles".
        neighbourhood_shape (str):
            Name of the neighbourhood method to use. Only a "circular"
            neighbourhood shape is applicable for calculating "percentiles"
            output.
            Options: "circular", "square".
        radii (list of float):
            The radius or a list of radii in metres of the neighbourhood to
            apply.
            If it is a list, it must be the same length as lead_times, which
            defines at which lead time to use which nbhood radius. The radius
            will be interpolated for intermediate lead times.
        lead_times (list of int):
            The lead times in hours that correspond to the radii to be used.
            If lead_times are set, radii must be a list the same length as
            lead_times.
        degrees_as_complex (bool):
            Include this option to process angles as complex numbers.
            Not compatible with circular kernel or percentiles.
        weighted_mode (bool):
            Include this option to set the weighting to decrease with radius.
            Otherwise a constant weighting is assumed.
            weighted_mode is only applicable for calculating "probability"
            neighbourhood output using the circular kernel.
        area_sum (bool):
            Return sum rather than fraction over the neighbourhood area.
        percentiles (float):
            Calculates value at the specified percentiles from the
            neighbourhood surrounding each grid point. This argument has no
            effect if the output is probabilities.
        halo_radius (float):
            Set this radius in metres to define the excess halo to clip. Used
            where a larger grid was defined than the standard grid and we want
            to clip the grid back to the standard grid. Otherwise no clipping
            is applied.

    Returns:
        iris.cube.Cube:
            A processed Cube.

    Raises:
        RuntimeError:
            If weighted_mode is used with the wrong neighbourhood_output.
        RuntimeError:
            If degree_as_complex is used with
            neighbourhood_output='percentiles'.
        RuntimeError:
            If degree_as_complex is used with neighbourhood_shape='circular'.
    """
    from improver.nbhood import radius_by_lead_time
    from improver.nbhood.circular_kernel import GeneratePercentilesFromANeighbourhood
    from improver.nbhood.square_kernel import NeighbourhoodProcessing
    from improver.utilities.pad_spatial import remove_cube_halo
    from improver.wind_calculations.wind_direction import WindDirection

    if neighbourhood_output == "percentiles":
        if weighted_mode:
            raise RuntimeError(
                "weighted_mode cannot be used with" 'neighbourhood_output="percentiles"'
            )
        if degrees_as_complex:
            raise RuntimeError("Cannot generate percentiles from complex " "numbers")

    if neighbourhood_shape == "circular":
        if degrees_as_complex:
            raise RuntimeError(
                "Cannot process complex numbers with circular neighbourhoods"
            )

    if degrees_as_complex:
        # convert cube data into complex numbers
        cube.data = WindDirection.deg_to_complex(cube.data)

    radius_or_radii, lead_times = radius_by_lead_time(radii, lead_times)

    if neighbourhood_output == "probabilities":
        result = NeighbourhoodProcessing(
            neighbourhood_shape,
            radius_or_radii,
            lead_times=lead_times,
            weighted_mode=weighted_mode,
            sum_only=area_sum,
<<<<<<< HEAD
            re_mask=True,
=======
            re_mask=remask,
>>>>>>> 62d5f05c
        )(cube, mask_cube=mask)
    elif neighbourhood_output == "percentiles":
        result = GeneratePercentilesFromANeighbourhood(
            radius_or_radii, lead_times=lead_times, percentiles=percentiles,
        )(cube)

    if degrees_as_complex:
        # convert neighbourhooded cube back to degrees
        result.data = WindDirection.complex_to_deg(result.data)
    if halo_radius is not None:
        result = remove_cube_halo(result, halo_radius)
    return result<|MERGE_RESOLUTION|>--- conflicted
+++ resolved
@@ -152,11 +152,7 @@
             lead_times=lead_times,
             weighted_mode=weighted_mode,
             sum_only=area_sum,
-<<<<<<< HEAD
-            re_mask=True,
-=======
             re_mask=remask,
->>>>>>> 62d5f05c
         )(cube, mask_cube=mask)
     elif neighbourhood_output == "percentiles":
         result = GeneratePercentilesFromANeighbourhood(
