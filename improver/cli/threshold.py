--- conflicted
+++ resolved
@@ -96,20 +96,9 @@
             indicating a narrower fuzzy factor region / sharper threshold.
             A fuzzy factor cannot be used with a zero threshold or a
             threshold_config file.
-<<<<<<< HEAD
         collapse_realizations (bool):
             If set, the realization coordinate is collapsed to calculate an
             ensemble average threshold exceedance value.
-=======
-        collapse_coord (str):
-            An optional ability to set which coordinate we want to collapse
-            over. The only supported options are "realization" or "percentile".
-            If "percentile" is requested, the percentile coordinate will be
-            rebadged as a realization coordinate prior to collapse. The percentile
-            coordinate needs to be evenly spaced around the 50th percentile
-            to allow successful conversion from percentiles to realizations and
-            subsequent collapsing over the realization coordinate.
->>>>>>> e1523c2f
         vicinity (list of float / int):
             List of distances in metres used to define the vicinities within
             which to search for an occurrence. Each vicinity provided will
@@ -141,50 +130,6 @@
         )
     if threshold_config and fuzzy_factor:
         raise ValueError("--threshold-config cannot be used for fuzzy thresholding")
-<<<<<<< HEAD
-=======
-    if threshold_config:
-        thresholds = []
-        fuzzy_bounds = []
-        for key in threshold_config.keys():
-            # Ensure thresholds are float64 to avoid rounding errors during
-            # possible unit conversion.
-            thresholds.append(float(key))
-            # If the first threshold has no bounds, fuzzy_bounds is
-            # set to None and subsequent bounds checks are skipped
-            if threshold_config[key] == "None":
-                fuzzy_bounds = None
-                continue
-            fuzzy_bounds.append(tuple(threshold_config[key]))
-    else:
-        # Ensure thresholds are float64 to avoid rounding errors during possible
-        # unit conversion.
-        thresholds = [float(x) for x in threshold_values]
-        fuzzy_bounds = None
-
-    each_threshold_func_list = []
-
-    if vicinity is not None:
-        vicinity = [float(x) for x in vicinity]
-        # smooth thresholded occurrences over local vicinity
-        each_threshold_func_list.append(
-            OccurrenceWithinVicinity(radii=vicinity, land_mask_cube=land_sea_mask)
-        )
-    elif land_sea_mask:
-        raise ValueError("Cannot apply land-mask cube without in-vicinity processing")
-
-    if collapse_coord == "realization":
-        each_threshold_func_list.append(collapse_realizations)
-    elif collapse_coord == "percentile":
-        cube = RebadgePercentilesAsRealizations()(cube)
-        each_threshold_func_list.append(collapse_realizations)
-    elif collapse_coord is not None:
-        raise ValueError(
-            "Can only collapse over a realization coordinate or a percentile "
-            "coordinate that has been rebadged as a realization coordinate."
-        )
-
->>>>>>> e1523c2f
     if fill_masked is not None:
         fill_masked = float(fill_masked)
 
