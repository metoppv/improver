--- conflicted
+++ resolved
@@ -45,11 +45,8 @@
     random_seed: int = None,
     ignore_ecc_bounds=False,
     predictor="mean",
-<<<<<<< HEAD
     land_sea_mask_name: str = None,
-=======
     percentiles: cli.comma_separated_list = None,
->>>>>>> ca028e3a
 ):
     """Applying coefficients for Ensemble Model Output Statistics.
 
@@ -105,15 +102,12 @@
             the location parameter when estimating the EMOS coefficients.
             Currently the ensemble mean ("mean") and the ensemble
             realizations ("realizations") are supported as the predictors.
-<<<<<<< HEAD
         land_sea_mask_name (str):
             Name of the land-sea mask cube. If supplied, a land-sea mask cube
             is expected within the list of input cubes and this land-sea mask
             will be used to calibrate land points only.
-=======
         percentiles (List[float]):
             The set of percentiles used to create the calibrated forecast.
->>>>>>> ca028e3a
 
     Returns:
         iris.cube.Cube:
