#!/usr/bin/env python
# -*- coding: utf-8 -*-
# -----------------------------------------------------------------------------
# (C) British Crown Copyright 2017-2021 Met Office.
# All rights reserved.
#
# Redistribution and use in source and binary forms, with or without
# modification, are permitted provided that the following conditions are met:
#
# * Redistributions of source code must retain the above copyright notice, this
#   list of conditions and the following disclaimer.
#
# * Redistributions in binary form must reproduce the above copyright notice,
#   this list of conditions and the following disclaimer in the documentation
#   and/or other materials provided with the distribution.
#
# * Neither the name of the copyright holder nor the names of its
#   contributors may be used to endorse or promote products derived from
#   this software without specific prior written permission.
#
# THIS SOFTWARE IS PROVIDED BY THE COPYRIGHT HOLDERS AND CONTRIBUTORS "AS IS"
# AND ANY EXPRESS OR IMPLIED WARRANTIES, INCLUDING, BUT NOT LIMITED TO, THE
# IMPLIED WARRANTIES OF MERCHANTABILITY AND FITNESS FOR A PARTICULAR PURPOSE
# ARE DISCLAIMED. IN NO EVENT SHALL THE COPYRIGHT HOLDER OR CONTRIBUTORS BE
# LIABLE FOR ANY DIRECT, INDIRECT, INCIDENTAL, SPECIAL, EXEMPLARY, OR
# CONSEQUENTIAL DAMAGES (INCLUDING, BUT NOT LIMITED TO, PROCUREMENT OF
# SUBSTITUTE GOODS OR SERVICES; LOSS OF USE, DATA, OR PROFITS; OR BUSINESS
# INTERRUPTION) HOWEVER CAUSED AND ON ANY THEORY OF LIABILITY, WHETHER IN
# CONTRACT, STRICT LIABILITY, OR TORT (INCLUDING NEGLIGENCE OR OTHERWISE)
# ARISING IN ANY WAY OUT OF THE USE OF THIS SOFTWARE, EVEN IF ADVISED OF THE
# POSSIBILITY OF SUCH DAMAGE.
"""Script to combine netcdf data."""

from improver import cli


@cli.clizefy
@cli.with_output
def process(
    *cubes: cli.inputcube,
    operation="+",
    new_name=None,
    use_midpoint=False,
    check_metadata=False,
    broadcast_to_threshold=False,
):
    r"""Combine input cubes.

    Combine the input cubes into a single cube using the requested operation.
    The first cube in the input list provides the template for output metadata.

    Args:
        cubes (iris.cube.CubeList or list of iris.cube.Cube):
            An iris CubeList to be combined.
        operation (str):
            An operation to use in combining input cubes. One of:
            +, -, \*, add, subtract, multiply, min, max, mean
        new_name (str):
            New name for the resulting dataset.
        use_midpoint (bool):
            If False (not set), uses the upper bound as the new coordinate
            point for expanded coordinates (eg time for accumulations / max in
            period).  If True, uses the mid-point.
        check_metadata (bool):
            If True, warn on metadata mismatch between inputs.
        broadcast_to_threshold (bool):
            If True, broadcast input cubes to the threshold coord prior to combining -
            a threshold coord must already exist on the first input cube.

    Returns:
        result (iris.cube.Cube):
            Returns a cube with the combined data.
    """
    from iris.cube import CubeList

<<<<<<< HEAD
    from improver.cube_combiner import CubeCombiner, CubeMultiplier
=======
    from improver.cube_combiner import CubeCombiner
>>>>>>> 141a521a

    if not cubes:
        raise TypeError("A cube is needed to be combined.")
    if new_name is None:
        new_name = cubes[0].name()

    if operation == "*" or operation == "multiply":
        result = CubeMultiplier()(
            CubeList(cubes), new_name, broadcast_to_threshold=broadcast_to_threshold,
        )

    else:
        result = CubeCombiner(operation)(
            CubeList(cubes), new_name, use_midpoint=use_midpoint,
        )

    return result<|MERGE_RESOLUTION|>--- conflicted
+++ resolved
@@ -73,11 +73,7 @@
     """
     from iris.cube import CubeList
 
-<<<<<<< HEAD
-    from improver.cube_combiner import CubeCombiner, CubeMultiplier
-=======
     from improver.cube_combiner import CubeCombiner
->>>>>>> 141a521a
 
     if not cubes:
         raise TypeError("A cube is needed to be combined.")
