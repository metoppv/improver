# -*- coding: utf-8 -*-
# -----------------------------------------------------------------------------
# (C) British Crown copyright. The Met Office.
# All rights reserved.
#
# Redistribution and use in source and binary forms, with or without
# modification, are permitted provided that the following conditions are met:
#
# * Redistributions of source code must retain the above copyright notice, this
#   list of conditions and the following disclaimer.
#
# * Redistributions in binary form must reproduce the above copyright notice,
#   this list of conditions and the following disclaimer in the documentation
#   and/or other materials provided with the distribution.
#
# * Neither the name of the copyright holder nor the names of its
#   contributors may be used to endorse or promote products derived from
#   this software without specific prior written permission.
#
# THIS SOFTWARE IS PROVIDED BY THE COPYRIGHT HOLDERS AND CONTRIBUTORS "AS IS"
# AND ANY EXPRESS OR IMPLIED WARRANTIES, INCLUDING, BUT NOT LIMITED TO, THE
# IMPLIED WARRANTIES OF MERCHANTABILITY AND FITNESS FOR A PARTICULAR PURPOSE
# ARE DISCLAIMED. IN NO EVENT SHALL THE COPYRIGHT HOLDER OR CONTRIBUTORS BE
# LIABLE FOR ANY DIRECT, INDIRECT, INCIDENTAL, SPECIAL, EXEMPLARY, OR
# CONSEQUENTIAL DAMAGES (INCLUDING, BUT NOT LIMITED TO, PROCUREMENT OF
# SUBSTITUTE GOODS OR SERVICES; LOSS OF USE, DATA, OR PROFITS; OR BUSINESS
# INTERRUPTION) HOWEVER CAUSED AND ON ANY THEORY OF LIABILITY, WHETHER IN
# CONTRACT, STRICT LIABILITY, OR TORT (INCLUDING NEGLIGENCE OR OTHERWISE)
# ARISING IN ANY WAY OUT OF THE USE OF THIS SOFTWARE, EVEN IF ADVISED OF THE
# POSSIBILITY OF SUCH DAMAGE.
"""CLI to apply rainforests calibration."""

import warnings

from improver import cli


@cli.clizefy
@cli.with_output
def process(
    forecast: cli.inputcube,
    *features: cli.inputcube,
    model_config: cli.inputjson,
<<<<<<< HEAD
    output_thresholds: cli.comma_separated_list_of_float,
=======
    output_thresholds: cli.comma_separated_list_of_float = None,
    output_threshold_config: cli.inputjson = None,
    threshold_units: str = None,
>>>>>>> a6267995
    threads: int = 1,
):
    """
    Calibrate a forecast cube using the Rainforests method.

    Ensemble forecasts must be in realization representation. Deterministic forecasts
    can be processed to produce a pseudo-ensemble; a realization dimension will be added
    to deterministic forecast cubes if one is not already present.

    This calibration is done in a situation dependent fashion using a series of
    decision-tree models to construct representative error distributions which are
    then used to map each input ensemble member onto an error distribution. The
    error distributions are averaged in probability space, and interpolated to the
    output thresholds.

    It is assumed that the models have been trained using the `>=` comparator; i.e.
    they predict the probability that the error is greater than or equal to the various
    error thresholds. The output probability cube also uses the `>=` comparator.

    Args:
        forecast_cube (iris.cube.Cube):
            Cube containing the forecast to be calibrated; must be as realizations.
        feature_cubes (iris.cube.Cubelist):
            Cubelist containing the feature variables (physical parameters) used as inputs
            to the tree-models for the generation of the associated error distributions.
            Feature cubes are expected to have the same dimensions as forecast_cube, with
            the exception of the realization dimension. Where the feature_cube contains a
            realization dimension this is expected to be consistent, otherwise the cube will
            be broadcast along the realization dimension.
        model_config (dict):
            Dictionary containing RainForests model configuration data.
        output_thresholds (list):
<<<<<<< HEAD
            List of thresholds at which to evaluate output probabilties.
=======
            List of thresholds at which to evaluate output probabilities.
        output_threshold_config (dict):
            Threshold configuration dictionary where the keys are strings representing
            thresholds. The threshold config should follow the same format as that of
            the threshold cli, however here only the threshold keys are used and the
            threshold values are disregarded.
        threshold_units (str):
            Units in which threshold_values are specified. If not provided the units are
            assumed to be the same as those of the input cube. Specifying the units here
            will allow a suitable conversion to match the input units of forecast_cube.
>>>>>>> a6267995
        threads (int):
            Number of threads to use during prediction with tree-model objects.

    Returns:
        iris.cube.Cube:
            The forecast cube following calibration.
    """
    from iris.cube import CubeList

    from improver.calibration.rainforest_calibration import ApplyRainForestsCalibration

    if output_threshold_config and output_thresholds:
        raise ValueError(
            "--output-threshold-config and --output-thresholds are mutually exclusive "
            "- please set one or the other, not both"
        )
    if (not output_threshold_config) and (not output_thresholds):
        raise ValueError(
            "One of --output-threshold-config and --output-thresholds must be specified"
        )

    if output_threshold_config:
        message = "Fuzzy bounds are not supported. Values of output-threshold-config \
            will be ignored."
        warnings.warn(message)
        thresholds = [float(key) for key in output_threshold_config.keys()]
    else:
        thresholds = [float(x) for x in output_thresholds]
    return ApplyRainForestsCalibration(model_config, threads).process(
<<<<<<< HEAD
        forecast, CubeList(features), output_thresholds=output_thresholds,
=======
        forecast,
        CubeList(features),
        output_thresholds=thresholds,
        threshold_units=threshold_units,
>>>>>>> a6267995
    )<|MERGE_RESOLUTION|>--- conflicted
+++ resolved
@@ -41,13 +41,9 @@
     forecast: cli.inputcube,
     *features: cli.inputcube,
     model_config: cli.inputjson,
-<<<<<<< HEAD
-    output_thresholds: cli.comma_separated_list_of_float,
-=======
     output_thresholds: cli.comma_separated_list_of_float = None,
     output_threshold_config: cli.inputjson = None,
     threshold_units: str = None,
->>>>>>> a6267995
     threads: int = 1,
 ):
     """
@@ -80,9 +76,6 @@
         model_config (dict):
             Dictionary containing RainForests model configuration data.
         output_thresholds (list):
-<<<<<<< HEAD
-            List of thresholds at which to evaluate output probabilties.
-=======
             List of thresholds at which to evaluate output probabilities.
         output_threshold_config (dict):
             Threshold configuration dictionary where the keys are strings representing
@@ -93,7 +86,6 @@
             Units in which threshold_values are specified. If not provided the units are
             assumed to be the same as those of the input cube. Specifying the units here
             will allow a suitable conversion to match the input units of forecast_cube.
->>>>>>> a6267995
         threads (int):
             Number of threads to use during prediction with tree-model objects.
 
@@ -123,12 +115,8 @@
     else:
         thresholds = [float(x) for x in output_thresholds]
     return ApplyRainForestsCalibration(model_config, threads).process(
-<<<<<<< HEAD
-        forecast, CubeList(features), output_thresholds=output_thresholds,
-=======
         forecast,
         CubeList(features),
         output_thresholds=thresholds,
         threshold_units=threshold_units,
->>>>>>> a6267995
     )