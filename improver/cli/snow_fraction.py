# -*- coding: utf-8 -*-
# -----------------------------------------------------------------------------
# (C) British Crown Copyright 2017-2021 Met Office.
# All rights reserved.
#
# Redistribution and use in source and binary forms, with or without
# modification, are permitted provided that the following conditions are met:
#
# * Redistributions of source code must retain the above copyright notice, this
#   list of conditions and the following disclaimer.
#
# * Redistributions in binary form must reproduce the above copyright notice,
#   this list of conditions and the following disclaimer in the documentation
#   and/or other materials provided with the distribution.
#
# * Neither the name of the copyright holder nor the names of its
#   contributors may be used to endorse or promote products derived from
#   this software without specific prior written permission.
#
# THIS SOFTWARE IS PROVIDED BY THE COPYRIGHT HOLDERS AND CONTRIBUTORS "AS IS"
# AND ANY EXPRESS OR IMPLIED WARRANTIES, INCLUDING, BUT NOT LIMITED TO, THE
# IMPLIED WARRANTIES OF MERCHANTABILITY AND FITNESS FOR A PARTICULAR PURPOSE
# ARE DISCLAIMED. IN NO EVENT SHALL THE COPYRIGHT HOLDER OR CONTRIBUTORS BE
# LIABLE FOR ANY DIRECT, INDIRECT, INCIDENTAL, SPECIAL, EXEMPLARY, OR
# CONSEQUENTIAL DAMAGES (INCLUDING, BUT NOT LIMITED TO, PROCUREMENT OF
# SUBSTITUTE GOODS OR SERVICES; LOSS OF USE, DATA, OR PROFITS; OR BUSINESS
# INTERRUPTION) HOWEVER CAUSED AND ON ANY THEORY OF LIABILITY, WHETHER IN
# CONTRACT, STRICT LIABILITY, OR TORT (INCLUDING NEGLIGENCE OR OTHERWISE)
# ARISING IN ANY WAY OUT OF THE USE OF THIS SOFTWARE, EVEN IF ADVISED OF THE
# POSSIBILITY OF SUCH DAMAGE.
"""Interface to snow_fraction."""

from improver import cli


@cli.clizefy
@cli.with_output
def process(*cubes: cli.inputcube, model_id_attr: str = None):
    """
    Calculates a snow-fraction field from fields of snow and rain (rate or
    accumulation). Where no precipitation is present, the data are filled in from
    the nearest precipitating point.

    snow_fraction = snow / (snow + rain)

    Args:
        cubes (iris.cube.CubeList or list):
            Contains cubes of rain and snow, both must be either rates or accumulations.
        model_id_attr (str):
            Name of the attribute used to identify the source model for
            blending.

    Returns:
        iris.cube.Cube:
            A single cube containing the snow-fraction data.

    """
<<<<<<< HEAD
=======
    from improver.precipitation_type.snow_fraction import SnowFraction
>>>>>>> c4ab00c2
    from iris.cube import CubeList

    from improver.snow_fraction import SnowFraction

    return SnowFraction(model_id_attr=model_id_attr)(CubeList(cubes))<|MERGE_RESOLUTION|>--- conflicted
+++ resolved
@@ -55,10 +55,7 @@
             A single cube containing the snow-fraction data.
 
     """
-<<<<<<< HEAD
-=======
     from improver.precipitation_type.snow_fraction import SnowFraction
->>>>>>> c4ab00c2
     from iris.cube import CubeList
 
     from improver.snow_fraction import SnowFraction
