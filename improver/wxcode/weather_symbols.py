# -*- coding: utf-8 -*-
# -----------------------------------------------------------------------------
# (C) British Crown Copyright 2017-2021 Met Office.
# All rights reserved.
#
# Redistribution and use in source and binary forms, with or without
# modification, are permitted provided that the following conditions are met:
#
# * Redistributions of source code must retain the above copyright notice, this
#   list of conditions and the following disclaimer.
#
# * Redistributions in binary form must reproduce the above copyright notice,
#   this list of conditions and the following disclaimer in the documentation
#   and/or other materials provided with the distribution.
#
# * Neither the name of the copyright holder nor the names of its
#   contributors may be used to endorse or promote products derived from
#   this software without specific prior written permission.
#
# THIS SOFTWARE IS PROVIDED BY THE COPYRIGHT HOLDERS AND CONTRIBUTORS "AS IS"
# AND ANY EXPRESS OR IMPLIED WARRANTIES, INCLUDING, BUT NOT LIMITED TO, THE
# IMPLIED WARRANTIES OF MERCHANTABILITY AND FITNESS FOR A PARTICULAR PURPOSE
# ARE DISCLAIMED. IN NO EVENT SHALL THE COPYRIGHT HOLDER OR CONTRIBUTORS BE
# LIABLE FOR ANY DIRECT, INDIRECT, INCIDENTAL, SPECIAL, EXEMPLARY, OR
# CONSEQUENTIAL DAMAGES (INCLUDING, BUT NOT LIMITED TO, PROCUREMENT OF
# SUBSTITUTE GOODS OR SERVICES; LOSS OF USE, DATA, OR PROFITS; OR BUSINESS
# INTERRUPTION) HOWEVER CAUSED AND ON ANY THEORY OF LIABILITY, WHETHER IN
# CONTRACT, STRICT LIABILITY, OR TORT (INCLUDING NEGLIGENCE OR OTHERWISE)
# ARISING IN ANY WAY OUT OF THE USE OF THIS SOFTWARE, EVEN IF ADVISED OF THE
# POSSIBILITY OF SUCH DAMAGE.
"""Module containing weather symbol implementation."""


import copy
import operator

import iris
import numpy as np

from improver import BasePlugin
from improver.metadata.probabilistic import (
    find_threshold_coordinate,
    get_threshold_coord_name_from_probability_name,
    probability_is_above_or_below,
)
from improver.metadata.utilities import (
    create_new_diagnostic_cube,
    generate_mandatory_attributes,
)
from improver.wxcode.utilities import (
    expand_nested_lists,
    get_parameter_names,
    is_variable,
    update_daynight,
    weather_code_attributes,
)
from improver.wxcode.wxcode_decision_tree import START_NODE, wxcode_decision_tree
from improver.wxcode.wxcode_decision_tree_global import (
    START_NODE_GLOBAL,
    wxcode_decision_tree_global,
)


def _define_invertible_conditions():
    """Returns a dictionary of boolean comparator strings where the value is the
    logical inverse of the key."""
    invertible_conditions = {
        ">=": "<",
        ">": "<=",
        "OR": "AND",
        "": "",
    }
    # Add reverse {value: key} entries to invertible_conditions
    reverse_inversions = {}
    for k, v in invertible_conditions.items():
        reverse_inversions[v] = k
    invertible_conditions.update(reverse_inversions)
    return invertible_conditions


INVERTIBLE_CONDITIONS = _define_invertible_conditions()


class WeatherSymbols(BasePlugin):
    """
    Definition and implementation of a weather symbol decision tree. This
    plugin uses a variety of diagnostic inputs and the decision tree logic
    to determine the most representative weather symbol for each site
    defined in the input cubes.
    """

    def __init__(self, wxtree="high_resolution"):
        """
        Define a decision tree for determining weather symbols based upon
        the input diagnostics. Use this decision tree to allocate a weather
        symbol to each point.

        Key Args:
            wxtree (str):
                Used to choose weather symbol decision tree.
                Default is "high_resolution"
                "global" will load the global weather symbol decision tree.

        float_tolerance defines the tolerance when matching thresholds to allow
        for the difficulty of float comparisons.
        float_abs_tolerance defines the tolerance for when the threshold
        is zero. It has to be sufficiently small that a valid rainfall rate
        or snowfall rate could not trigger it.
        """

        def make_thresholds_with_units(items):
            if isinstance(items, list):
                return [make_thresholds_with_units(item) for item in items]
            values, units = items
            return iris.coords.AuxCoord(values, units=units)

        self.wxtree = wxtree
        if wxtree == "global":
            self.queries = wxcode_decision_tree_global()
            self.start_node = START_NODE_GLOBAL
        else:
            self.queries = wxcode_decision_tree()
            self.start_node = START_NODE
        for query in self.queries.values():
            query["diagnostic_thresholds"] = make_thresholds_with_units(
                query["diagnostic_thresholds"]
            )
        self.float_tolerance = 0.01
        self.float_abs_tolerance = 1e-12
        # flag to indicate whether to expect "threshold" as a coordinate name
        # (defaults to False, checked on reading input cubes)
        self.coord_named_threshold = False

    def __repr__(self):
        """Represent the configured plugin instance as a string."""
        return "<WeatherSymbols tree={} start_node={}>".format(
            self.wxtree, self.start_node
        )

    def check_input_cubes(self, cubes):
        """
        Check that the input cubes contain all the diagnostics and thresholds
        required by the decision tree.  Sets self.coord_named_threshold to
        "True" if threshold-type coordinates have the name "threshold" (as
        opposed to the standard name of the diagnostic), for backward
        compatibility.

        Args:
            cubes (iris.cube.CubeList):
                A CubeList containing the input diagnostic cubes.

        Returns:
            dict or None:
                A dictionary of (keyword) nodes names where the diagnostic
                data is missing and (values) node associated with
                diagnostic_missing_action.

        Raises:
            IOError:
                Raises an IOError if any of the required input data is missing.
                The error includes details of which fields are missing.
        """
        optional_node_data_missing = {}
        missing_data = []
        for key, query in self.queries.items():
            diagnostics = get_parameter_names(
                expand_nested_lists(query, "diagnostic_fields")
            )
            thresholds = expand_nested_lists(query, "diagnostic_thresholds")
            conditions = expand_nested_lists(query, "diagnostic_conditions")
            for diagnostic, threshold, condition in zip(
                diagnostics, thresholds, conditions
            ):

                # First we check the diagnostic name and units, performing
                # a conversion is required and possible.
                test_condition = iris.Constraint(name=diagnostic)
                matched_cube = cubes.extract(test_condition)
                if not matched_cube:
                    if "diagnostic_missing_action" in query:
                        optional_node_data_missing.update(
                            {key: query[query["diagnostic_missing_action"]]}
                        )
                    else:
                        missing_data.append([diagnostic, threshold, condition])
                    continue

                cube_threshold_units = find_threshold_coordinate(matched_cube[0]).units
                threshold.convert_units(cube_threshold_units)

                # Then we check if the required threshold is present in the
                # cube, and that the thresholding is relative to it correctly.
                threshold = threshold.points.item()
                threshold_name = find_threshold_coordinate(matched_cube[0]).name()

<<<<<<< HEAD
                # Check threshold coordinate name matches expected convention
                # If not, add to exception dictionary.
                if (
                    get_threshold_coord_name_from_probability_name(diagnostic)
                    != threshold_name
                ):
                    self.threshold_coord_names[diagnostic] = threshold_name

=======
>>>>>>> 3e5e0bf8
                # Set flag to check for old threshold coordinate names
                if threshold_name == "threshold" and not self.coord_named_threshold:
                    self.coord_named_threshold = True

                # Check threshold == 0.0
                if abs(threshold) < self.float_abs_tolerance:
                    coord_constraint = {
                        threshold_name: lambda cell: np.isclose(
                            cell.point, 0, rtol=0, atol=self.float_abs_tolerance
                        )
                    }
                else:
                    coord_constraint = {
                        threshold_name: lambda cell: np.isclose(
                            cell.point, threshold, rtol=self.float_tolerance, atol=0
                        )
                    }

                # Checks whether the spp__relative_to_threshold attribute is above
                # or below a threshold and and compares to the diagnostic_condition.
                test_condition = iris.Constraint(
                    coord_values=coord_constraint,
                    cube_func=lambda cube: (
                        probability_is_above_or_below(cube) == condition
                    ),
                )
                matched_threshold = matched_cube.extract(test_condition)
                if not matched_threshold:
                    missing_data.append([diagnostic, threshold, condition])

        if missing_data:
            msg = (
                "Weather Symbols input cubes are missing"
                " the following required"
                " input fields:\n"
            )
            dyn_msg = "name: {}, threshold: {}, " "spp__relative_to_threshold: {}\n"
            for item in missing_data:
                msg = msg + dyn_msg.format(*item)
            raise IOError(msg)

        if not optional_node_data_missing:
            optional_node_data_missing = None
        return optional_node_data_missing

    @staticmethod
    def _invert_comparator(comparator):
        """Inverts a single comparator string."""
        try:
            return INVERTIBLE_CONDITIONS[comparator]
        except KeyError:
            raise KeyError(f"Unexpected condition {comparator}, cannot invert it.")

    def invert_condition(self, condition):
        """
        Invert a comparison condition to allow positive identification of conditions
        satisfying the negative ('fail') case.

        Args:
            condition (dict):
                A single query from the decision tree.
        Returns:
            (tuple): tuple containing:
                **inverted_threshold** (str):
                    A string representing the inverted comparison.
                **inverted_combination** (str):
                    A string representing the inverted combination
        """
        inverted_threshold = self._invert_comparator(condition["threshold_condition"])
        inverted_combination = self._invert_comparator(
            condition["condition_combination"]
        )
        return inverted_threshold, inverted_combination

    def create_condition_chain(self, test_conditions):
        """
        Construct a list of all the conditions specified in a single query.

        Args:
            test_conditions (dict):
                A query from the decision tree.
        Returns:
            list:
                A valid condition chain, suitable for passing to 
                `evaluate_condition_chain`.
        """
        conditions = []
        loop = 0
        for diagnostic, p_threshold, d_threshold in zip(
            test_conditions["diagnostic_fields"],
            test_conditions["probability_thresholds"],
            test_conditions["diagnostic_thresholds"],
        ):

            loop += 1

            if isinstance(diagnostic, list):
                # We have a list which could contain variable names, operators and
                # numbers. The variable names need converting into Iris Constraint
                # syntax while operators and numbers remain unchanged.
                # We expect an entry in p_threshold for each variable name, so
                # d_threshold_index is used to track these.
                d_threshold_index = -1
                extract_constraint = []
                for item in diagnostic:
                    if is_variable(item):
                        # Add a constraint from the variable name and threshold value
                        d_threshold_index += 1
                        extract_constraint.append(
                            self.construct_extract_constraint(
                                item,
                                d_threshold[d_threshold_index],
                                self.coord_named_threshold,
                            )
                        )
                    else:
                        # Add this operator or variable as-is
                        extract_constraint.append(item)
            else:
                # Non-lists are assumed to be constraints containing one variable.
                extract_constraint = self.construct_extract_constraint(
                    diagnostic, d_threshold, self.coord_named_threshold
                )
            conditions.append(
                [
                    extract_constraint,
                    test_conditions["threshold_condition"],
                    p_threshold,
                ]
            )
        condition_chain = [conditions, test_conditions["condition_combination"]]
        return condition_chain

    def construct_extract_constraint(
        self, diagnostics, thresholds, coord_named_threshold
    ):
        """
        Construct an iris constraint.

        Args:
            diagnostics (str or list of str):
                The names of the diagnostics to be extracted from the CubeList.
            thresholds (iris.AuxCoord or list of iris.AuxCoord):
                All thresholds within the given diagnostic cubes that are
                needed, including units.  Note these are NOT coords from the
                original cubes, just constructs to associate units with values.
            coord_named_threshold (bool):
                If true, use old naming convention for threshold coordinates
                (coord.long_name=threshold).  Otherwise extract threshold
                coordinate name from diagnostic name

        Returns:
            iris.Constraint or list of iris.Constraint:
                Each constraint contains one variable.
        """

        def _get_constraint(diagnostic, threshold_name, threshold_val):
            """
            Return iris constraint for deferred creation of the
            lambda functions.
            Args:
                diagnostic (str):
                    Name of diagnostic
                threshold_name (str):
                    Name of threshold coordinate on input cubes
                threshold_val (float):
                    Value of threshold coordinate required
            Returns: iris.Constraint
            """
            if abs(threshold_val) < WeatherSymbols().float_abs_tolerance:
                cell_constraint = lambda cell: np.isclose(
                    cell.point,
                    threshold_val,
                    rtol=0,
                    atol=WeatherSymbols().float_abs_tolerance,
                )
            else:
                cell_constraint = lambda cell: np.isclose(
                    cell.point,
                    threshold_val,
                    rtol=WeatherSymbols().float_tolerance,
                    atol=0,
                )

            kw_dict = {"{}".format(threshold_name): cell_constraint}
            constraint = iris.Constraint(name=diagnostic, **kw_dict)

            return constraint

        # if input is list, loop over and return a list of constraints
        if not isinstance(diagnostics, list):
            diagnostics = [diagnostics]
            thresholds = [thresholds]
        constraints = []
        for diagnostic, threshold in zip(diagnostics, thresholds):
            if coord_named_threshold:
                threshold_coord_name = "threshold"
            else:
                threshold_coord_name = get_threshold_coord_name_from_probability_name(
                    diagnostic
                )
            threshold_val = threshold.points.item()
            constraints.append(
                _get_constraint(diagnostic, threshold_coord_name, threshold_val)
            )
        if len(constraints) > 1:
            return constraints

        # otherwise, return a constraint
        return constraints[0]

    @staticmethod
    def find_all_routes(graph, start, end, omit_nodes=None, route=None):
        """
        Function to trace all routes through the decision tree.

        Args:
            graph (dict):
                A dictionary that describes each node in the tree,
                e.g. {<node_name>: [<succeed_name>, <fail_name>]}
            start (str):
                The node name of the tree root (currently always
                heavy_precipitation).
            end (int):
                The weather symbol code to which we are tracing all routes.
            omit_nodes (dict) or None:
                A dictionary of (keyword) nodes names where the diagnostic
                data is missing and (values) node associated with
                diagnostic_missing_action.
            route (list):
                A list of node names found so far.

        Returns:
            list of str:
                A list of node names that defines the route from the tree root
                to the weather symbol leaf (end of chain).

        References:
            Method based upon Python Patterns - Implementing Graphs essay
            https://www.python.org/doc/essays/graphs/
        """
        if route is None:
            route = []

        if omit_nodes:
            start_not_valid = True
            while start_not_valid:
                if start in omit_nodes:
                    start = omit_nodes[start]
                else:
                    start_not_valid = False
        route = route + [start]
        if start == end:
            return [route]
        if start not in graph.keys():
            return []

        routes = []
        for node in graph[start]:
            if node not in route:
                newroutes = WeatherSymbols.find_all_routes(
                    graph, node, end, omit_nodes=omit_nodes, route=route
                )
                routes.extend(newroutes)
        return routes

    @staticmethod
    def create_symbol_cube(cubes):
        """
        Create an empty weather symbol cube

        Args:
            cubes (list or iris.cube.CubeList):
                List of input cubes used to generate weather symbols
        Returns:
            iris.cube.Cube:
                A cube with suitable metadata to describe the weather symbols
                that will fill it and data initiated with the value -1 to allow
                any unset points to be readily identified.
        """
        threshold_coord = find_threshold_coordinate(cubes[0])
        template_cube = next(cubes[0].slices_over([threshold_coord])).copy()
        # remove coordinates and bounds that do not apply to weather symbols
        template_cube.remove_coord(threshold_coord)
        for coord in template_cube.coords():
            if coord.name() in ["forecast_period", "time"]:
                coord.bounds = None

        attributes = generate_mandatory_attributes(cubes)
        symbols = create_new_diagnostic_cube(
            "weather_code",
            "1",
            template_cube,
            attributes,
            optional_attributes=weather_code_attributes(),
            data=np.ma.masked_all_like(template_cube.data).astype(np.int32),
        )
        return symbols

    @staticmethod
    def compare_array_to_threshold(arr, comparator, threshold):
        """Compare two arrays element-wise and return a boolean array.

        Args:
            arr (numpy.array)

            comparator (string):
                One of  '<', '>', '<=', '>='.

            threshold (float)

        Returns:
            np.array:
                Array of booleans.

        Raises:
            ValueError: If comparator is not one of '<', '>', '<=', '>='.
        """
        if comparator == "<":
            return arr < threshold
        elif comparator == ">":
            return arr > threshold
        elif comparator == "<=":
            return arr <= threshold
        elif comparator == ">=":
            return arr >= threshold
        else:
            raise ValueError(
                "Invalid comparator: {}. ".format(comparator),
                "Comparator must be one of '<', '>', '<=', '>='.",
            )

    def evaluate_extract_expression(self, cubes, expression):
        """Evaluate a single condition.

        Args:
            cubes (iris.cube.CubeList):
                A cubelist containing the diagnostics required for the
                weather symbols decision tree, these at co-incident times.
            expression (iris.Constraint or list):
                Defined recursively:
                A list consisting of an iris.Constraint or a list of 
                iris.Constraint, strings (representing operators) and floats 
                is a valid expression.
                A list consisting of valid expressions, strings (representing 
                operators) and floats is a valid expression.
        
        Returns:
            numpy.array:
                An array or masked array of booleans
        """
        operator_map = {
            "+": operator.add,
            "-": operator.sub,
            "*": operator.mul,
            "/": operator.truediv,
        }
        if isinstance(expression, iris.Constraint):
            return cubes.extract(expression)[0].data
        else:
            curr_expression = copy.deepcopy(expression)
            # evaluate sub-expressions first
            for idx, item in enumerate(expression):
                if isinstance(item, list):
                    curr_expression = (
                        curr_expression[:idx]
                        + [self.evaluate_extract_expression(cubes, item)]
                        + curr_expression[idx + 1 :]
                    )
            # evaluate operators in order of precedence
            for op_str in ["/", "*", "+", "-"]:
                while len(curr_expression) > 1:
                    for idx, item in enumerate(curr_expression):
                        if isinstance(item, str) and (item == op_str):
                            left_arg = curr_expression[idx - 1]
                            right_arg = curr_expression[idx + 1]
                            if isinstance(left_arg, iris.Constraint):
                                left_eval = cubes.extract(left_arg)[0].data
                            else:
                                left_eval = left_arg
                            if isinstance(right_arg, iris.Constraint):
                                right_eval = cubes.extract(right_arg)[0].data
                            else:
                                right_eval = right_arg
                            op = operator_map[op_str]
                            res = op(left_eval, right_eval)
                            curr_expression = (
                                curr_expression[: idx - 1]
                                + [res]
                                + curr_expression[idx + 2 :]
                            )
                            break
                    else:
                        break
            if isinstance(curr_expression[0], iris.Constraint):
                res = cubes.extract(curr_expression[0])[0].data
            return res

    def evaluate_condition_chain(self, cubes, condition_chain):
        """Recursively evaluate the list of conditions.

        We can safely use recursion here since the depth will be small.

        Args:
            cubes (iris.cube.CubeList):
                A cubelist containing the diagnostics required for the
                weather symbols decision tree, these at co-incident times.
            condition_chain (list):
                A valid condition chain is defined recursively:
                (1) If each a_1, ..., a_n is an extract expresssion (i.e. a 
                constraint, or a list of constraints, 
                operator strings and floats), and b is either "AND", "OR" or "", 
                then [[a1, ..., an], b] is a valid condition chain.
                (2) If a1, ..., an are each valid conditions chain, and b is 
                either "AND" or "OR", then [[a1, ..., an], b] is a valid 
                condition chain.
            
        Returns:
            numpy.array:
                An array of masked array of booleans
        """

        def is_chain(item):
            return (
                isinstance(item, list)
                and isinstance(item[1], str)
                and (item[1] in ["AND", "OR", ""])
            )

        items_list, comb = condition_chain
        item = items_list[0]
        if is_chain(item):
            res = self.evaluate_condition_chain(cubes, item)
        else:
            condition, comparator, threshold = item
            res = self.compare_array_to_threshold(
                self.evaluate_extract_expression(cubes, condition),
                comparator,
                threshold,
            )
        for item in items_list[1:]:
            if is_chain(item):
                new_res = self.evaluate_condition_chain(cubes, item)
            else:
                condition, comparator, threshold = item
                new_res = self.compare_array_to_threshold(
                    self.evaluate_extract_expression(cubes, condition),
                    comparator,
                    threshold,
                )
            # If comb is "", then items_list has length 1, so here we can
            # assume comb is either "AND" or "OR"
            if comb == "AND":
                res = res & new_res
            else:
                res = res | new_res
        return res

    def process(self, cubes):
        """Apply the decision tree to the input cubes to produce weather
        symbol output.

        Args:
            cubes (iris.cube.CubeList):
                A cubelist containing the diagnostics required for the
                weather symbols decision tree, these at co-incident times.

        Returns:
            iris.cube.Cube:
                A cube of weather symbols.
        """
        # Check input cubes contain required data
        optional_node_data_missing = self.check_input_cubes(cubes)
        # Construct graph nodes dictionary
        graph = {
            key: [self.queries[key]["succeed"], self.queries[key]["fail"]]
            for key in self.queries
        }
        # Search through tree for all leaves (weather code end points)
        defined_symbols = []
        for item in self.queries.values():
            for value in item.values():
                if isinstance(value, int):
                    defined_symbols.append(value)
        # Create symbol cube
        symbols = self.create_symbol_cube(cubes)
        # Loop over possible symbols
        for symbol_code in defined_symbols:

            # In current decision tree
            # start node is heavy_precipitation
            routes = self.find_all_routes(
                graph,
                self.start_node,
                symbol_code,
                omit_nodes=optional_node_data_missing,
            )
            # Loop over possible routes from root to leaf

            for route in routes:
                conditions = []
                for i_node in range(len(route) - 1):
                    current_node = route[i_node]
                    current = copy.copy(self.queries[current_node])
                    try:
                        next_node = route[i_node + 1]
                    except KeyError:
                        next_node = symbol_code

                    if current["fail"] == next_node:
                        (
                            current["threshold_condition"],
                            current["condition_combination"],
                        ) = self.invert_condition(current)

                    conditions.append(self.create_condition_chain(current))
                test_chain = [conditions, "AND"]

                # Set grid locations to suitable weather symbol
                symbols.data[
                    np.ma.where(self.evaluate_condition_chain(cubes, test_chain))
                ] = symbol_code
        # Update symbols for day or night.
        symbols = update_daynight(symbols)
        return symbols<|MERGE_RESOLUTION|>--- conflicted
+++ resolved
@@ -193,17 +193,6 @@
                 threshold = threshold.points.item()
                 threshold_name = find_threshold_coordinate(matched_cube[0]).name()
 
-<<<<<<< HEAD
-                # Check threshold coordinate name matches expected convention
-                # If not, add to exception dictionary.
-                if (
-                    get_threshold_coord_name_from_probability_name(diagnostic)
-                    != threshold_name
-                ):
-                    self.threshold_coord_names[diagnostic] = threshold_name
-
-=======
->>>>>>> 3e5e0bf8
                 # Set flag to check for old threshold coordinate names
                 if threshold_name == "threshold" and not self.coord_named_threshold:
                     self.coord_named_threshold = True
