# -*- coding: utf-8 -*-
# -----------------------------------------------------------------------------
# (C) British Crown Copyright 2017-2019 Met Office.
# All rights reserved.
#
# Redistribution and use in source and binary forms, with or without
# modification, are permitted provided that the following conditions are met:
#
# * Redistributions of source code must retain the above copyright notice, this
#   list of conditions and the following disclaimer.
#
# * Redistributions in binary form must reproduce the above copyright notice,
#   this list of conditions and the following disclaimer in the documentation
#   and/or other materials provided with the distribution.
#
# * Neither the name of the copyright holder nor the names of its
#   contributors may be used to endorse or promote products derived from
#   this software without specific prior written permission.
#
# THIS SOFTWARE IS PROVIDED BY THE COPYRIGHT HOLDERS AND CONTRIBUTORS "AS IS"
# AND ANY EXPRESS OR IMPLIED WARRANTIES, INCLUDING, BUT NOT LIMITED TO, THE
# IMPLIED WARRANTIES OF MERCHANTABILITY AND FITNESS FOR A PARTICULAR PURPOSE
# ARE DISCLAIMED. IN NO EVENT SHALL THE COPYRIGHT HOLDER OR CONTRIBUTORS BE
# LIABLE FOR ANY DIRECT, INDIRECT, INCIDENTAL, SPECIAL, EXEMPLARY, OR
# CONSEQUENTIAL DAMAGES (INCLUDING, BUT NOT LIMITED TO, PROCUREMENT OF
# SUBSTITUTE GOODS OR SERVICES; LOSS OF USE, DATA, OR PROFITS; OR BUSINESS
# INTERRUPTION) HOWEVER CAUSED AND ON ANY THEORY OF LIABILITY, WHETHER IN
# CONTRACT, STRICT LIABILITY, OR TORT (INCLUDING NEGLIGENCE OR OTHERWISE)
# ARISING IN ANY WAY OUT OF THE USE OF THIS SOFTWARE, EVEN IF ADVISED OF THE
# POSSIBILITY OF SUCH DAMAGE.
"""Module containing weather symbol decision tree for Global data"""

# Start node for the Global wxcode decision tree.
START_NODE_GLOBAL = "heavy_precipitation"


def wxcode_decision_tree_global():
    """
    Define queries that comprise the weather symbol decision tree.

    Each query contains the following elements:
        * succeed: The next query to call if the diagnostic being queried
              satisfies the current query.
        * fail: The next query to call if the diagnostic being queried
              does not satisfy the current query.
        * probability_thresholds: A list of probability thresholds that the
              query requires. One entry is provided for each diagnostic
              field being tested.
        * threshold_condition: The condition the diagnostic must satisfy
              relative to the probability threshold (e.g. greater than (>)
              the probability threshold).
        * condition_combination: The way (AND, OR) in which multiple
              conditions should be combined;
              e.g. rainfall > 0.5 AND snowfall > 0.5
        * diagnostics_fields: The diagnostics which are being used in the
              query. If this is a list of lists, the fields are manipulated
              according to the operators in the list and then compared
              with the probability threshold. In some cases, a factor of 0.7 is
              applied to one field to allow an asymmetric condition to be
              tested allowing priority to be given to a more significant symbol
              such as snow vs rain.
        * diagnostic_thresholds: The thresholding that is expected to have
              been applied to the input data; this is used to extract the
              appropriate data from the input cubes.
        * diagnostic_conditions: The condition that is expected to have
              been applied to the input data; this can be used to ensure
              the thresholding is as expected.

    Returns:
        dict:
            A dictionary containing the queries that comprise the decision
            tree.
    """
    queries = {
<<<<<<< HEAD

        'heavy_precipitation': {
            'succeed': 'heavy_precipitation_cloud',
            'fail': 'light_precipitation',
            'probability_thresholds': [0.5, 0.5],
            'threshold_condition': '>=',
            'condition_combination': 'OR',
            'diagnostic_fields':
                ['probability_of_rainfall_rate_above_threshold',
                 'probability_of_lwe_snowfall_rate_above_threshold'],
            'diagnostic_thresholds': [(1.0, 'mm hr-1'),
                                      (1.0, 'mm hr-1')],
            'diagnostic_conditions': ['above', 'above']},

        'heavy_precipitation_cloud': {
            'succeed': 'heavy_sleet_continuous',
            'fail': 'heavy_sleet_shower',
            'probability_thresholds': [0.5],
            'threshold_condition': '>=',
            'condition_combination': '',
            'diagnostic_fields':
                ['probability_of_cloud_area_fraction_above_threshold'],
            'diagnostic_thresholds': [(0.8125, 1)],
            'diagnostic_conditions': ['above']},

        'heavy_sleet_continuous': {
            'succeed': 18,
            'fail': 'heavy_rain_or_snow_continuous',
            'probability_thresholds': [0., 0.],
            'threshold_condition': '>=',
            'condition_combination': 'AND',
            'diagnostic_fields':
                [['probability_of_lwe_snowfall_rate_above_threshold', '-',
                  'probability_of_rainfall_rate_above_threshold', '*', '0.7'],
                 ['probability_of_rainfall_rate_above_threshold', '-',
                  'probability_of_lwe_snowfall_rate_above_threshold']],
            'diagnostic_thresholds': [[(1.0, 'mm hr-1'),
                                       (1.0, 'mm hr-1')],
                                      [(1.0, 'mm hr-1'),
                                       (1.0, 'mm hr-1')]],
            'diagnostic_conditions': [['above', 'above'],
                                      ['above', 'above']]},

        'heavy_sleet_shower': {
            'succeed': 17,
            'fail': 'heavy_rain_or_snow_shower',
            'probability_thresholds': [0., 0.],
            'threshold_condition': '>=',
            'condition_combination': 'AND',
            'diagnostic_fields':
                [['probability_of_lwe_snowfall_rate_above_threshold', '-',
                  'probability_of_rainfall_rate_above_threshold', '*', '0.7'],
                 ['probability_of_rainfall_rate_above_threshold', '-',
                  'probability_of_lwe_snowfall_rate_above_threshold']],
            'diagnostic_thresholds': [[(1.0, 'mm hr-1'),
                                       (1.0, 'mm hr-1')],
                                      [(1.0, 'mm hr-1'),
                                       (1.0, 'mm hr-1')]],
            'diagnostic_conditions': [['above', 'above'],
                                      ['above', 'above']]},

        'heavy_rain_or_snow_continuous': {
            'succeed': 27,
            'fail': 15,
            'probability_thresholds': [0.],
            'threshold_condition': '>=',
            'condition_combination': '',
            'diagnostic_fields':
                [['probability_of_lwe_snowfall_rate_above_threshold', '-',
                  'probability_of_rainfall_rate_above_threshold']],
            'diagnostic_thresholds': [[(1.0, 'mm hr-1'),
                                       (1.0, 'mm hr-1')]],
            'diagnostic_conditions': [['above', 'above']]},

        'heavy_rain_or_snow_shower': {
            'succeed': 26,
            'fail': 14,
            'probability_thresholds': [0.],
            'threshold_condition': '>=',
            'condition_combination': '',
            'diagnostic_fields':
                [['probability_of_lwe_snowfall_rate_above_threshold', '-',
                  'probability_of_rainfall_rate_above_threshold']],
            'diagnostic_thresholds': [[(1.0, 'mm hr-1'),
                                       (1.0, 'mm hr-1')]],
            'diagnostic_conditions': [['above', 'above']]},

        'light_precipitation': {
            'succeed': 'light_precipitation_cloud',
            'fail': 'drizzle_mist',
            'probability_thresholds': [0.5, 0.5],
            'threshold_condition': '>=',
            'condition_combination': 'OR',
            'diagnostic_fields':
                ['probability_of_rainfall_rate_above_threshold',
                 'probability_of_lwe_snowfall_rate_above_threshold'],
            'diagnostic_thresholds': [(0.1, 'mm hr-1'),
                                      (0.1, 'mm hr-1')],
            'diagnostic_conditions': ['above', 'above']},

        'light_precipitation_cloud': {
            'succeed': 'light_sleet_continuous',
            'fail': 'light_sleet_shower',
            'probability_thresholds': [0.5],
            'threshold_condition': '>=',
            'condition_combination': '',
            'diagnostic_fields':
                ['probability_of_cloud_area_fraction_above_threshold'],
            'diagnostic_thresholds': [(0.8125, 1)],
            'diagnostic_conditions': ['above']},

        'light_sleet_continuous': {
            'succeed': 18,
            'fail': 'light_rain_or_snow_continuous',
            'probability_thresholds': [0., 0.],
            'threshold_condition': '>=',
            'condition_combination': 'AND',
            'diagnostic_fields':
                [['probability_of_lwe_snowfall_rate_above_threshold', '-',
                  'probability_of_rainfall_rate_above_threshold', '*', '0.7'],
                 ['probability_of_rainfall_rate_above_threshold', '-',
                  'probability_of_lwe_snowfall_rate_above_threshold']],
            'diagnostic_thresholds': [[(0.1, 'mm hr-1'),
                                       (0.1, 'mm hr-1')],
                                      [(0.1, 'mm hr-1'),
                                       (0.1, 'mm hr-1')]],
            'diagnostic_conditions': [['above', 'above'],
                                      ['above', 'above']]},

        'light_rain_or_snow_continuous': {
            'succeed': 24,
            'fail': 12,
            'probability_thresholds': [0.],
            'threshold_condition': '>=',
            'condition_combination': '',
            'diagnostic_fields':
                [['probability_of_lwe_snowfall_rate_above_threshold', '-',
                  'probability_of_rainfall_rate_above_threshold']],
            'diagnostic_thresholds': [[(0.1, 'mm hr-1'),
                                       (0.1, 'mm hr-1')]],
            'diagnostic_conditions': [['above', 'above']]},

        'light_sleet_shower': {
            'succeed': 17,
            'fail': 'light_rain_or_snow_shower',
            'probability_thresholds': [0., 0.],
            'threshold_condition': '>=',
            'condition_combination': 'AND',
            'diagnostic_fields':
                [['probability_of_lwe_snowfall_rate_above_threshold', '-',
                  'probability_of_rainfall_rate_above_threshold', '*', '0.7'],
                 ['probability_of_rainfall_rate_above_threshold', '-',
                  'probability_of_lwe_snowfall_rate_above_threshold']],
            'diagnostic_thresholds': [[(0.1, 'mm hr-1'),
                                       (0.1, 'mm hr-1')],
                                      [(0.1, 'mm hr-1'),
                                       (0.1, 'mm hr-1')]],
            'diagnostic_conditions': [['above', 'above'],
                                      ['above', 'above']]},

        'light_rain_or_snow_shower': {
            'succeed': 23,
            'fail': 10,
            'probability_thresholds': [0.],
            'threshold_condition': '>=',
            'condition_combination': '',
            'diagnostic_fields':
                [['probability_of_lwe_snowfall_rate_above_threshold', '-',
                  'probability_of_rainfall_rate_above_threshold']],
            'diagnostic_thresholds': [[(0.1, 'mm hr-1'),
                                       (0.1, 'mm hr-1')]],
            'diagnostic_conditions': [['above', 'above']]},

        'drizzle_mist': {
            'succeed': 11,
            'fail': 'drizzle_cloud',
            'probability_thresholds': [0.5, 0.5],
            'threshold_condition': '>=',
            'condition_combination': 'AND',
            'diagnostic_fields':
                ['probability_of_rainfall_rate_above_threshold',
                 'probability_of_visibility_in_air_below_threshold'],
            'diagnostic_thresholds': [(0.03, 'mm hr-1'),
                                      (5000., 'm')],
            'diagnostic_conditions': ['above', 'below']},

        'drizzle_cloud': {
            'succeed': 11,
            'fail': 'mist_conditions',
            'probability_thresholds': [0.5, 0.5],
            'threshold_condition': '>=',
            'condition_combination': 'AND',
            'diagnostic_fields':
                ['probability_of_rainfall_rate_above_threshold',
                 ('probability_of_low_type_cloud_area_fraction_'
                  'above_threshold')],
            'diagnostic_thresholds': [(0.03, 'mm hr-1'),
                                      (0.85, 1)],
            'diagnostic_conditions': ['above', 'above']},

        'no_precipitation_cloud': {
            'succeed': 'overcast_cloud',
            'fail': 'partly_cloudy',
            'probability_thresholds': [0.5],
            'threshold_condition': '>=',
            'condition_combination': '',
            'diagnostic_fields':
                ['probability_of_cloud_area_fraction_above_threshold'],
            'diagnostic_thresholds': [(0.8125, 1)],
            'diagnostic_conditions': ['above']},

        'overcast_cloud': {
            'succeed': 8,
            'fail': 7,
            'probability_thresholds': [0.5],
            'threshold_condition': '>=',
            'condition_combination': '',
            'diagnostic_fields':
                [('probability_of_low_type_cloud_area_fraction_'
                  'above_threshold')],
            'diagnostic_thresholds': [(0.85, 1)],
            'diagnostic_conditions': ['above']},

        'partly_cloudy': {
            'succeed': 3,
            'fail': 1,
            'probability_thresholds': [0.5],
            'threshold_condition': '>=',
            'condition_combination': '',
            'diagnostic_fields':
                ['probability_of_cloud_area_fraction_above_threshold'],
            'diagnostic_thresholds': [(0.1875, 1)],
            'diagnostic_conditions': ['above']},

        'mist_conditions': {
            'succeed': 'fog_conditions',
            'fail': 'no_precipitation_cloud',
            'probability_thresholds': [0.5],
            'threshold_condition': '>=',
            'condition_combination': '',
            'diagnostic_fields':
                ['probability_of_visibility_in_air_below_threshold'],
            'diagnostic_thresholds': [(5000., 'm')],
            'diagnostic_conditions': ['below']},

        'fog_conditions': {
            'succeed': 6,
            'fail': 5,
            'probability_thresholds': [0.5],
            'threshold_condition': '>=',
            'condition_combination': '',
            'diagnostic_fields':
                ['probability_of_visibility_in_air_below_threshold'],
            'diagnostic_thresholds': [(1000., 'm')],
            'diagnostic_conditions': ['below']},
=======
        "heavy_precipitation": {
            "succeed": "heavy_precipitation_cloud",
            "fail": "light_precipitation",
            "probability_thresholds": [0.5, 0.5],
            "threshold_condition": ">=",
            "condition_combination": "OR",
            "diagnostic_fields": [
                "probability_of_rainfall_rate_above_threshold",
                "probability_of_lwe_snowfall_rate_above_threshold",
            ],
            "diagnostic_thresholds": [(1.0, "mm hr-1"), (1.0, "mm hr-1")],
            "diagnostic_conditions": ["above", "above"],
        },
        "heavy_precipitation_cloud": {
            "succeed": "heavy_sleet_continuous",
            "fail": "heavy_sleet_shower",
            "probability_thresholds": [0.5],
            "threshold_condition": ">=",
            "condition_combination": "",
            "diagnostic_fields": ["probability_of_cloud_area_fraction_above_threshold"],
            "diagnostic_thresholds": [(0.8125, 1)],
            "diagnostic_conditions": ["above"],
        },
        "heavy_sleet_continuous": {
            "succeed": 18,
            "fail": "heavy_rain_or_snow_continuous",
            "probability_thresholds": [0.0, 0.0],
            "threshold_condition": ">=",
            "condition_combination": "AND",
            "diagnostic_fields": [
                [
                    "probability_of_lwe_snowfall_rate_above_threshold",
                    "probability_of_rainfall_rate_above_threshold",
                ],
                [
                    "probability_of_rainfall_rate_above_threshold",
                    "probability_of_lwe_snowfall_rate_above_threshold",
                ],
            ],
            "diagnostic_gamma": [0.7, 1.0],
            "diagnostic_thresholds": [
                [(1.0, "mm hr-1"), (1.0, "mm hr-1")],
                [(1.0, "mm hr-1"), (1.0, "mm hr-1")],
            ],
            "diagnostic_conditions": [["above", "above"], ["above", "above"]],
        },
        "heavy_sleet_shower": {
            "succeed": 17,
            "fail": "heavy_rain_or_snow_shower",
            "probability_thresholds": [0.0, 0.0],
            "threshold_condition": ">=",
            "condition_combination": "AND",
            "diagnostic_fields": [
                [
                    "probability_of_lwe_snowfall_rate_above_threshold",
                    "probability_of_rainfall_rate_above_threshold",
                ],
                [
                    "probability_of_rainfall_rate_above_threshold",
                    "probability_of_lwe_snowfall_rate_above_threshold",
                ],
            ],
            "diagnostic_gamma": [0.7, 1.0],
            "diagnostic_thresholds": [
                [(1.0, "mm hr-1"), (1.0, "mm hr-1")],
                [(1.0, "mm hr-1"), (1.0, "mm hr-1")],
            ],
            "diagnostic_conditions": [["above", "above"], ["above", "above"]],
        },
        "heavy_rain_or_snow_continuous": {
            "succeed": 27,
            "fail": 15,
            "probability_thresholds": [0.0],
            "threshold_condition": ">=",
            "condition_combination": "",
            "diagnostic_fields": [
                [
                    "probability_of_lwe_snowfall_rate_above_threshold",
                    "probability_of_rainfall_rate_above_threshold",
                ]
            ],
            "diagnostic_gamma": [1.0],
            "diagnostic_thresholds": [[(1.0, "mm hr-1"), (1.0, "mm hr-1")]],
            "diagnostic_conditions": [["above", "above"]],
        },
        "heavy_rain_or_snow_shower": {
            "succeed": 26,
            "fail": 14,
            "probability_thresholds": [0.0],
            "threshold_condition": ">=",
            "condition_combination": "",
            "diagnostic_fields": [
                [
                    "probability_of_lwe_snowfall_rate_above_threshold",
                    "probability_of_rainfall_rate_above_threshold",
                ]
            ],
            "diagnostic_gamma": [1.0],
            "diagnostic_thresholds": [[(1.0, "mm hr-1"), (1.0, "mm hr-1")]],
            "diagnostic_conditions": [["above", "above"]],
        },
        "light_precipitation": {
            "succeed": "light_precipitation_cloud",
            "fail": "drizzle_mist",
            "probability_thresholds": [0.5, 0.5],
            "threshold_condition": ">=",
            "condition_combination": "OR",
            "diagnostic_fields": [
                "probability_of_rainfall_rate_above_threshold",
                "probability_of_lwe_snowfall_rate_above_threshold",
            ],
            "diagnostic_thresholds": [(0.1, "mm hr-1"), (0.1, "mm hr-1")],
            "diagnostic_conditions": ["above", "above"],
        },
        "light_precipitation_cloud": {
            "succeed": "light_sleet_continuous",
            "fail": "light_sleet_shower",
            "probability_thresholds": [0.5],
            "threshold_condition": ">=",
            "condition_combination": "",
            "diagnostic_fields": ["probability_of_cloud_area_fraction_above_threshold"],
            "diagnostic_thresholds": [(0.8125, 1)],
            "diagnostic_conditions": ["above"],
        },
        "light_sleet_continuous": {
            "succeed": 18,
            "fail": "light_rain_or_snow_continuous",
            "probability_thresholds": [0.0, 0.0],
            "threshold_condition": ">=",
            "condition_combination": "AND",
            "diagnostic_fields": [
                [
                    "probability_of_lwe_snowfall_rate_above_threshold",
                    "probability_of_rainfall_rate_above_threshold",
                ],
                [
                    "probability_of_rainfall_rate_above_threshold",
                    "probability_of_lwe_snowfall_rate_above_threshold",
                ],
            ],
            "diagnostic_gamma": [0.7, 1.0],
            "diagnostic_thresholds": [
                [(0.1, "mm hr-1"), (0.1, "mm hr-1")],
                [(0.1, "mm hr-1"), (0.1, "mm hr-1")],
            ],
            "diagnostic_conditions": [["above", "above"], ["above", "above"]],
        },
        "light_rain_or_snow_continuous": {
            "succeed": 24,
            "fail": 12,
            "probability_thresholds": [0.0],
            "threshold_condition": ">=",
            "condition_combination": "",
            "diagnostic_fields": [
                [
                    "probability_of_lwe_snowfall_rate_above_threshold",
                    "probability_of_rainfall_rate_above_threshold",
                ]
            ],
            "diagnostic_gamma": [1.0],
            "diagnostic_thresholds": [[(0.1, "mm hr-1"), (0.1, "mm hr-1")]],
            "diagnostic_conditions": [["above", "above"]],
        },
        "light_sleet_shower": {
            "succeed": 17,
            "fail": "light_rain_or_snow_shower",
            "probability_thresholds": [0.0, 0.0],
            "threshold_condition": ">=",
            "condition_combination": "AND",
            "diagnostic_fields": [
                [
                    "probability_of_lwe_snowfall_rate_above_threshold",
                    "probability_of_rainfall_rate_above_threshold",
                ],
                [
                    "probability_of_rainfall_rate_above_threshold",
                    "probability_of_lwe_snowfall_rate_above_threshold",
                ],
            ],
            "diagnostic_gamma": [0.7, 1.0],
            "diagnostic_thresholds": [
                [(0.1, "mm hr-1"), (0.1, "mm hr-1")],
                [(0.1, "mm hr-1"), (0.1, "mm hr-1")],
            ],
            "diagnostic_conditions": [["above", "above"], ["above", "above"]],
        },
        "light_rain_or_snow_shower": {
            "succeed": 23,
            "fail": 10,
            "probability_thresholds": [0.0],
            "threshold_condition": ">=",
            "condition_combination": "",
            "diagnostic_fields": [
                [
                    "probability_of_lwe_snowfall_rate_above_threshold",
                    "probability_of_rainfall_rate_above_threshold",
                ]
            ],
            "diagnostic_gamma": [1.0],
            "diagnostic_thresholds": [[(0.1, "mm hr-1"), (0.1, "mm hr-1")]],
            "diagnostic_conditions": [["above", "above"]],
        },
        "drizzle_mist": {
            "succeed": 11,
            "fail": "drizzle_cloud",
            "probability_thresholds": [0.5, 0.5],
            "threshold_condition": ">=",
            "condition_combination": "AND",
            "diagnostic_fields": [
                "probability_of_rainfall_rate_above_threshold",
                "probability_of_visibility_in_air_below_threshold",
            ],
            "diagnostic_thresholds": [(0.03, "mm hr-1"), (5000.0, "m")],
            "diagnostic_conditions": ["above", "below"],
        },
        "drizzle_cloud": {
            "succeed": 11,
            "fail": "mist_conditions",
            "probability_thresholds": [0.5, 0.5],
            "threshold_condition": ">=",
            "condition_combination": "AND",
            "diagnostic_fields": [
                "probability_of_rainfall_rate_above_threshold",
                ("probability_of_low_type_cloud_area_fraction_" "above_threshold"),
            ],
            "diagnostic_thresholds": [(0.03, "mm hr-1"), (0.85, 1)],
            "diagnostic_conditions": ["above", "above"],
        },
        "no_precipitation_cloud": {
            "succeed": "overcast_cloud",
            "fail": "partly_cloudy",
            "probability_thresholds": [0.5],
            "threshold_condition": ">=",
            "condition_combination": "",
            "diagnostic_fields": ["probability_of_cloud_area_fraction_above_threshold"],
            "diagnostic_thresholds": [(0.8125, 1)],
            "diagnostic_conditions": ["above"],
        },
        "overcast_cloud": {
            "succeed": 8,
            "fail": 7,
            "probability_thresholds": [0.5],
            "threshold_condition": ">=",
            "condition_combination": "",
            "diagnostic_fields": [
                ("probability_of_low_type_cloud_area_fraction_" "above_threshold")
            ],
            "diagnostic_thresholds": [(0.85, 1)],
            "diagnostic_conditions": ["above"],
        },
        "partly_cloudy": {
            "succeed": 3,
            "fail": 1,
            "probability_thresholds": [0.5],
            "threshold_condition": ">=",
            "condition_combination": "",
            "diagnostic_fields": ["probability_of_cloud_area_fraction_above_threshold"],
            "diagnostic_thresholds": [(0.1875, 1)],
            "diagnostic_conditions": ["above"],
        },
        "mist_conditions": {
            "succeed": "fog_conditions",
            "fail": "no_precipitation_cloud",
            "probability_thresholds": [0.5],
            "threshold_condition": ">=",
            "condition_combination": "",
            "diagnostic_fields": ["probability_of_visibility_in_air_below_threshold"],
            "diagnostic_thresholds": [(5000.0, "m")],
            "diagnostic_conditions": ["below"],
        },
        "fog_conditions": {
            "succeed": 6,
            "fail": 5,
            "probability_thresholds": [0.5],
            "threshold_condition": ">=",
            "condition_combination": "",
            "diagnostic_fields": ["probability_of_visibility_in_air_below_threshold"],
            "diagnostic_thresholds": [(1000.0, "m")],
            "diagnostic_conditions": ["below"],
        },
>>>>>>> f66f3652
    }

    return queries<|MERGE_RESOLUTION|>--- conflicted
+++ resolved
@@ -72,263 +72,6 @@
             tree.
     """
     queries = {
-<<<<<<< HEAD
-
-        'heavy_precipitation': {
-            'succeed': 'heavy_precipitation_cloud',
-            'fail': 'light_precipitation',
-            'probability_thresholds': [0.5, 0.5],
-            'threshold_condition': '>=',
-            'condition_combination': 'OR',
-            'diagnostic_fields':
-                ['probability_of_rainfall_rate_above_threshold',
-                 'probability_of_lwe_snowfall_rate_above_threshold'],
-            'diagnostic_thresholds': [(1.0, 'mm hr-1'),
-                                      (1.0, 'mm hr-1')],
-            'diagnostic_conditions': ['above', 'above']},
-
-        'heavy_precipitation_cloud': {
-            'succeed': 'heavy_sleet_continuous',
-            'fail': 'heavy_sleet_shower',
-            'probability_thresholds': [0.5],
-            'threshold_condition': '>=',
-            'condition_combination': '',
-            'diagnostic_fields':
-                ['probability_of_cloud_area_fraction_above_threshold'],
-            'diagnostic_thresholds': [(0.8125, 1)],
-            'diagnostic_conditions': ['above']},
-
-        'heavy_sleet_continuous': {
-            'succeed': 18,
-            'fail': 'heavy_rain_or_snow_continuous',
-            'probability_thresholds': [0., 0.],
-            'threshold_condition': '>=',
-            'condition_combination': 'AND',
-            'diagnostic_fields':
-                [['probability_of_lwe_snowfall_rate_above_threshold', '-',
-                  'probability_of_rainfall_rate_above_threshold', '*', '0.7'],
-                 ['probability_of_rainfall_rate_above_threshold', '-',
-                  'probability_of_lwe_snowfall_rate_above_threshold']],
-            'diagnostic_thresholds': [[(1.0, 'mm hr-1'),
-                                       (1.0, 'mm hr-1')],
-                                      [(1.0, 'mm hr-1'),
-                                       (1.0, 'mm hr-1')]],
-            'diagnostic_conditions': [['above', 'above'],
-                                      ['above', 'above']]},
-
-        'heavy_sleet_shower': {
-            'succeed': 17,
-            'fail': 'heavy_rain_or_snow_shower',
-            'probability_thresholds': [0., 0.],
-            'threshold_condition': '>=',
-            'condition_combination': 'AND',
-            'diagnostic_fields':
-                [['probability_of_lwe_snowfall_rate_above_threshold', '-',
-                  'probability_of_rainfall_rate_above_threshold', '*', '0.7'],
-                 ['probability_of_rainfall_rate_above_threshold', '-',
-                  'probability_of_lwe_snowfall_rate_above_threshold']],
-            'diagnostic_thresholds': [[(1.0, 'mm hr-1'),
-                                       (1.0, 'mm hr-1')],
-                                      [(1.0, 'mm hr-1'),
-                                       (1.0, 'mm hr-1')]],
-            'diagnostic_conditions': [['above', 'above'],
-                                      ['above', 'above']]},
-
-        'heavy_rain_or_snow_continuous': {
-            'succeed': 27,
-            'fail': 15,
-            'probability_thresholds': [0.],
-            'threshold_condition': '>=',
-            'condition_combination': '',
-            'diagnostic_fields':
-                [['probability_of_lwe_snowfall_rate_above_threshold', '-',
-                  'probability_of_rainfall_rate_above_threshold']],
-            'diagnostic_thresholds': [[(1.0, 'mm hr-1'),
-                                       (1.0, 'mm hr-1')]],
-            'diagnostic_conditions': [['above', 'above']]},
-
-        'heavy_rain_or_snow_shower': {
-            'succeed': 26,
-            'fail': 14,
-            'probability_thresholds': [0.],
-            'threshold_condition': '>=',
-            'condition_combination': '',
-            'diagnostic_fields':
-                [['probability_of_lwe_snowfall_rate_above_threshold', '-',
-                  'probability_of_rainfall_rate_above_threshold']],
-            'diagnostic_thresholds': [[(1.0, 'mm hr-1'),
-                                       (1.0, 'mm hr-1')]],
-            'diagnostic_conditions': [['above', 'above']]},
-
-        'light_precipitation': {
-            'succeed': 'light_precipitation_cloud',
-            'fail': 'drizzle_mist',
-            'probability_thresholds': [0.5, 0.5],
-            'threshold_condition': '>=',
-            'condition_combination': 'OR',
-            'diagnostic_fields':
-                ['probability_of_rainfall_rate_above_threshold',
-                 'probability_of_lwe_snowfall_rate_above_threshold'],
-            'diagnostic_thresholds': [(0.1, 'mm hr-1'),
-                                      (0.1, 'mm hr-1')],
-            'diagnostic_conditions': ['above', 'above']},
-
-        'light_precipitation_cloud': {
-            'succeed': 'light_sleet_continuous',
-            'fail': 'light_sleet_shower',
-            'probability_thresholds': [0.5],
-            'threshold_condition': '>=',
-            'condition_combination': '',
-            'diagnostic_fields':
-                ['probability_of_cloud_area_fraction_above_threshold'],
-            'diagnostic_thresholds': [(0.8125, 1)],
-            'diagnostic_conditions': ['above']},
-
-        'light_sleet_continuous': {
-            'succeed': 18,
-            'fail': 'light_rain_or_snow_continuous',
-            'probability_thresholds': [0., 0.],
-            'threshold_condition': '>=',
-            'condition_combination': 'AND',
-            'diagnostic_fields':
-                [['probability_of_lwe_snowfall_rate_above_threshold', '-',
-                  'probability_of_rainfall_rate_above_threshold', '*', '0.7'],
-                 ['probability_of_rainfall_rate_above_threshold', '-',
-                  'probability_of_lwe_snowfall_rate_above_threshold']],
-            'diagnostic_thresholds': [[(0.1, 'mm hr-1'),
-                                       (0.1, 'mm hr-1')],
-                                      [(0.1, 'mm hr-1'),
-                                       (0.1, 'mm hr-1')]],
-            'diagnostic_conditions': [['above', 'above'],
-                                      ['above', 'above']]},
-
-        'light_rain_or_snow_continuous': {
-            'succeed': 24,
-            'fail': 12,
-            'probability_thresholds': [0.],
-            'threshold_condition': '>=',
-            'condition_combination': '',
-            'diagnostic_fields':
-                [['probability_of_lwe_snowfall_rate_above_threshold', '-',
-                  'probability_of_rainfall_rate_above_threshold']],
-            'diagnostic_thresholds': [[(0.1, 'mm hr-1'),
-                                       (0.1, 'mm hr-1')]],
-            'diagnostic_conditions': [['above', 'above']]},
-
-        'light_sleet_shower': {
-            'succeed': 17,
-            'fail': 'light_rain_or_snow_shower',
-            'probability_thresholds': [0., 0.],
-            'threshold_condition': '>=',
-            'condition_combination': 'AND',
-            'diagnostic_fields':
-                [['probability_of_lwe_snowfall_rate_above_threshold', '-',
-                  'probability_of_rainfall_rate_above_threshold', '*', '0.7'],
-                 ['probability_of_rainfall_rate_above_threshold', '-',
-                  'probability_of_lwe_snowfall_rate_above_threshold']],
-            'diagnostic_thresholds': [[(0.1, 'mm hr-1'),
-                                       (0.1, 'mm hr-1')],
-                                      [(0.1, 'mm hr-1'),
-                                       (0.1, 'mm hr-1')]],
-            'diagnostic_conditions': [['above', 'above'],
-                                      ['above', 'above']]},
-
-        'light_rain_or_snow_shower': {
-            'succeed': 23,
-            'fail': 10,
-            'probability_thresholds': [0.],
-            'threshold_condition': '>=',
-            'condition_combination': '',
-            'diagnostic_fields':
-                [['probability_of_lwe_snowfall_rate_above_threshold', '-',
-                  'probability_of_rainfall_rate_above_threshold']],
-            'diagnostic_thresholds': [[(0.1, 'mm hr-1'),
-                                       (0.1, 'mm hr-1')]],
-            'diagnostic_conditions': [['above', 'above']]},
-
-        'drizzle_mist': {
-            'succeed': 11,
-            'fail': 'drizzle_cloud',
-            'probability_thresholds': [0.5, 0.5],
-            'threshold_condition': '>=',
-            'condition_combination': 'AND',
-            'diagnostic_fields':
-                ['probability_of_rainfall_rate_above_threshold',
-                 'probability_of_visibility_in_air_below_threshold'],
-            'diagnostic_thresholds': [(0.03, 'mm hr-1'),
-                                      (5000., 'm')],
-            'diagnostic_conditions': ['above', 'below']},
-
-        'drizzle_cloud': {
-            'succeed': 11,
-            'fail': 'mist_conditions',
-            'probability_thresholds': [0.5, 0.5],
-            'threshold_condition': '>=',
-            'condition_combination': 'AND',
-            'diagnostic_fields':
-                ['probability_of_rainfall_rate_above_threshold',
-                 ('probability_of_low_type_cloud_area_fraction_'
-                  'above_threshold')],
-            'diagnostic_thresholds': [(0.03, 'mm hr-1'),
-                                      (0.85, 1)],
-            'diagnostic_conditions': ['above', 'above']},
-
-        'no_precipitation_cloud': {
-            'succeed': 'overcast_cloud',
-            'fail': 'partly_cloudy',
-            'probability_thresholds': [0.5],
-            'threshold_condition': '>=',
-            'condition_combination': '',
-            'diagnostic_fields':
-                ['probability_of_cloud_area_fraction_above_threshold'],
-            'diagnostic_thresholds': [(0.8125, 1)],
-            'diagnostic_conditions': ['above']},
-
-        'overcast_cloud': {
-            'succeed': 8,
-            'fail': 7,
-            'probability_thresholds': [0.5],
-            'threshold_condition': '>=',
-            'condition_combination': '',
-            'diagnostic_fields':
-                [('probability_of_low_type_cloud_area_fraction_'
-                  'above_threshold')],
-            'diagnostic_thresholds': [(0.85, 1)],
-            'diagnostic_conditions': ['above']},
-
-        'partly_cloudy': {
-            'succeed': 3,
-            'fail': 1,
-            'probability_thresholds': [0.5],
-            'threshold_condition': '>=',
-            'condition_combination': '',
-            'diagnostic_fields':
-                ['probability_of_cloud_area_fraction_above_threshold'],
-            'diagnostic_thresholds': [(0.1875, 1)],
-            'diagnostic_conditions': ['above']},
-
-        'mist_conditions': {
-            'succeed': 'fog_conditions',
-            'fail': 'no_precipitation_cloud',
-            'probability_thresholds': [0.5],
-            'threshold_condition': '>=',
-            'condition_combination': '',
-            'diagnostic_fields':
-                ['probability_of_visibility_in_air_below_threshold'],
-            'diagnostic_thresholds': [(5000., 'm')],
-            'diagnostic_conditions': ['below']},
-
-        'fog_conditions': {
-            'succeed': 6,
-            'fail': 5,
-            'probability_thresholds': [0.5],
-            'threshold_condition': '>=',
-            'condition_combination': '',
-            'diagnostic_fields':
-                ['probability_of_visibility_in_air_below_threshold'],
-            'diagnostic_thresholds': [(1000., 'm')],
-            'diagnostic_conditions': ['below']},
-=======
         "heavy_precipitation": {
             "succeed": "heavy_precipitation_cloud",
             "fail": "light_precipitation",
@@ -361,14 +104,17 @@
             "diagnostic_fields": [
                 [
                     "probability_of_lwe_snowfall_rate_above_threshold",
-                    "probability_of_rainfall_rate_above_threshold",
-                ],
-                [
-                    "probability_of_rainfall_rate_above_threshold",
-                    "probability_of_lwe_snowfall_rate_above_threshold",
-                ],
-            ],
-            "diagnostic_gamma": [0.7, 1.0],
+                    "-",
+                    "probability_of_rainfall_rate_above_threshold",
+                    "*",
+                    "0.7",
+                ],
+                [
+                    "probability_of_rainfall_rate_above_threshold",
+                    "-",
+                    "probability_of_lwe_snowfall_rate_above_threshold",
+                ],
+            ],
             "diagnostic_thresholds": [
                 [(1.0, "mm hr-1"), (1.0, "mm hr-1")],
                 [(1.0, "mm hr-1"), (1.0, "mm hr-1")],
@@ -384,14 +130,17 @@
             "diagnostic_fields": [
                 [
                     "probability_of_lwe_snowfall_rate_above_threshold",
-                    "probability_of_rainfall_rate_above_threshold",
-                ],
-                [
-                    "probability_of_rainfall_rate_above_threshold",
-                    "probability_of_lwe_snowfall_rate_above_threshold",
-                ],
-            ],
-            "diagnostic_gamma": [0.7, 1.0],
+                    "-",
+                    "probability_of_rainfall_rate_above_threshold",
+                    "*",
+                    "0.7",
+                ],
+                [
+                    "probability_of_rainfall_rate_above_threshold",
+                    "-",
+                    "probability_of_lwe_snowfall_rate_above_threshold",
+                ],
+            ],
             "diagnostic_thresholds": [
                 [(1.0, "mm hr-1"), (1.0, "mm hr-1")],
                 [(1.0, "mm hr-1"), (1.0, "mm hr-1")],
@@ -407,10 +156,10 @@
             "diagnostic_fields": [
                 [
                     "probability_of_lwe_snowfall_rate_above_threshold",
+                    "-",
                     "probability_of_rainfall_rate_above_threshold",
                 ]
             ],
-            "diagnostic_gamma": [1.0],
             "diagnostic_thresholds": [[(1.0, "mm hr-1"), (1.0, "mm hr-1")]],
             "diagnostic_conditions": [["above", "above"]],
         },
@@ -423,10 +172,10 @@
             "diagnostic_fields": [
                 [
                     "probability_of_lwe_snowfall_rate_above_threshold",
+                    "-",
                     "probability_of_rainfall_rate_above_threshold",
                 ]
             ],
-            "diagnostic_gamma": [1.0],
             "diagnostic_thresholds": [[(1.0, "mm hr-1"), (1.0, "mm hr-1")]],
             "diagnostic_conditions": [["above", "above"]],
         },
@@ -462,14 +211,17 @@
             "diagnostic_fields": [
                 [
                     "probability_of_lwe_snowfall_rate_above_threshold",
-                    "probability_of_rainfall_rate_above_threshold",
-                ],
-                [
-                    "probability_of_rainfall_rate_above_threshold",
-                    "probability_of_lwe_snowfall_rate_above_threshold",
-                ],
-            ],
-            "diagnostic_gamma": [0.7, 1.0],
+                    "-",
+                    "probability_of_rainfall_rate_above_threshold",
+                    "*",
+                    "0.7",
+                ],
+                [
+                    "probability_of_rainfall_rate_above_threshold",
+                    "-",
+                    "probability_of_lwe_snowfall_rate_above_threshold",
+                ],
+            ],
             "diagnostic_thresholds": [
                 [(0.1, "mm hr-1"), (0.1, "mm hr-1")],
                 [(0.1, "mm hr-1"), (0.1, "mm hr-1")],
@@ -485,10 +237,10 @@
             "diagnostic_fields": [
                 [
                     "probability_of_lwe_snowfall_rate_above_threshold",
+                    "-",
                     "probability_of_rainfall_rate_above_threshold",
                 ]
             ],
-            "diagnostic_gamma": [1.0],
             "diagnostic_thresholds": [[(0.1, "mm hr-1"), (0.1, "mm hr-1")]],
             "diagnostic_conditions": [["above", "above"]],
         },
@@ -501,14 +253,17 @@
             "diagnostic_fields": [
                 [
                     "probability_of_lwe_snowfall_rate_above_threshold",
-                    "probability_of_rainfall_rate_above_threshold",
-                ],
-                [
-                    "probability_of_rainfall_rate_above_threshold",
-                    "probability_of_lwe_snowfall_rate_above_threshold",
-                ],
-            ],
-            "diagnostic_gamma": [0.7, 1.0],
+                    "-",
+                    "probability_of_rainfall_rate_above_threshold",
+                    "*",
+                    "0.7",
+                ],
+                [
+                    "probability_of_rainfall_rate_above_threshold",
+                    "-",
+                    "probability_of_lwe_snowfall_rate_above_threshold",
+                ],
+            ],
             "diagnostic_thresholds": [
                 [(0.1, "mm hr-1"), (0.1, "mm hr-1")],
                 [(0.1, "mm hr-1"), (0.1, "mm hr-1")],
@@ -524,10 +279,10 @@
             "diagnostic_fields": [
                 [
                     "probability_of_lwe_snowfall_rate_above_threshold",
+                    "-",
                     "probability_of_rainfall_rate_above_threshold",
                 ]
             ],
-            "diagnostic_gamma": [1.0],
             "diagnostic_thresholds": [[(0.1, "mm hr-1"), (0.1, "mm hr-1")]],
             "diagnostic_conditions": [["above", "above"]],
         },
@@ -609,7 +364,6 @@
             "diagnostic_thresholds": [(1000.0, "m")],
             "diagnostic_conditions": ["below"],
         },
->>>>>>> f66f3652
     }
 
     return queries