# -*- coding: utf-8 -*-
# -----------------------------------------------------------------------------
# (C) British Crown Copyright 2017-2021 Met Office.
# All rights reserved.
#
# Redistribution and use in source and binary forms, with or without
# modification, are permitted provided that the following conditions are met:
#
# * Redistributions of source code must retain the above copyright notice, this
#   list of conditions and the following disclaimer.
#
# * Redistributions in binary form must reproduce the above copyright notice,
#   this list of conditions and the following disclaimer in the documentation
#   and/or other materials provided with the distribution.
#
# * Neither the name of the copyright holder nor the names of its
#   contributors may be used to endorse or promote products derived from
#   this software without specific prior written permission.
#
# THIS SOFTWARE IS PROVIDED BY THE COPYRIGHT HOLDERS AND CONTRIBUTORS "AS IS"
# AND ANY EXPRESS OR IMPLIED WARRANTIES, INCLUDING, BUT NOT LIMITED TO, THE
# IMPLIED WARRANTIES OF MERCHANTABILITY AND FITNESS FOR A PARTICULAR PURPOSE
# ARE DISCLAIMED. IN NO EVENT SHALL THE COPYRIGHT HOLDER OR CONTRIBUTORS BE
# LIABLE FOR ANY DIRECT, INDIRECT, INCIDENTAL, SPECIAL, EXEMPLARY, OR
# CONSEQUENTIAL DAMAGES (INCLUDING, BUT NOT LIMITED TO, PROCUREMENT OF
# SUBSTITUTE GOODS OR SERVICES; LOSS OF USE, DATA, OR PROFITS; OR BUSINESS
# INTERRUPTION) HOWEVER CAUSED AND ON ANY THEORY OF LIABILITY, WHETHER IN
# CONTRACT, STRICT LIABILITY, OR TORT (INCLUDING NEGLIGENCE OR OTHERWISE)
# ARISING IN ANY WAY OUT OF THE USE OF THIS SOFTWARE, EVEN IF ADVISED OF THE
# POSSIBILITY OF SUCH DAMAGE.
"""This module defines the utilities required for wxcode plugin """

from collections import OrderedDict
from typing import Any, Dict, List, Optional

import iris
import numpy as np
from iris.cube import Cube

REQUIRED_KEY_WORDS = [
    "if_true",
    "if_false",
    "probability_thresholds",
    "threshold_condition",
    "condition_combination",
    "diagnostic_fields",
    "diagnostic_thresholds",
    "diagnostic_conditions",
]

OPTIONAL_KEY_WORDS = ["if_diagnostic_missing"]

THRESHOLD_CONDITIONS = ["<=", "<", ">", ">="]
CONDITION_COMBINATIONS = ["AND", "OR"]
DIAGNOSTIC_CONDITIONS = ["below", "above"]

KEYWORDS_DIAGNOSTIC_MISSING = ["if_true", "if_false"]


_WX_DICT_IN = {
    0: "Clear_Night",
    1: "Sunny_Day",
    2: "Partly_Cloudy_Night",
    3: "Partly_Cloudy_Day",
    4: "Dust",
    5: "Mist",
    6: "Fog",
    7: "Cloudy",
    8: "Overcast",
    9: "Light_Shower_Night",
    10: "Light_Shower_Day",
    11: "Drizzle",
    12: "Light_Rain",
    13: "Heavy_Shower_Night",
    14: "Heavy_Shower_Day",
    15: "Heavy_Rain",
    16: "Sleet_Shower_Night",
    17: "Sleet_Shower_Day",
    18: "Sleet",
    19: "Hail_Shower_Night",
    20: "Hail_Shower_Day",
    21: "Hail",
    22: "Light_Snow_Shower_Night",
    23: "Light_Snow_Shower_Day",
    24: "Light_Snow",
    25: "Heavy_Snow_Shower_Night",
    26: "Heavy_Snow_Shower_Day",
    27: "Heavy_Snow",
    28: "Thunder_Shower_Night",
    29: "Thunder_Shower_Day",
    30: "Thunder",
}

WX_DICT = OrderedDict(sorted(_WX_DICT_IN.items(), key=lambda t: t[0]))

DAYNIGHT_CODES = [1, 3, 10, 14, 17, 20, 23, 26, 29]

GROUPED_CODES = {
    "snow": [23, 24, 26, 27],
    "sleet": [17, 18],
    "rain": [10, 12, 14, 15],
    "convection": [20, 21, 29, 30],
}


def update_tree_thresholds(
    tree: Dict[str, Dict[str, Any]], target_period: Optional[int] = None
) -> Dict[str, Dict[str, Any]]:
    """
    Replaces value / unit pairs from tree definition with an Iris AuxCoord
    that encodes the same information. Also scales any threshold values that
    have an associated period (e.g. accumulation in 3600 seconds) by a factor
    to reflect the target period (e.g. a 3-hour, 10800 second, weather symbol).

    Args:
        tree:
            Weather symbols decision tree.
        target_period:
            The period in seconds that the weather symbol being produced should
            represent. This should correspond with any period diagnostics, e.g.
            precipitation accumulation, being used as input. This is used to scale
            any threshold values that are defined with an associated period in
            the decision tree.
    Returns:
        The tree now containing AuxCoords instead of value / unit pairs, with
        period diagnostic threshold values scaled appropriately.

    Raises:
        ValueError: If thresholds are defined with an associated period and no
                    target_period is provided.
    """

    def _make_thresholds_with_units(items):
        if isinstance(items[0], list):
            return [_make_thresholds_with_units(item) for item in items]
        try:
            values, units, period = items
        except ValueError:
            values, units = items
        else:
            if not target_period:
                raise ValueError(
                    "The decision tree contains thresholds defined for a particular "
                    "time period, e.g. the accumulation over 3600 seconds. To "
                    "use such a decision tree a target_period must be provided "
                    "such that the threshold values can be scaled appropriately."
                )
            values = values * target_period / period
        return iris.coords.AuxCoord(values, units=units)

    for query in tree.values():
        query["diagnostic_thresholds"] = _make_thresholds_with_units(
            query["diagnostic_thresholds"]
        )
    return tree


def weather_code_attributes() -> Dict[str, Any]:
    """
    Returns:
        Attributes defining weather code meanings.
    """
    import numpy as np

    attributes = {}
    wx_keys = np.array(list(WX_DICT.keys()))
    attributes.update({"weather_code": wx_keys})
    wxstring = " ".join(WX_DICT.values())
    attributes.update({"weather_code_meaning": wxstring})
    return attributes


def expand_nested_lists(query: Dict[str, Any], key: str) -> List[Any]:
    """
    Produce flat lists from list and nested lists.

    Args:
        query:
            A single query from the decision tree.
        key:
            A string denoting the field to be taken from the dict.

    Returns:
        A 1D list containing all the values for a given key.
    """
    items = []
    for item in query[key]:
        if isinstance(item, list):
            items.extend(item)
        else:
            items.extend([item])
    return items


def update_daynight(cubewx: Cube) -> Cube:
    """ Update weather cube depending on whether it is day or night

    Args:
        cubewx:
            Cube containing only daytime weather symbols.

    Returns:
        Cube containing day and night weather symbols

    Raises:
        CoordinateNotFoundError : cube must have time coordinate.
    """
    import numpy as np
    from iris.exceptions import CoordinateNotFoundError

    import improver.utilities.solar as solar

    if not cubewx.coords("time"):
        msg = "cube must have time coordinate "
        raise CoordinateNotFoundError(msg)

    cubewx_daynight = cubewx.copy()
    daynightplugin = solar.DayNightMask()
    daynight_mask = daynightplugin(cubewx_daynight)

    # Loop over the codes which decrease by 1 if a night time value
    # e.g. 1 - sunny day becomes 0 - clear night.
    for val in DAYNIGHT_CODES:
        index = np.where(cubewx_daynight.data == val)
        # Where day leave as is, where night correct weather
        # code to value  - 1.
        cubewx_daynight.data[index] = np.where(
            daynight_mask.data[index] == daynightplugin.day,
            cubewx_daynight.data[index],
            cubewx_daynight.data[index] - 1,
        )

    return cubewx_daynight


def interrogate_decision_tree(wxtree: Dict[str, Dict[str, Any]]) -> List[str]:
    """
    Obtain a list of necessary inputs from the decision tree as it is currently
    defined. Return a formatted string that contains the diagnostic names, the
    thresholds needed, and whether they are thresholded above or below these
    values. This output is used with the --check-tree option in the CLI, informing
    the user of the necessary inputs for a provided decision tree.

    Args:
        wxtree:
            The weather symbol tree that is to be interrogated.

    Returns:
        Returns a formatted string descring the diagnostics required,
        including threshold details.
    """
    # Diagnostic names and threshold values.
    requirements = {}
    for query in wxtree.values():
        diagnostics = get_parameter_names(
            expand_nested_lists(query, "diagnostic_fields")
        )
        thresholds = expand_nested_lists(query, "diagnostic_thresholds")
        for diagnostic, threshold in zip(diagnostics, thresholds):
            requirements.setdefault(diagnostic, set()).add(threshold)

    # Create a list of formatted strings that will be printed as part of the
    # CLI help.
    output = []
    for requirement, uniq_thresh in sorted(requirements.items()):
        (units,) = {u.units for u in uniq_thresh}  # enforces same units
        thresh_str = ", ".join(map(str, sorted({v.points[0] for v in uniq_thresh})))
        output.append("\u26C5 {} ({}): {}".format(requirement, units, thresh_str))

    n_files = len(output)
    formatted_string = "{}\n" * n_files
    formatted_output = formatted_string.format(*output)

    return formatted_output


def is_variable(thing: str) -> bool:
    """
    Identify whether given string is likely to be a variable name by
    identifying the exceptions.

    Args:
        thing:
            The string to operate on

    Returns:
        False if thing is one of ["+", "-", "*", "/"] or if float(
        thing) does not raise a ValueError, else True.
    """
    valid_operators = ["+", "-", "*", "/"]
    try:
        float(thing)
        return False
    except ValueError:
        return thing not in valid_operators


def get_parameter_names(diagnostic_fields: List[List[str]]) -> List[List[str]]:
    """
    For diagnostic fields that can contain operators and values, strips out
    just the parameter names.

    Args:
        diagnostic_fields:

    Returns:
        The parameter names
    """
    parameter_names = []
    for condition in diagnostic_fields:
        if isinstance(condition, list):
            parameter_names.append(get_parameter_names(condition))
        elif is_variable(condition):
            parameter_names.append(condition)
    return parameter_names


def _check_diagnostic_lists_consistency(query: Dict[str, Any]) -> bool:
    """
    Checks if specific input lists have same nested list
    structure. e.g. ['item'] != [['item']]

    Args:
        query:
            of weather-symbols decision-making information
    """
    diagnostic_keys = [
        "diagnostic_fields",
        "diagnostic_conditions",
        "diagnostic_thresholds",
    ]
    values = [
        get_parameter_names(query[key]) if key == "diagnostic_fields" else query[key]
        for key in diagnostic_keys
    ]
    return _check_nested_list_consistency(values)


def _check_nested_list_consistency(query: List[List[Any]]) -> bool:
    """
    Return True if all input lists have same nested list
    structure. e.g. ['item'] != [['item']]

    Args:
        query:
            Nested lists to check for consistency.

    Returns:
        True if diagnostic query lists have same nested list
        structure, else returns False.

    """

    def _checker(lists):
        """Return True if all input lists have same nested list
        structure. e.g. ['item'] != [['item']]."""
        type_set = set(map(type, lists))
        if list in type_set:
            return (
                len(type_set) == 1
                and len(set(map(len, lists))) == 1
                and all(map(_checker, zip(*lists)))
            )
        return True

    return _checker(query)


def check_tree(
    wxtree: Dict[str, Dict[str, Any]], target_period: Optional[int] = None
) -> str:
    """Perform some checks to ensure the provided decision tree is valid.

    Args:
        wxtree:
            Weather symbols decision tree definition, provided as a
            dictionary.
        target_period:
            The period in seconds that the weather symbol being produced should
            represent. This should correspond with any period diagnostics, e.g.
            precipitation accumulation, being used as input. This is used to scale
            any threshold values that are defined with an associated period in
            the decision tree.

    Returns:
        A list of problems found in the decision tree, or if none are found, the
        required input diagnostics.

    Raises:
        ValueError: If wxtree is not a dictionary.
    """
    # Check tree is a dictionary
    if not isinstance(wxtree, dict):
        raise ValueError("Decision tree is not a dictionary")

    issues = []
<<<<<<< HEAD
    start_node = list(wxtree.keys())[0]
    all_targets = np.array(
        [(n["if_true"], n["if_false"]) for n in wxtree.values()]
    ).flatten()
    wxtree = update_tree_units(wxtree)
=======
    wxtree = update_tree_thresholds(wxtree, target_period)
>>>>>>> 8eb0e747
    valid_codes = list(WX_DICT.keys())

    all_key_words = REQUIRED_KEY_WORDS + OPTIONAL_KEY_WORDS
    for node, items in wxtree.items():
        # Check the tree only contains expected keys
        for entry in wxtree[node]:
            if entry not in all_key_words:
                issues.append(f"Node {node} contains unknown key '{entry}'")

        # Check that this node is reachable, or is the start_node
        if not ((node == start_node) or node in all_targets):
            issues.append(f"Unreachable node '{node}'")

        # Check that if_diagnostic_missing key points at a if_true or if_false
        # node
        if "if_diagnostic_missing" in items:
            entry = items["if_diagnostic_missing"]
            if entry not in KEYWORDS_DIAGNOSTIC_MISSING:
                issues.append(
                    f"Node {node} contains an if_diagnostic_missing key "
                    f"that targets key '{entry}' which is neither 'if_true' "
                    "nor 'if_false'"
                )

        # Check that only permissible values are used in condition_combination
        # this will be AND / OR for multiple diagnostic fields, or blank otherwise
        combination = wxtree[node]["condition_combination"]
        num_diagnostics = len(wxtree[node]["diagnostic_fields"])
        if num_diagnostics == 2 and combination not in CONDITION_COMBINATIONS:
            issues.append(
                f"Node {node} utilises 2 diagnostic fields but "
                f"'{combination}' is not a valid combination condition"
            )
        elif num_diagnostics != 2 and combination:
            issues.append(
                f"Node {node} utilises combination condition "
                f"'{combination}' but does not use 2 diagnostic fields "
                "for combination in this way"
            )

        # Check only permissible values are used in threshold_condition
        threshold = wxtree[node]["threshold_condition"]
        if threshold not in THRESHOLD_CONDITIONS:
            issues.append(f"Node {node} uses invalid threshold condition {threshold}")

        # Check diagnostic_conditions are all above or below.
        diagnostic = wxtree[node]["diagnostic_conditions"]
        tests_diagnostic = diagnostic
        if isinstance(diagnostic[0], list):
            tests_diagnostic = [item for sublist in diagnostic for item in sublist]
        for value in tests_diagnostic:
            if value not in DIAGNOSTIC_CONDITIONS:
                issues.append(
                    f"Node {node} uses invalid diagnostic condition "
                    f"'{value}'; this should be 'above' or 'below'"
                )

        # Check the succeed and fail destinations are valid; that is valid
        # weather codes for leaf nodes, and other tree nodes otherwise
        for result in "if_true", "if_false":
            value = wxtree[node][result]
            if isinstance(value, str):
                if value not in wxtree.keys():
                    issues.append(
                        f"Node {node} has an invalid destination "
                        f"of {value} for the {result} condition"
                    )
            else:
                if value not in valid_codes:
                    issues.append(
                        f"Node {node} results in an invalid weather "
                        f"code of {value} for the {result} condition"
                    )

        # Check diagnostic_fields, diagnostic_conditions, and diagnostic_thresholds
        # are all nested equivalently
        if not _check_diagnostic_lists_consistency(items):
            issues.append(
                f"Node {node} has inconsistent nesting for the "
                "diagnostic_fields, diagnostic_conditions, and "
                "diagnostic_thresholds fields"
            )

        # Check probability thresholds are numeric and there are as many of them
        # as there are diagnostics_fields.
        prob_thresholds = items["probability_thresholds"]
        diagnostic_fields = items["diagnostic_fields"]
        if not all(isinstance(x, (int, float)) for x in prob_thresholds):
            issues.append(
                f"Node {node} has a non-numeric probability threshold "
                f"{prob_thresholds}"
            )
        if not len(prob_thresholds) == len(get_parameter_names(diagnostic_fields)):
            issues.append(
                f"Node {node} has a different number of probability thresholds "
                f"and diagnostic_fields: {prob_thresholds}, {diagnostic_fields}"
            )

    if not issues:
        issues.append("Decision tree OK\nRequired inputs are:")
        issues.append(interrogate_decision_tree(wxtree))
    return "\n".join(issues)<|MERGE_RESOLUTION|>--- conflicted
+++ resolved
@@ -394,15 +394,11 @@
         raise ValueError("Decision tree is not a dictionary")
 
     issues = []
-<<<<<<< HEAD
     start_node = list(wxtree.keys())[0]
     all_targets = np.array(
         [(n["if_true"], n["if_false"]) for n in wxtree.values()]
     ).flatten()
-    wxtree = update_tree_units(wxtree)
-=======
     wxtree = update_tree_thresholds(wxtree, target_period)
->>>>>>> 8eb0e747
     valid_codes = list(WX_DICT.keys())
 
     all_key_words = REQUIRED_KEY_WORDS + OPTIONAL_KEY_WORDS
