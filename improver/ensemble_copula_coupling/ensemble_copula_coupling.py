--- conflicted
+++ resolved
@@ -51,11 +51,8 @@
     create_cube_with_percentiles,
     get_bounds_of_distribution,
     insert_lower_and_upper_endpoint_to_1d_array,
-<<<<<<< HEAD
     interpolate_multiple_rows_same_y,
-=======
     interpolate_multiple_rows_same_x,
->>>>>>> f05cc288
     restore_non_percentile_dimensions,
 )
 from improver.metadata.probabilistic import (
