--- conflicted
+++ resolved
@@ -519,11 +519,9 @@
                 The probability of being below the final threshold in
                 forecast_probabilities is used as the probability of the diagnostic
                 existing.
-<<<<<<< HEAD
                 For example if at some grid square the probability of cloud base
                 being below 15000m (the highest threshold) is 0.7 then every percentile
                 above the 70th would be masked.
-=======
             skip_ecc_bounds:
                 If true, the usage of the ECC bounds is skipped. This has the
                 effect that percentiles outside of the range given by the input
@@ -531,7 +529,6 @@
                 the nearest available percentile, rather than using linear interpolation
                 between the nearest available percentile and the ECC bound.
 
->>>>>>> e1523c2f
         """
         self.ecc_bounds_warning = ecc_bounds_warning
         self.mask_percentiles = mask_percentiles
