--- conflicted
+++ resolved
@@ -33,10 +33,6 @@
 plugins.
 
 """
-<<<<<<< HEAD
-
-=======
->>>>>>> f05cc288
 import warnings
 from typing import List, Optional, Union
 
@@ -261,6 +257,7 @@
     return array_1d
 
 
+
 def restore_non_percentile_dimensions(
     array_to_reshape: ndarray, original_cube: Cube, n_percentiles: int
 ) -> ndarray:
@@ -295,7 +292,6 @@
     return array_to_reshape.reshape(shape_to_reshape_to)
 
 
-<<<<<<< HEAD
 def slow_interp_same_y(x: np.ndarray, xp: np.ndarray, fp: np.ndarray) -> np.ndarray:
     """For each row i of xp, do the equivalent of np.interp(x, xp[i], fp).
 
@@ -337,10 +333,10 @@
             "Module numba unavailable. ConvertProbabilitiesToPercentiles will be slower."
         )
         return slow_interp_same_y(*args)
-=======
+
+
 def slow_interp_same_x(x: np.ndarray, xp: np.ndarray, fp: np.ndarray) -> np.ndarray:
     """For each row i of fp, calculate np.interp(x, xp, fp[i, :]).
-
     Args:
         x: 1-D array
         xp: 1-D array, sorted in non-decreasing order
@@ -364,5 +360,4 @@
     interpolate_multiple_rows_same_x = fast_interp_same_x
 except ImportError:
     warnings.warn("Module numba unavailable. ResamplePercentiles will be slower.")
-    interpolate_multiple_rows_same_x = slow_interp_same_x
->>>>>>> f05cc288
+    interpolate_multiple_rows_same_x = slow_interp_same_x