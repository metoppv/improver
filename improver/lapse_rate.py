--- conflicted
+++ resolved
@@ -321,11 +321,7 @@
         # then finds the gradient of the surface temperature with
         # orography height - i.e. lapse rate.
         axis = (-2, -1)
-<<<<<<< HEAD
-        for counter, (temp, orog) in enumerate(zip(temp_nbhood_window, orog_nbhood_window)):
-=======
         for lapse, temp, orog in zip(lapse_rate_array, temp_nbhood_window, orog_nbhood_window):
->>>>>>> 3fb0e751
             # height_diff is True for points where the height
             # difference between the central points and its
             # neighbours is < max_height_diff.
@@ -351,11 +347,7 @@
             dalr_mask = tempcheck | orogcheck | temp_nan_check | np.isnan(grad)
             grad[dalr_mask] = DALR
 
-<<<<<<< HEAD
-            lapse_rate_array[counter] = grad
-=======
             lapse[...] = grad
->>>>>>> 3fb0e751
 
         # Enforce upper and lower limits on lapse rate values.
         lapse_rate_array = lapse_rate_array.clip(
