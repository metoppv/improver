--- conflicted
+++ resolved
@@ -41,17 +41,12 @@
     create_new_diagnostic_cube,
     generate_mandatory_attributes,
 )
+from improver.utilities import mathematical_operations, neighbourhood_tools
 from improver.utilities.cube_checker import spatial_coords_match
 from improver.utilities.cube_manipulation import (
-<<<<<<< HEAD
-    enforce_coordinate_ordering, get_dim_coord_names)
-from improver.utilities import neighbourhood_tools
-from improver.utilities import mathematical_operations
-=======
     enforce_coordinate_ordering,
     get_dim_coord_names,
 )
->>>>>>> eaa8e79e
 
 
 class ApplyGriddedLapseRate(PostProcessingPlugin):
@@ -146,55 +141,6 @@
         return iris.cube.CubeList(adjusted_temperature).merge_cube()
 
 
-<<<<<<< HEAD
-=======
-class SaveNeighbourhood:
-    """Saves the neighbourhood around each central point.
-
-    The "generic_filter" module extracts the neighbourhood around each
-    point as "buffer". This buffer is passed to the "SaveNeighbourhood" class.
-    The "filter" function then saves this buffer into the "allbuffers" array.
-
-    """
-
-    def __init__(self, allbuffers):
-        """Initialise the class.
-
-        Create the global variables that allows the "filter" function
-        to save each extracted buffer into "allbuffers".
-
-        Args:
-            allbuffers (numpy.ndarray):
-                Where to save each extracted buffer.
-
-        """
-        # Initialises the iterator.
-        self.i = 0
-        # Saves all the buffers into this array.
-        self.allbuffers = allbuffers
-
-    def filter(self, buffer):
-        """Defines filter function to be applied to extracted buffers.
-
-        Saves the contents of the buffer into "allbuffers" array. Therefore
-        a return value isn't required. However "generic_filter"
-        requires a return value - so use zero.
-
-        Args:
-            buffer (numpy.ndarray):
-                Array containing neighourbood points.
-
-        Returns:
-            zero (float)
-                Blank return value required by "generic_filter".
-
-        """
-        self.allbuffers[self.i, :] = buffer
-        self.i += 1
-        return 0.0
-
-
->>>>>>> eaa8e79e
 class LapseRate(BasePlugin):
     """
     Plugin to calculate the lapse rate from orography and temperature
@@ -275,17 +221,9 @@
         # central point.
         self.nbhood_size = int((2 * nbhood_radius) + 1)
 
-<<<<<<< HEAD
         # Used in the neighbourhood checks, ensures that the center
         # of the array is non NaN.
         self.ind_central_point = self.nbhood_size // 2
-=======
-        # generic_filter extracts the neighbourhood and returns a 1D array.
-        # ind_central_point indicates where the central point would be on
-        # this array
-        self.nbhoodarray_size = self.nbhood_size ** 2
-        self.ind_central_point = int(self.nbhoodarray_size / 2)
->>>>>>> eaa8e79e
 
     def __repr__(self):
         """Represent the configured plugin instance as a string."""
@@ -315,13 +253,15 @@
             datasets, return order: temp, orog.
 
         """
-        orog_windows = neighbourhood_tools.pad_and_roll(orog,
-            (self.nbhood_size, self.nbhood_size))
-        temp_windows = neighbourhood_tools.pad_and_roll(temp,
-            (self.nbhood_size, self.nbhood_size))
+        orog_windows = neighbourhood_tools.pad_and_roll(
+            orog, (self.nbhood_size, self.nbhood_size)
+        )
+        temp_windows = neighbourhood_tools.pad_and_roll(
+            temp, (self.nbhood_size, self.nbhood_size)
+        )
         return temp_windows, orog_windows
 
-    #def alinfit(self, orog, temp, axis=-1, default_value=np.nan):
+    # def alinfit(self, orog, temp, axis=-1, default_value=np.nan):
     #    """Uses a simple linear fit approach to calculate the
     #    gradient (i.e. lapse rate)  between the orography height
     #    and the surface temperature. Although equivalent, this
@@ -363,7 +303,7 @@
     #    shape = list(orog.shape)
     #    for ax in axis:
     #        shape[ax] = 1
-    #    
+    #
     #    X_diff = orog - np.nanmean(orog, axis=axis).reshape(shape)
     #    Y_diff = temp - np.nanmean(temp, axis=axis).reshape(shape)
 
@@ -376,7 +316,7 @@
     #    #xcheck = np.isclose(np.nanstd(orog, axis=axis), 0)
     #    #grad = np.where(ycheck | xcheck, DALR, grad)
 
-    #    
+    #
     #    #y_nan_check = np.isnan(temp[..., self.ind_central_point,
     #    #                            self.ind_central_point])
     #    #grad = np.where(y_nan_check, DALR, grad)
@@ -399,28 +339,13 @@
             as the orog_subsections. True is the orography height is
             lower than max_height_diff, False if not.
         """
-        central_points = orog_subsections[...,
-                                          self.ind_central_point,
-                                          self.ind_central_point]
+        central_points = orog_subsections[
+            ..., self.ind_central_point, self.ind_central_point
+        ]
         central_points = central_points[np.newaxis, np.newaxis].T
 
-<<<<<<< HEAD
-        height_diff = np.absolute(np.subtract(orog_subsections,
-                                              central_points))
+        height_diff = np.absolute(np.subtract(orog_subsections, central_points))
         return np.where(height_diff < self.max_height_diff, True, False)
-=======
-        self.all_orog_subsections = all_orog_subsections
-
-        central_points = self.all_orog_subsections[:, self.ind_central_point]
-        central_points = np.swapaxes([central_points], 0, 1)
-
-        height_diff = np.subtract(self.all_orog_subsections, central_points)
-        height_diff = np.absolute(height_diff)
-
-        height_diff_mask = np.where(height_diff >= self.max_height_diff, True, False)
-
-        return height_diff_mask
->>>>>>> eaa8e79e
 
     def _generate_lapse_rate_array(
         self, temperature_data, orography_data, land_sea_mask_data
@@ -440,17 +365,16 @@
             numpy.ndarray
                 Lapse rate values
         """
-<<<<<<< HEAD
         # Fill sea points with NaN values.
-        temperature_data = np.where(
-            land_sea_mask_data, temperature_data, np.nan)
+        temperature_data = np.where(land_sea_mask_data, temperature_data, np.nan)
 
         lapse_rate_array = []
         # Pads the data with nans and generates windows representing
         # a neighbourhood for each point.
 
         temp_nbhood_window, orog_nbhood_window = self._create_windows(
-            temperature_data, orography_data)
+            temperature_data, orography_data
+        )
 
         # Zips together the windows for temperature and orography
         # then finds the gradient of the surface temperature with
@@ -468,7 +392,7 @@
             orog = np.where(np.isnan(temp), np.nan, orog)
 
             grad = mathematical_operations.alinfit(orog, temp, axis=axis)
-            
+
             # Checks that the standard deviations are not 0
             # i.e. there is some variance to fit a gradient to.
             tempcheck = np.isclose(np.nanstd(temp, axis=axis), 0)
@@ -476,68 +400,14 @@
             grad = np.where(tempcheck | orogcheck, DALR, grad)
             # checks that our central point in the neighbourhood
             # is not NaN.
-            temp_nan_check = np.isnan(temp[..., self.ind_central_point,
-                                           self.ind_central_point])
+            temp_nan_check = np.isnan(
+                temp[..., self.ind_central_point, self.ind_central_point]
+            )
             grad = np.where(temp_nan_check, DALR, grad)
 
             lapse_rate_array.append(grad)
 
         lapse_rate_array = np.array(lapse_rate_array, dtype=np.float32)
-=======
-        # Fill sea points with NaN values. Can't use Numpy mask since not
-        # recognised by "generic_filter" function.
-        temperature_data = np.where(land_sea_mask_data, temperature_data, np.nan)
-
-        # Generate data neighbourhoods on which to calculate lapse rates
-        # pylint: disable=unsubscriptable-object
-        dataarray_size = temperature_data.shape[0] * temperature_data.shape[1]
-
-        temp_nbhoods = np.zeros(
-            (dataarray_size, self.nbhoodarray_size), dtype=np.float32
-        )
-        fnc = SaveNeighbourhood(allbuffers=temp_nbhoods)
-        generic_filter(
-            temperature_data,
-            fnc.filter,
-            size=self.nbhood_size,
-            mode="constant",
-            cval=np.nan,
-        )
-
-        orog_nbhoods = np.zeros(
-            (dataarray_size, self.nbhoodarray_size), dtype=np.float32
-        )
-        fnc = SaveNeighbourhood(allbuffers=orog_nbhoods)
-        generic_filter(
-            orography_data,
-            fnc.filter,
-            size=self.nbhood_size,
-            mode="constant",
-            cval=np.nan,
-        )
-
-        # height_diff_mask is True for points where the height
-        # difference between the central point and its neighbours
-        # is > max_height_diff.
-        height_diff_mask = self._create_heightdiff_mask(orog_nbhoods)
-
-        # Mask points with extreme height differences as NaN.
-        temp_nbhoods = np.where(height_diff_mask, np.nan, temp_nbhoods)
-        orog_nbhoods = np.where(height_diff_mask, np.nan, orog_nbhoods)
-
-        # Loop through both arrays and find gradient of surface temperature
-        # with orography height - ie lapse rate.
-        # TODO: This for loop is the bottleneck in the code and needs to
-        # be parallelised.
-        lapse_rate_array = [
-            self._calc_lapse_rate(temp, orog)
-            for temp, orog in zip(temp_nbhoods, orog_nbhoods)
-        ]
-
-        lapse_rate_array = np.array(lapse_rate_array, dtype=np.float32).reshape(
-            (temperature_data.shape)
-        )
->>>>>>> eaa8e79e
 
         # Enforce upper and lower limits on lapse rate values.
         lapse_rate_array = np.where(
