--- conflicted
+++ resolved
@@ -1827,13 +1827,8 @@
 
         return forecast_as_realizations
 
-<<<<<<< HEAD
-    def _calibrate_forecast(
+    def _format_forecast(
         self, template: Cube, randomise: bool, random_seed: Optional[int]
-=======
-    def _format_forecast(
-        self, forecast: Cube, randomise: bool, random_seed: int
->>>>>>> ca028e3a
     ) -> Cube:
         """
         Generate calibrated probability, percentile or realization output in
@@ -1875,15 +1870,10 @@
                 result = conversion_plugin(
                     self.distribution["location"],
                     self.distribution["scale"],
-<<<<<<< HEAD
                     template,
-                    percentiles=perc_coord.points,
-=======
-                    forecast,
                     percentiles=self.percentiles
                     if self.percentiles
                     else perc_coord.points,
->>>>>>> ca028e3a
                 )
             else:
                 no_of_percentiles = len(template.coord("realization").points)
@@ -1994,12 +1984,8 @@
             ),
         }
 
-<<<<<<< HEAD
         template = prob_template if prob_template else forecast
-        result = self._calibrate_forecast(template, randomise, random_seed)
-=======
-        result = self._format_forecast(forecast, randomise, random_seed)
->>>>>>> ca028e3a
+        result = self._format_forecast(template, randomise, random_seed)
 
         if land_sea_mask:
             # fill in masked sea points with uncalibrated data
