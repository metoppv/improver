--- conflicted
+++ resolved
@@ -15,11 +15,7 @@
 from iris.analysis import MEAN, STD_DEV
 from iris.cube import Cube, CubeList
 from iris.util import new_axis
-<<<<<<< HEAD
-from numpy import diff
-=======
-from numpy import float32
->>>>>>> eb5adb5c
+from numpy import diff, float32
 from numpy.ma import masked_all_like
 from pandas import merge
 
@@ -32,11 +28,8 @@
     get_attribute_from_coefficients,
     get_forecast_type,
 )
-<<<<<<< HEAD
 from improver.metadata.constants.time_types import TIME_COORDS
-=======
 from improver.metadata.probabilistic import find_threshold_coordinate
->>>>>>> eb5adb5c
 from improver.utilities.generalized_additive_models import GAMFit, GAMPredict
 from improver.utilities.mathematical_operations import CalculateClimateAnomalies
 
@@ -359,7 +352,6 @@
             ValueError: If input_cube does not contain a realization coordinate and
             does contain a time coordinate with unevenly spaced points.
         """
-<<<<<<< HEAD
         removed_coords = []
         if input_cube.coords("realization"):
             # Calculate forecast mean and standard deviation over the realization
@@ -449,33 +441,6 @@
                     kwargs = {"data_dims": time_dim} if len(coord.points) > 1 else {}
                     input_mean.add_aux_coord(coord, **kwargs)
                     input_sd.add_aux_coord(coord, **kwargs)
-=======
-        # if input_cube.coords("realization"):
-        #     # Calculate forecast mean and standard deviation over the realization
-        #     # coordinate.
-        #     input_mean = input_cube.collapsed("realization", MEAN)
-        #     input_mean.remove_coord("realization")
-        #     input_sd = input_cube.collapsed("realization", STD_DEV)
-        #     input_sd.remove_coord("realization")
-        # else:
-        #     input_mean, input_sd = self.calculate_statistic_by_rolling_window(
-        #         input_cube
-        #     )
-
-        collapse_coords = ["time"]
-        for coord in ["realization", "percentile"]:
-            if input_cube.coords(coord):
-                collapse_coords.append(coord)
-        input_mean = input_cube.collapsed(collapse_coords, MEAN)
-        input_sd = input_cube.collapsed(collapse_coords, STD_DEV)
-        # Remove the realization and percentile coordinates from the mean and standard
-        # deviation cubes.
-        for coord in collapse_coords:
-            for cube in [input_mean, input_sd]:
-                if cube.coords(coord):
-                    cube.remove_coord(coord)
->>>>>>> eb5adb5c
-
         return CubeList([input_mean, input_sd])
 
     def process(
@@ -590,7 +555,6 @@
         self.distribution = distribution
         self.emos_kwargs = emos_kwargs if emos_kwargs else {}
 
-<<<<<<< HEAD
     @staticmethod
     def get_climatological_stats(
         input_cube: Cube,
@@ -638,8 +602,6 @@
 
         return mean_cube, sd_cube
 
-=======
->>>>>>> eb5adb5c
     def climate_anomaly_emos(
         self,
         forecast_cubes: List[Cube],
