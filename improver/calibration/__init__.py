--- conflicted
+++ resolved
@@ -42,14 +42,6 @@
 
 from iris.cube import Cube, CubeList
 
-<<<<<<< HEAD
-from improver.ensemble_copula_coupling.ensemble_copula_coupling import (
-    RebadgePercentilesAsRealizations,
-)
-from improver.ensemble_copula_coupling.utilities import choose_set_of_percentiles
-from improver.metadata.constants.time_types import TIME_COORDS
-=======
->>>>>>> 992072ec
 from improver.metadata.probabilistic import (
     get_diagnostic_cube_name_from_probability_name,
 )
@@ -210,463 +202,4 @@
         coefficients,
         land_sea_mask,
         prob_template,
-<<<<<<< HEAD
-    )
-
-
-def _dataframe_column_check(df: DataFrame, compulsory_columns: Sequence) -> None:
-    """Check that the compulsory columns are present on the DataFrame.
-    Any other columns within the DataFrame are ignored.
-
-    Args:
-        df:
-            Dataframe expected to contain the compulsory columns.
-        compulsory_columns:
-            The names of the compulsory columns.
-
-    Raises:
-        ValueError: Raise an error if a compulsory column is missing.
-    """
-    if not set(compulsory_columns).issubset(df.columns):
-        diff = set(compulsory_columns).difference(df.columns)
-        msg = (
-            "The following compulsory column(s) are missing from the "
-            f"dataframe: {diff}"
-        )
-        raise ValueError(msg)
-
-
-def _preprocess_temporal_columns(df: DataFrame) -> DataFrame:
-    """Pre-process the columns with temporal dtype to convert
-    from numpy datetime objects to pandas datetime objects.
-    Casting the dtype of the columns to object type results
-    in columns of dtype "object" with the contents of the
-    columns being pandas datetime objects, rather than numpy
-    datetime objects.
-
-    Args:
-        df:
-            A DataFrame with temporal columns with numpy
-            datetime dtypes.
-
-    Returns:
-        A DataFrame without numpy datetime dtypes. The
-        content of the columns with temporal dtypes are
-        accessible as pandas datetime objects.
-    """
-    for col in df.select_dtypes(include=["datetime64[ns, UTC]"]):
-        df[col] = df[col].astype("O")
-    for col in df.select_dtypes(include="timedelta64[ns]"):
-        df[col] = df[col].astype("O")
-    return df
-
-
-def _unique_check(df: DataFrame, column: str) -> None:
-    """Check whether the values in the column are unique.
-
-    Args:
-        df:
-            The DataFrame to be checked.
-        column:
-            Name of a column in the DataFrame.
-
-    Raises:
-        ValueError: Only one unique value within the specifed column
-            is expected.
-    """
-    if df[column].nunique(dropna=False) > 1:
-        msg = (
-            f"Multiple values provided for the {column}: "
-            f"{df[column].unique()}. "
-            f"Only one value for the {column} is expected."
-        )
-        raise ValueError(msg)
-
-
-def _quantile_check(df: DataFrame) -> None:
-    """Check that the percentiles provided can be considered to be
-    quantiles with equal spacing spanning the percentile range.
-
-    Args:
-        df: DataFrame with a percentile column.
-
-    Raises:
-        ValueError: Percentiles are not equally spaced.
-    """
-    expected_percentiles = choose_set_of_percentiles(df["percentile"].nunique())
-
-    if not np.allclose(expected_percentiles, df["percentile"].unique()):
-        msg = (
-            "The forecast percentiles can not be considered as quantiles. "
-            f"The forecast percentiles are {df['percentile'].unique()}."
-            "Based on the number of percentiles provided, the expected "
-            f"percentiles would be {expected_percentiles}."
-        )
-        raise ValueError(msg)
-
-
-def _define_time_coord(
-    adate: pd.Timestamp, time_bounds: Optional[Sequence[pd.Timestamp]] = None,
-) -> DimCoord:
-    """Define a time coordinate. The coordinate will have bounds,
-    if bounds are provided.
-
-    Args:
-        adate:
-            The point for the time coordinate.
-        time_bounds:
-            The values defining the bounds for the time coordinate.
-
-    Returns:
-        A time coordinate. This coordinate will have bounds, if bounds
-        are provided.
-    """
-    return DimCoord(
-        np.array(adate.timestamp(), dtype=TIME_COORDS["time"].dtype),
-        "time",
-        bounds=time_bounds
-        if time_bounds is None
-        else [
-            np.array(t.timestamp(), dtype=TIME_COORDS["time"].dtype)
-            for t in time_bounds
-        ],
-        units=TIME_COORDS["time"].units,
-    )
-
-
-def _define_height_coord(height) -> AuxCoord:
-    """Define a height coordinate. A unit of metres is assumed.
-
-    Args:
-        height:
-            The value for the height coordinate in metres.
-
-    Returns:
-        The height coordinate.
-    """
-    return AuxCoord(np.array(height, dtype=np.float32), "height", units="m",)
-
-
-def _training_dates_for_calibration(
-    cycletime: str, forecast_period: int, training_length: int
-) -> DatetimeIndex:
-    """Compute the date range required for extracting the required training
-    dataset. The final validity time within the training dataset is
-    at least one day prior to the cycletime. The final validity time
-    within the training dataset is additionally offset by the number
-    of days within the forecast period to ensure that the dates defined
-    by the training dataset are in the past relative to the cycletime.
-    For example, for a cycletime of 20170720T0000Z with a forecast period
-    of T+30 and a training length of 3 days, the validity time is
-    20170721T0600Z. Subtracting one day gives 20170720T0600Z. Note that
-    this is in the future relative to the cycletime and we want the
-    training dates to be in the past relative to the cycletime.
-    Subtracting the forecast period rounded down to the nearest day for
-    T+30 gives 1 day. Subtracting this additional day gives 20170719T0600Z.
-    This is the final validity time within the training period. We then
-    compute the validity times for a 3 day training period using 20170719T0600Z
-    as the final validity time giving 20170719T0600Z, 20170718T0600Z
-    and 20170717T0600Z.
-
-    Args:
-        cycletime:
-            Cycletime of a format similar to 20170109T0000Z.
-            The training dates will always be in the past, relative
-            to the cycletime.
-        forecast_period:
-            Forecast period in hours as an integer.
-        training_length:
-            Training length in days as an integer.
-
-    Returns:
-        Datetimes defining the training dataset. The number of datetimes
-        is equal to the training length.
-    """
-    forecast_period = pd.Timedelta(int(forecast_period), unit="hours")
-    validity_time = pd.Timestamp(cycletime) + forecast_period
-    return pd.date_range(
-        end=validity_time - pd.Timedelta(1, unit="days") - forecast_period.floor("D"),
-        periods=int(training_length),
-        freq="D",
-        tz="UTC",
-    )
-
-
-def _prepare_dataframes(
-    forecast_df: DataFrame,
-    truth_df: DataFrame,
-    percentiles: Optional[List[float]] = None,
-) -> Tuple[DataFrame, DataFrame]:
-    """Prepare dataframes for conversion to cubes by: 1) checking
-    that the expected columns are present, 2) finding the sites
-    common to both the forecast and truth dataframes and 3)
-    replacing and supplementing the truth dataframe with
-    information from the forecast dataframe. Note that this third
-    step will also ensure that a row containing a NaN for the
-    ob_value is inserted for any missing observations.
-
-    Args:
-        forecast_df:
-            DataFrame expected to contain the following columns: forecast,
-            blend_time, forecast_period, forecast_reference_time, time,
-            wmo_id, percentile, diagnostic, latitude, longitude, period,
-            height, cf_name, units. Any other columns are ignored.
-        truth_df:
-            DataFrame expected to contain the following columns: ob_value,
-            time, wmo_id, diagnostic, latitude, longitude and altitude.
-            Any other columns are ignored.
-        percentiles:
-            The set of percentiles to be used for estimating EMOS coefficients.
-
-    Returns:
-        A sanitised version of the forecasts and truth dataframes that
-        are ready for conversion to cubes.
-    """
-    _dataframe_column_check(forecast_df, FORECAST_DATAFRAME_COLUMNS)
-    _dataframe_column_check(truth_df, TRUTH_DATAFRAME_COLUMNS)
-
-    # Extract the required percentiles.
-    if percentiles:
-        indices = [np.isclose(forecast_df["percentile"], float(p)) for p in percentiles]
-        forecast_df = forecast_df[np.logical_or.reduce(indices)]
-
-    # Check the percentiles can be considered to be equally space quantiles.
-    _quantile_check(forecast_df)
-
-    # Find the common set of WMO IDs.
-    common_wmo_ids = sorted(
-        set(forecast_df["wmo_id"].unique()).intersection(truth_df["wmo_id"].unique())
-    )
-    forecast_df = forecast_df[forecast_df["wmo_id"].isin(common_wmo_ids)]
-    truth_df = truth_df[truth_df["wmo_id"].isin(common_wmo_ids)]
-
-    # Ensure time in forecasts is present in truths.
-    forecast_df = forecast_df[forecast_df["time"].isin(truth_df["time"].unique())]
-
-    truth_df = truth_df.drop(columns=["altitude", "latitude", "longitude"])
-    # Identify columns to copy onto the truth_df from the forecast_df
-    forecast_subset = forecast_df[
-        [
-            "wmo_id",
-            "latitude",
-            "longitude",
-            "altitude",
-            "period",
-            "height",
-            "cf_name",
-            "units",
-            "time",
-            "diagnostic",
-        ]
-    ].drop_duplicates()
-
-    # Use "outer" to fill in any missing observations in the truth dataframe.
-    truth_df = truth_df.merge(
-        forecast_subset, on=["wmo_id", "time", "diagnostic"], how="outer"
-    )
-    return forecast_df, truth_df
-
-
-def forecast_dataframe_to_cube(
-    df: DataFrame, training_dates: DatetimeIndex, forecast_period: int
-) -> Cube:
-    """Convert a forecast DataFrame into an iris Cube. The percentiles
-    within the forecast DataFrame are rebadged as realizations.
-
-    Args:
-        df:
-            DataFrame expected to contain the following columns: forecast,
-            blend_time, forecast_period, forecast_reference_time, time,
-            wmo_id, percentile, diagnostic, latitude, longitude, period,
-            height, cf_name, units. Any other columns are ignored.
-        training_dates:
-            Datetimes spanning the training period.
-        forecast_period:
-            Forecast period in hours as an integer.
-
-    Returns:
-        Cube containing the forecasts from the training period.
-    """
-    fp_point = pd.Timedelta(int(forecast_period), unit="hours")
-
-    cubelist = CubeList()
-
-    for adate in training_dates:
-        time_df = df.loc[(df["time"] == adate) & (df["forecast_period"] == fp_point)]
-
-        time_df = _preprocess_temporal_columns(time_df)
-        if time_df.empty:
-            continue
-
-        # The following columns are expected to contain one unique value
-        # per column.
-        for col in ["period", "height", "cf_name", "units", "diagnostic"]:
-            _unique_check(time_df, col)
-
-        if time_df["period"].isna().all():
-            time_bounds = None
-            fp_bounds = None
-        else:
-            period = time_df["period"].values[0]
-            time_bounds = [adate - period, adate]
-            fp_bounds = [fp_point - period, fp_point]
-
-        time_coord = _define_time_coord(adate, time_bounds)
-        height_coord = _define_height_coord(time_df["height"].values[0])
-
-        fp_coord = AuxCoord(
-            np.array(
-                fp_point.total_seconds(), dtype=TIME_COORDS["forecast_period"].dtype
-            ),
-            "forecast_period",
-            bounds=fp_bounds
-            if fp_bounds is None
-            else [
-                np.array(f.total_seconds(), dtype=TIME_COORDS["forecast_period"].dtype)
-                for f in fp_bounds
-            ],
-            units=TIME_COORDS["forecast_period"].units,
-        )
-        frt_coord = AuxCoord(
-            np.array(
-                time_df["forecast_reference_time"].values[0].timestamp(),
-                dtype=TIME_COORDS["forecast_reference_time"].dtype,
-            ),
-            "forecast_reference_time",
-            units=TIME_COORDS["forecast_reference_time"].units,
-        )
-
-        for percentile in sorted(df["percentile"].unique()):
-            perc_coord = DimCoord(
-                np.float32(percentile), long_name="percentile", units="%"
-            )
-            perc_df = time_df.loc[time_df["percentile"] == percentile]
-
-            cube = build_spotdata_cube(
-                perc_df["forecast"].astype(np.float32),
-                perc_df["cf_name"].values[0],
-                perc_df["units"].values[0],
-                perc_df["altitude"].astype(np.float32),
-                perc_df["latitude"].astype(np.float32),
-                perc_df["longitude"].astype(np.float32),
-                perc_df["wmo_id"].values.astype("U5"),
-                scalar_coords=[
-                    time_coord,
-                    frt_coord,
-                    fp_coord,
-                    perc_coord,
-                    height_coord,
-                ],
-            )
-            cubelist.append(cube)
-
-    if not cubelist:
-        return
-    cube = cubelist.merge_cube()
-
-    return RebadgePercentilesAsRealizations()(cube)
-
-
-def truth_dataframe_to_cube(df: DataFrame, training_dates: DatetimeIndex,) -> Cube:
-    """Convert a truth DataFrame into an iris Cube.
-
-    Args:
-        df:
-            DataFrame expected to contain the following columns: ob_value,
-            time, wmo_id, diagnostic, latitude, longitude and altitude.
-            Any other columns are ignored.
-        training_dates:
-            Datetimes spanning the training period.
-
-    Returns:
-        Cube containing the truths from the training period.
-    """
-    cubelist = CubeList()
-    for adate in training_dates:
-        time_df = df.loc[(df["time"] == adate)]
-
-        time_df = _preprocess_temporal_columns(time_df)
-
-        if time_df.empty:
-            continue
-
-        # The following columns are expected to contain one unique value
-        # per column.
-        _unique_check(time_df, "diagnostic")
-
-        if time_df["period"].isna().all():
-            time_bounds = None
-        else:
-            period = time_df["period"].values[0]
-            time_bounds = [adate - period, adate]
-
-        time_coord = _define_time_coord(adate, time_bounds)
-        height_coord = _define_height_coord(time_df["height"].values[0])
-
-        cube = build_spotdata_cube(
-            time_df["ob_value"].astype(np.float32),
-            time_df["cf_name"].values[0],
-            time_df["units"].values[0],
-            time_df["altitude"].astype(np.float32),
-            time_df["latitude"].astype(np.float32),
-            time_df["longitude"].astype(np.float32),
-            time_df["wmo_id"].values.astype("U5"),
-            scalar_coords=[time_coord, height_coord],
-        )
-        cubelist.append(cube)
-
-    if not cubelist:
-        return
-    return cubelist.merge_cube()
-
-
-def forecast_and_truth_dataframes_to_cubes(
-    forecast_df: DataFrame,
-    truth_df: DataFrame,
-    cycletime: str,
-    forecast_period: int,
-    training_length: int,
-    percentiles: Optional[List[float]] = None,
-) -> Tuple[Cube, Cube]:
-    """Convert a forecast DataFrame into an iris Cube and a
-    truth DataFrame into an iris Cube.
-
-    Args:
-        forecast_df:
-            DataFrame expected to contain the following columns: forecast,
-            blend_time, forecast_period, forecast_reference_time, time,
-            wmo_id, percentile, diagnostic, latitude, longitude, period,
-            height, cf_name, units. Any other columns are ignored.
-        truth_df:
-            DataFrame expected to contain the following columns: ob_value,
-            time, wmo_id, diagnostic, latitude, longitude and altitude.
-            Any other columns are ignored.
-        cycletime:
-            Cycletime of a format similar to 20170109T0000Z.
-        forecast_period:
-            Forecast period in hours as an integer.
-        training_length:
-            Training length in days as an integer.
-        percentiles:
-            The set of percentiles to be used for estimating EMOS coefficients.
-            These should be a set of equally spaced quantiles.
-
-    Returns:
-        Forecasts and truths for the training period in Cube format.
-    """
-    training_dates = _training_dates_for_calibration(
-        cycletime, forecast_period, training_length
-    )
-
-    forecast_df, truth_df = _prepare_dataframes(
-        forecast_df, truth_df, percentiles=percentiles
-    )
-
-    forecast_cube = forecast_dataframe_to_cube(
-        forecast_df, training_dates, forecast_period
-    )
-    truth_cube = truth_dataframe_to_cube(truth_df, training_dates)
-    return forecast_cube, truth_cube
-=======
-    )
->>>>>>> 992072ec
+    )