--- conflicted
+++ resolved
@@ -38,10 +38,7 @@
 import numpy as np
 import pandas as pd
 from iris.cube import Cube, CubeList
-<<<<<<< HEAD
-=======
 from numpy import timedelta64
->>>>>>> 0177a77e
 from pandas.core.frame import DataFrame
 from pandas.core.indexes.base import Index
 from pandas.core.indexes.datetimes import DatetimeIndex
@@ -232,11 +229,7 @@
             time_bounds = None
             fp_bounds = None
         else:
-<<<<<<< HEAD
-            period = np.timedelta64(time_table["period"].values[0], "s")
-=======
             period = time_table["period"].values[0].astype("timedelta64[s]")
->>>>>>> 0177a77e
             time_bounds = [time_point - period, time_point]
             fp_bounds = [fp_point - period, fp_point]
 
@@ -305,11 +298,7 @@
 def truth_table_to_cube(
     table: DataFrame,
     date_range: DatetimeIndex,
-<<<<<<< HEAD
-    period: float,
-=======
     period: timedelta64,
->>>>>>> 0177a77e
     height: float,
     cf_name: str,
     units: str,
@@ -369,11 +358,7 @@
             time_bounds = None
         else:
             time_bounds = [
-<<<<<<< HEAD
-                time_point - np.timedelta64(period, "s"),
-=======
                 time_point - period.astype("timedelta64[s]"),
->>>>>>> 0177a77e
                 time_point,
             ]
 
