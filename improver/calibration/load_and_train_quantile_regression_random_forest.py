# (C) Crown Copyright, Met Office. All rights reserved.
#
# This file is part of 'IMPROVER' and is released under the BSD 3-Clause license.
# See LICENSE in the root of the repository for full licensing details.
"""Script to load inputs and train a model using Quantile Regression Random Forest
(QRF)."""

import pathlib
from pathlib import Path
from typing import Optional

import iris
import numpy as np
import pandas as pd
import pyarrow as pa
import pyarrow.parquet as pq
from iris.pandas import as_data_frame

from improver import PostProcessingPlugin
from improver.calibration import FORECAST_SCHEMA, TRUTH_SCHEMA
from improver.calibration.quantile_regression_random_forest import (
    TrainQuantileRegressionRandomForests,
)
from improver.utilities.load import load_cube

iris.FUTURE.pandas_ndim = True


class LoadAndTrainQRF(PostProcessingPlugin):
    """Plugin to load and train a Quantile Regression Random Forest (QRF) model."""

    def __init__(
        self,
        feature_config: dict[str, list[str]],
        target_diagnostic_name: str,
        target_cf_name: str,
        forecast_periods: str,
        cycletime: str,
        training_length: int,
        experiment: Optional[str] = None,
        n_estimators: int = 100,
        max_depth: Optional[int] = None,
        max_samples: Optional[float] = None,
        random_state: Optional[int] = None,
        transformation: Optional[str] = None,
        pre_transform_addition: float = 0,
        compression: int = 5,
    ):
        """Initialise the LoadAndTrainQRF plugin."""
        self.feature_config = feature_config
        self.target_diagnostic_name = target_diagnostic_name
        self.target_cf_name = target_cf_name
        self.forecast_periods = forecast_periods
        self.cycletime = cycletime
        self.training_length = training_length
        self.experiment = experiment
        self.n_estimators = n_estimators
        self.max_depth = max_depth
        self.max_samples = max_samples
        self.random_state = random_state
        self.transformation = transformation
        self.pre_transform_addition = pre_transform_addition
        self.compression = compression

    def _split_cubes_and_parquet_files(
        self, file_paths: list[pathlib.Path | str]
    ) -> tuple[Optional[pathlib.Path], Optional[pathlib.Path], iris.cube.CubeList]:
        """Split the input file paths into cubes and parquet files.

        Args:
            file_paths: List of file paths.

        Returns:
            Tuple containing the items below if found:
                - Path to the forecast parquet file.
                - Path to the truth parquet file.
                - List of cubes loaded from the NetCDF files.

        Raises:
            ValueError: If the number of cubes loaded does not match the number of
                features expected.
        """

        forecast_table_path = None
        truth_table_path = None
        cube_inputs = iris.cube.CubeList([])

        # file extraction loop:
        for file_path in file_paths:
            if not Path(file_path).exists():
                # This will occur when the filepath does not exist. In this case,
                # return None.
                return None, None, None
            elif Path(file_path).is_dir():
                try:
                    example_file_path = next(Path(file_path).glob("**/*.parquet"))
                except StopIteration:
                    # If no parquet files are found, return None.
                    return None, None, None
                try:
                    pq.read_schema(example_file_path).field("forecast_period")
                    forecast_table_path = file_path
                except KeyError:
                    truth_table_path = file_path
            else:
                cube = load_cube(str(file_path))
                cube_inputs.append(cube)

        if len(self.feature_config.keys()) not in [
            len(cube_inputs),
            len(cube_inputs) + 1,
        ]:
            msg = (
                "The number of cubes loaded does not match the number of features "
                "expected. These can mismatch if some features are coming from the "
                "historic forecast table. The number of cubes loaded was: "
                f"{len(cube_inputs)}. The number of features expected was: "
                f"{len(self.feature_config.keys())}."
            )
            raise ValueError(msg)

        return forecast_table_path, truth_table_path, cube_inputs

    def _read_parquet_files(
        self,
        forecast_table_path: pathlib.Path | str,
        truth_table_path: pathlib.Path | str,
        forecast_periods: list[int],
    ) -> tuple[pd.DataFrame, pd.DataFrame]:
        """Read the forecast and truth data from parquet files.

        Args:
            forecast_table_path: Path to the forecast parquet file.
            truth_table_path: Path to the truth parquet file.
            forecast_periods: List of forecast periods in seconds.

        Returns:
            Tuple containing:
                - DataFrame containing the forecast data.
                - DataFrame containing the truth data.

        Raises:
            ValueError: If the forecast parquet file does not contain the expected
                fields.
            ValueError: If the truth parquet file does not contain the expected
                fields.
        """
        cycletimes = []
        for forecast_period in forecast_periods:
            # Load forecasts from parquet file filtering by diagnostic and blend_time.
            forecast_period_td = pd.Timedelta(int(forecast_period), unit="seconds")

            cycletimes.extend(
                pd.date_range(
                    end=pd.Timestamp(self.cycletime)
                    - pd.Timedelta(1, unit="days")
                    - forecast_period_td.floor("D"),
                    periods=int(self.training_length),
                    freq="D",
                )
            )
        cycletimes = list(set(cycletimes))

        filters = [
            [
                ("diagnostic", "==", self.target_diagnostic_name),
                ("blend_time", "in", cycletimes),
                ("experiment", "==", self.experiment),
            ]
        ]

        example_file_path = next(Path(forecast_table_path).glob("**/*.parquet"))
        if pq.read_schema(example_file_path).get_all_field_indices("percentile"):
            altered_schema = FORECAST_SCHEMA
        elif pq.read_schema(example_file_path).get_all_field_indices("realization"):
            altered_schema = FORECAST_SCHEMA.remove(
                FORECAST_SCHEMA.get_field_index("percentile")
            )
            altered_schema = altered_schema.append(pa.field("realization", pa.int64()))
        else:
            msg = (
                "The forecast parquet file is expected to contain either a "
                "'percentile' or 'realization' field. Neither was found."
            )
            raise ValueError(msg)

        forecast_df = pd.read_parquet(
            forecast_table_path,
            filters=filters,
            schema=altered_schema,
            engine="pyarrow",
        )

        forecast_df = forecast_df[
            forecast_df["forecast_period"].isin(np.array(forecast_periods)* 1e9)
        ]
        # Convert df columns from ns to pandas timestamp object.
        for column in ["time", "forecast_reference_time", "blend_time"]:
            forecast_df[column] = pd.to_datetime(
                forecast_df[column], unit="ns", utc=True
            )
        for column in ["forecast_period", "period"]:
            forecast_df[column] = pd.to_timedelta(forecast_df[column], unit="ns")

        forecast_df = forecast_df.rename(columns={"forecast": self.target_cf_name})

        # Load truths from parquet file filtering by diagnostic.
        filters = [[("diagnostic", "==", self.target_diagnostic_name)]]
        truth_df = pd.read_parquet(
            truth_table_path, filters=filters, schema=TRUTH_SCHEMA, engine="pyarrow"
        )

        truth_df["time"] = pd.to_datetime(truth_df["time"], unit="ns", utc=True)

        if truth_df.empty:
            msg = (
                f"The requested filepath {truth_table_path} does not contain the "
                f"requested contents: {filters}"
            )
            raise IOError(msg)
        return forecast_df, truth_df

    @staticmethod
    def _check_matching_times(
        forecast_df: pd.DataFrame, truth_df: pd.DataFrame
    ) -> list[pd.Timestamp]:
        """Find the intersecting times available within the forecast and truth
        DataFrames.

        Args:
            forecast_df: DataFrame containing the forecast data.
            truth_df: DataFrame containing the truth data.
        Returns:
            List of intersecting times as pandas Timestamp objects.
        """
        # Calling unique() on the time column is quicker than relying upon set() to 
        # find the unique times.
        return list(
            set(forecast_df["time"].unique()).intersection(
                set(truth_df["time"].unique())
            )
        )

<<<<<<< HEAD
    def _add_features_to_df(
        self, forecast_df: pd.DataFrame, cube_inputs: iris.cube.CubeList
    ) -> pd.DataFrame:
        """Add features to the forecast DataFrame based on the feature configuration.

        Args:
            forecast_df: DataFrame containing the forecast data.
            cube_inputs: List of cubes containing additional features.
=======
            if forecast_cube is None or truth_cube is None:
                continue

            if not forecast_cube.coords("realization", dim_coords=True):
                forecast_cube = iris.util.new_axis(forecast_cube, "realization")

            for forecast_slice in forecast_cube.slices_over("forecast_reference_time"):
                forecast_cubes.append(forecast_slice)

            for truth_slice in truth_cube.slices_over("time"):
                truth_slice = iris.util.new_axis(truth_slice, "time")
                
                # Multiple forecasts can match to the same observation. This check
                # ensures that we do not add the same truth slice multiple times.
                if truth_slice not in truth_cubes:
                    truth_cubes.append(truth_slice)

        if not forecast_cubes or not truth_cubes:
            return None, None

        truth_cube = truth_cubes.concatenate_cube()
        forecast_cube = forecast_cubes.merge()

        # concatenate_cube() can fail for the forecast_cube, even though calling
        # concatenate() results in a single cube. This check ensures the concatenation
        # was successful.
        if len(forecast_cube) == 1:
            forecast_cube = forecast_cube[0]
        else:
            msg = "Concatenating the forecast has failed to create a single cube."
            raise ValueError(msg)
        
        # Promote the forecast_reference_time coord to a dimension coordinate if
        # the forecast_period is one.
        if forecast_cube.coord_dims("forecast_period") and not forecast_cube.coord_dims("forecast_reference_time"):
            forecast_cube = iris.util.new_axis(forecast_cube, "forecast_reference_time")
>>>>>>> e3aa3560

        Returns:
            DataFrame with additional features added.
        """
        for feature_name, feature_list in self.feature_config.items():
            for feature in feature_list:
                if feature == "static":
                    # Use the cube's data directly as a feature.
                    constr = iris.Constraint(name=feature_name)
                    feature_cube = cube_inputs.extract_cube(constr)
                    feature_df = as_data_frame(feature_cube, add_aux_coords=True)
                    forecast_df = forecast_df.merge(
                        feature_df[["wmo_id", feature_name]], on=["wmo_id"], how="left"
                    )
        return forecast_df

    @staticmethod
    def filter_bad_sites(
        forecast_df: pd.DataFrame,
        truth_df: pd.DataFrame,
    ) -> tuple[pd.DataFrame, pd.DataFrame]:
        """Remove sites that have NaNs in the data.

        Args:
            feature_df: DataFrame containing the forecast data with features.
            truth_df: DataFrame containing the truth data.

        Returns:
            Tuple containing:
                - DataFrame containing the forecast data with bad sites removed.
                - DataFrame containing the truth data with bad sites removed.
        """
        truth_df.dropna(
            subset=["latitude", "longitude", "altitude", "ob_value"], inplace=True
        )

        wmo_ids = set(forecast_df["wmo_id"]).intersection(
            set(truth_df["wmo_id"])
        )

        forecast_df = forecast_df[forecast_df["wmo_id"].isin(wmo_ids)]
        truth_df = truth_df[truth_df["wmo_id"].isin(wmo_ids)]
        return forecast_df, truth_df

    def process(
        self,
        file_paths: list[pathlib.Path | str],
        model_output: str = None,
    ) -> None:
        """Load input files and training a Quantile Regression Random Forest (QRF)
        model. This model can be applied later to calibrate the forecast. Two sources
        of input data must be provided: historical forecasts and historical truth data
        (to use in calibration). The model is output as a pickle file.

        Args:
            file_paths (cli.inputpaths):
                A list of input paths containing:
                - The path to a Parquet file containing the truths to be used
                for calibration. The expected columns within the
                Parquet file are: ob_value, time, wmo_id, diagnostic, latitude,
                longitude and altitude.
                - The path to a Parquet file containing the forecasts to be used
                for calibration.
                - Optionally, paths to NetCDF files containing additional predictors.
            model_output (str):
                Full path including model file name that will store the pickled model.

        """
        forecast_table_path, truth_table_path, cube_inputs = (
            self._split_cubes_and_parquet_files(file_paths)
        )

        if not forecast_table_path or not truth_table_path:
            return None

        if ":" in self.forecast_periods:
            forecast_periods = list(range(*map(int, self.forecast_periods.split(":"))))
            forecast_periods = [fp * 3600 for fp in forecast_periods]
        else:
            try:
                forecast_periods = [int(self.forecast_periods) * 3600]
            except ValueError:
                msg = (
                    "The forecast_periods argument must be a single integer or "
                    "a range in the form 'start:end:interval'. The forecast period"
                    f"provided was: {self.forecast_periods}."
                )
                raise ValueError(msg)

        forecast_df, truth_df = self._read_parquet_files(
            forecast_table_path, truth_table_path, forecast_periods
        )
        intersecting_times = self._check_matching_times(forecast_df, truth_df)
        if len(intersecting_times) == 0:
            return None

        forecast_df = self._add_features_to_df(forecast_df, cube_inputs)
        forecast_df, truth_df = self.filter_bad_sites(forecast_df, truth_df)

        TrainQuantileRegressionRandomForests(
            target_name=self.target_cf_name,
            feature_config=self.feature_config,
            n_estimators=self.n_estimators,
            max_depth=self.max_depth,
            max_samples=self.max_samples,
            random_state=self.random_state,
            transformation=self.transformation,
            pre_transform_addition=self.pre_transform_addition,
            compression=self.compression,
            model_output=model_output,
        )(forecast_df, truth_df)<|MERGE_RESOLUTION|>--- conflicted
+++ resolved
@@ -192,7 +192,7 @@
         )
 
         forecast_df = forecast_df[
-            forecast_df["forecast_period"].isin(np.array(forecast_periods)* 1e9)
+            forecast_df["forecast_period"].isin(np.array(forecast_periods) * 1e9)
         ]
         # Convert df columns from ns to pandas timestamp object.
         for column in ["time", "forecast_reference_time", "blend_time"]:
@@ -233,7 +233,7 @@
         Returns:
             List of intersecting times as pandas Timestamp objects.
         """
-        # Calling unique() on the time column is quicker than relying upon set() to 
+        # Calling unique() on the time column is quicker than relying upon set() to
         # find the unique times.
         return list(
             set(forecast_df["time"].unique()).intersection(
@@ -241,7 +241,6 @@
             )
         )
 
-<<<<<<< HEAD
     def _add_features_to_df(
         self, forecast_df: pd.DataFrame, cube_inputs: iris.cube.CubeList
     ) -> pd.DataFrame:
@@ -250,44 +249,6 @@
         Args:
             forecast_df: DataFrame containing the forecast data.
             cube_inputs: List of cubes containing additional features.
-=======
-            if forecast_cube is None or truth_cube is None:
-                continue
-
-            if not forecast_cube.coords("realization", dim_coords=True):
-                forecast_cube = iris.util.new_axis(forecast_cube, "realization")
-
-            for forecast_slice in forecast_cube.slices_over("forecast_reference_time"):
-                forecast_cubes.append(forecast_slice)
-
-            for truth_slice in truth_cube.slices_over("time"):
-                truth_slice = iris.util.new_axis(truth_slice, "time")
-                
-                # Multiple forecasts can match to the same observation. This check
-                # ensures that we do not add the same truth slice multiple times.
-                if truth_slice not in truth_cubes:
-                    truth_cubes.append(truth_slice)
-
-        if not forecast_cubes or not truth_cubes:
-            return None, None
-
-        truth_cube = truth_cubes.concatenate_cube()
-        forecast_cube = forecast_cubes.merge()
-
-        # concatenate_cube() can fail for the forecast_cube, even though calling
-        # concatenate() results in a single cube. This check ensures the concatenation
-        # was successful.
-        if len(forecast_cube) == 1:
-            forecast_cube = forecast_cube[0]
-        else:
-            msg = "Concatenating the forecast has failed to create a single cube."
-            raise ValueError(msg)
-        
-        # Promote the forecast_reference_time coord to a dimension coordinate if
-        # the forecast_period is one.
-        if forecast_cube.coord_dims("forecast_period") and not forecast_cube.coord_dims("forecast_reference_time"):
-            forecast_cube = iris.util.new_axis(forecast_cube, "forecast_reference_time")
->>>>>>> e3aa3560
 
         Returns:
             DataFrame with additional features added.
@@ -324,9 +285,7 @@
             subset=["latitude", "longitude", "altitude", "ob_value"], inplace=True
         )
 
-        wmo_ids = set(forecast_df["wmo_id"]).intersection(
-            set(truth_df["wmo_id"])
-        )
+        wmo_ids = set(forecast_df["wmo_id"]).intersection(set(truth_df["wmo_id"]))
 
         forecast_df = forecast_df[forecast_df["wmo_id"].isin(wmo_ids)]
         truth_df = truth_df[truth_df["wmo_id"].isin(wmo_ids)]
