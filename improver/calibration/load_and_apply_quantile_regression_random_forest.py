#!/usr/bin/env python
# (C) Crown Copyright, Met Office. All rights reserved.
#
# This file is part of 'IMPROVER' and is released under the BSD 3-Clause license.
# See LICENSE in the root of the repository for full licensing details.
"""Script to load and apply the trained Quantile Regression Random Forest (QRF) model."""

import pathlib

import iris
import joblib
import numpy as np
from iris.cube import Cube, CubeList
from quantile_forest import RandomForestQuantileRegressor

from improver import PostProcessingPlugin
from improver.calibration.quantile_regression_random_forest import (
    ApplyQuantileRegressionRandomForests,
)
from improver.ensemble_copula_coupling.ensemble_copula_coupling import (
    RebadgePercentilesAsRealizations,
)
from improver.ensemble_copula_coupling.utilities import choose_set_of_percentiles
from improver.utilities.cube_checker import assert_spatial_coords_match


class LoadAndApplyQRF(PostProcessingPlugin):
    """Load and apply the trained Quantile Regression Random Forest (QRF) model."""

    def __init__(
        self,
        feature_config: dict[str, list[str]],
        target_cube_name: str,
        transformation: str = None,
        pre_transform_addition: float = None,
    ):
        """Initialise the plugin.

        Args:
            feature_config (dict):
                Feature configuration defining the features to be used for quantile
                regression. The configuration is a dictionary of strings, where the
                keys are the names of the input cube(s) supplied, and the values are
                a list. This list can contain both computed features, such as the mean
                or standard deviation (std), or static features, such as the altitude.
                The computed features will be computed using the cube defined in the
                dictionary key. If the key is the feature itself e.g. a distance to
                water cube, then the value should state "static". This will ensure
                the cube's data is used as the feature.
                The config will have the structure:
                "DYNAMIC_VARIABLE_NAME": ["FEATURE1", "FEATURE2"] e.g:
                {
                "air_temperature": ["mean", "std", "altitude"],
                "visibility_at_screen_level": ["mean", "std"]
                "distance_to_water": ["static"],
                }
            target_cube_name (str):
                A string containing the cube name of the forecast to be
                calibrated. This will be used to separate it from the rest of the
                dynamic predictors, if present.
            transformation (str):
                Transformation to be applied to the data before fitting.
            pre_transform_addition (float):
                Value to be added before transformation.

        """
        self.feature_config = feature_config
        self.target_cube_name = target_cube_name
        self.transformation = transformation
        self.pre_transform_addition = pre_transform_addition

    def _get_inputs(
        self, file_paths: pathlib.Path
    ) -> tuple[CubeList, Cube, RandomForestQuantileRegressor]:
        """Get inputs from disk and separate the model and the features.

        Args:
            file_paths: Path to the trained QRF model and the forecast to be calibrated,
                and the features, as required.

        Returns:
            CubeList of the features cubes, the forecast cube, and the
            trained QRF model.

        Raises:
            ValueError: If no QRF model is found in the provided file paths.
            ValueError: If no features are found in the provided file paths.
            ValueError: If the number of inputs does not match the number of file paths.
        """
        cube_inputs = iris.cube.CubeList([])
        qrf_model = None
<<<<<<< HEAD

=======
>>>>>>> 2d8319b1
        for file_path in file_paths:
            try:
                cube = iris.load_cube(file_path)
                cube_inputs.append(cube)
            except ValueError:
                qrf_model = joblib.load(file_path)
<<<<<<< HEAD

        if not cube_inputs:
            msg = (
                "No features found in the provided file paths. "
                "At least one feature must be provided."
            )
            raise ValueError(msg)

=======
        
>>>>>>> 2d8319b1
        # Extract all additional cubes which are associated with a feature in the
        # feature_config.
        forecast_constraint = iris.Constraint(name=self.target_cube_name)
        forecast_cube = cube_inputs.extract(forecast_constraint)

        if forecast_cube:
            (forecast_cube,) = forecast_cube
        else:
            msg = (
                "No target forecast provided. An input file representing the target "
                "must be provided, even if the target will not be used as a feature. "
                f"The target is '{self.target_cube_name}'."
            )
            raise ValueError(msg)

        if not qrf_model:
            return None, forecast_cube, None

        if len(cube_inputs) != len(self.feature_config.keys()):
            msg = (
                "The number of cubes loaded does not match the number of features "
                "expected. The number of cubes loaded was: "
                f"{len(cube_inputs)}. The number of features expected was: "
                f"{len(self.feature_config.keys())}."
            )
            raise ValueError(msg)

        if not qrf_model:
            # The specified model doesn't exist and the forecast will not be calibrated
            return forecast_cube
        
        # If target diagnostic not a feature in the training then remove.
        if self.target_cube_name not in self.feature_config.keys():
            cube_inputs.remove(forecast_cube)

        return cube_inputs, forecast_cube, qrf_model

    @staticmethod
    def _compute_percentiles(forecast_cube: Cube, coord: str) -> list[float]:
        """Compute the percentiles from the forecast cube.

        Args:
            forecast_cube: Forecast to be calibrated.
            coord: Coordinate name. The length of the coordinate will be used to
                determine the number of percentiles to compute.

        Returns:
            List of percentiles computed from the forecast cube.
        """
        n_percentiles = len(forecast_cube.coord(coord).points)
        percentiles = (
            np.array(choose_set_of_percentiles(n_percentiles)) / 100
        ).tolist()
        return percentiles

    @staticmethod
    def _percentiles_to_realizations(cube_inputs: Cube) -> CubeList:
        """Convert percentiles to realizations. The input forecasts are expected to
        be percentiles but these percentiles are rebadged as realizations.

        Args:
            cube_inputs:
                List of cubes containing the features and the forecast to be calibrated.
                Some may be percentiles.
        Returns:
            cube_inputs:
                List of cubes with percentiles rebadged as realizations,
                where appropriate
        """

        # Ensure there is a realization dimension on all cubes. This assumes a percentile
        # dimension is present.
        realization_cube_inputs = iris.cube.CubeList([])
        for feature_cube in cube_inputs:
            if feature_cube.coords("percentile"):
                feature_cube = RebadgePercentilesAsRealizations()(feature_cube)
            realization_cube_inputs.append(feature_cube)
        cube_inputs = realization_cube_inputs
        return cube_inputs

    @staticmethod
    def _organise_cubes(
        cube_inputs: CubeList, forecast_cube: Cube
    ) -> tuple[CubeList, Cube]:
        """Promote the forecast period and forecast reference time coordinates to be
        dimension coordinates, if present, on the feature cubes and the template
        forecast cube.

        Args:
            cube_inputs: CubeList of feature cubes, which may include the forecast to be
            forecast_cube: Forecast cube for use as a template.

        Returns:
            Feature cubes and template cube with forecast period and
            forecast reference time promoted to dimension coordinates.
        """
        # Ensure that forecast_period is a dimension on all cubes.
        fp_dim_cube_inputs = iris.cube.CubeList([])
        for feature_cube in cube_inputs:
            if feature_cube.coords("forecast_period", dim_coords=False):
                feature_cube = iris.util.new_axis(feature_cube, "forecast_period")
            if feature_cube.coords("forecast_reference_time", dim_coords=False):
                feature_cube = iris.util.new_axis(
                    feature_cube, "forecast_reference_time"
                )
            fp_dim_cube_inputs.append(feature_cube)
        cube_inputs = fp_dim_cube_inputs

        # Ensure the forecast cube has the same dimensions as the features
        template_forecast_cube = iris.util.new_axis(forecast_cube, "forecast_period")
        template_forecast_cube = iris.util.new_axis(
            template_forecast_cube, "forecast_reference_time"
        )

        # Check that the grids are the same for all dynamic predictors and the forecast
        assert_spatial_coords_match(cube_inputs)
        return cube_inputs, template_forecast_cube

    def process(
        self,
        file_paths: pathlib.Path,
    ) -> Cube:
        """Loading and applying the trained model for Quantile Regression Random Forest.

        Load in the previously trained model for Quantile Regression Random
        Forest (QRF). The model is applied to the forecast that is supplied,
        so as to calibrate the forecast. The calibrated forecast is written
        to a cube. If no model is provided the input forecast is returned unchanged.

        Args:
            file_paths (cli.inputpaths):
                A list of input paths containing:
                - The path to a QRF trained model in pickle file format to be used
                for calibration.
                - The path to a NetCDF file containing the forecast to be calibrated.
                - Optionally, paths to NetCDF files containing additional preictors.

        Returns:
            iris.cube.Cube:
                The calibrated forecast cube.
        """
        cube_inputs, forecast_cube, qrf_model = self._get_inputs(file_paths)
        if not qrf_model:
            return forecast_cube
        if forecast_cube.coords("percentile"):
            percentiles = self._compute_percentiles(forecast_cube, "percentile")
            cube_inputs = self._percentiles_to_realizations(cube_inputs)
        elif forecast_cube.coords("realization"):
            percentiles = self._compute_percentiles(forecast_cube, "realization")

        cube_inputs, template_forecast_cube = self._organise_cubes(
            cube_inputs, forecast_cube
        )

        result = ApplyQuantileRegressionRandomForests(
            feature_config=self.feature_config,
            quantiles=percentiles,
<<<<<<< HEAD
            transformation=self.transformation,
            pre_transform_addition=self.pre_transform_addition,
        )(qrf_model, cube_inputs, template_forecast_cube)
=======
            transformation=transformation,
            pre_transform_addition=pre_transform_addition,
        )(forecast_cube, template_forecast_cube, qrf_model, cube_inputs)
>>>>>>> 2d8319b1
        return result<|MERGE_RESOLUTION|>--- conflicted
+++ resolved
@@ -89,17 +89,13 @@
         """
         cube_inputs = iris.cube.CubeList([])
         qrf_model = None
-<<<<<<< HEAD
-
-=======
->>>>>>> 2d8319b1
+
         for file_path in file_paths:
             try:
                 cube = iris.load_cube(file_path)
                 cube_inputs.append(cube)
             except ValueError:
                 qrf_model = joblib.load(file_path)
-<<<<<<< HEAD
 
         if not cube_inputs:
             msg = (
@@ -108,9 +104,6 @@
             )
             raise ValueError(msg)
 
-=======
-        
->>>>>>> 2d8319b1
         # Extract all additional cubes which are associated with a feature in the
         # feature_config.
         forecast_constraint = iris.Constraint(name=self.target_cube_name)
@@ -268,13 +261,7 @@
         result = ApplyQuantileRegressionRandomForests(
             feature_config=self.feature_config,
             quantiles=percentiles,
-<<<<<<< HEAD
             transformation=self.transformation,
             pre_transform_addition=self.pre_transform_addition,
         )(qrf_model, cube_inputs, template_forecast_cube)
-=======
-            transformation=transformation,
-            pre_transform_addition=pre_transform_addition,
-        )(forecast_cube, template_forecast_cube, qrf_model, cube_inputs)
->>>>>>> 2d8319b1
         return result