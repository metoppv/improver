--- conflicted
+++ resolved
@@ -205,7 +205,6 @@
     return match
 
 
-<<<<<<< HEAD
 def assert_time_coords_valid(inputs: List[Cube], time_bounds: bool):
     """
     Raises appropriate ValueError if
@@ -248,7 +247,8 @@
                 [f"{c.name()}: {c.coord('time')}" for c in inputs]
             )
             raise ValueError(msg)
-=======
+
+
 def assert_spatial_coords_match(cubes: Union[List, CubeList]):
     """
     Raises an Exception if `spatial_coords_match` returns False.
@@ -264,5 +264,4 @@
     if not spatial_coords_match(cubes):
         raise ValueError(
             f"Mismatched spatial coords for {', '.join([c.name() for c in cubes])}"
-        )
->>>>>>> 0946f937
+        )