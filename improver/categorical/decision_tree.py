# (C) Crown Copyright, Met Office. All rights reserved.
#
# This file is part of 'IMPROVER' and is released under the BSD 3-Clause license.
# See LICENSE in the root of the repository for full licensing details.
"""Module containing categorical decision tree implementation."""

import copy
import operator
from typing import Dict, List, Optional, Tuple, Union

import iris
import numpy as np
from iris import Constraint
from iris.coords import AuxCoord
from iris.cube import Cube, CubeList
from iris.exceptions import CoordinateNotFoundError
from numpy import ndarray

from improver import BasePlugin
from improver.blending.utilities import (
    record_run_coord_to_attr,
    store_record_run_as_coord,
)
from improver.categorical.utilities import (
    categorical_attributes,
    day_night_map,
    expand_nested_lists,
    get_parameter_names,
    is_decision_node,
    is_variable,
    update_daynight,
    update_tree_thresholds,
)
from improver.metadata.amend import update_model_id_attr_attribute
from improver.metadata.forecast_times import forecast_period_coord
from improver.metadata.probabilistic import (
    find_threshold_coordinate,
    get_threshold_coord_name_from_probability_name,
    probability_is_above_or_below,
)
from improver.metadata.utilities import (
    create_new_diagnostic_cube,
    generate_mandatory_attributes,
)
from improver.utilities.common_input_handle import as_cubelist


def _define_invertible_conditions() -> Dict[str, str]:
    """Returns a dictionary of boolean comparator strings where the value is the
    logical inverse of the key."""
    invertible_conditions = {">=": "<", ">": "<=", "OR": "AND", "": ""}
    # Add reverse {value: key} entries to invertible_conditions
    reverse_inversions = {}
    for k, v in invertible_conditions.items():
        reverse_inversions[v] = k
    invertible_conditions.update(reverse_inversions)
    return invertible_conditions


INVERTIBLE_CONDITIONS = _define_invertible_conditions()


class ApplyDecisionTree(BasePlugin):
    """
    Definition and implementation of a categorical decision tree. This
    plugin uses a variety of diagnostic inputs and the decision tree logic
    to determine the most representative category for each location
    defined in the input cubes. This can be used for generating categorical data such
    as weather symbols.

    .. See the documentation for information about building a decision tree.
    .. include:: extended_documentation/categorical/build_a_decision_tree.rst
    """

    def __init__(
        self,
        decision_tree: dict,
        model_id_attr: Optional[str] = None,
        record_run_attr: Optional[str] = None,
        target_period: Optional[int] = None,
        title: Optional[str] = None,
    ) -> None:
        """
        Define a decision tree for determining a category based upon
        the input diagnostics. Use this decision tree to allocate a category to each location.

        Args:
            decision_tree:
                Decision tree definition, provided as a dictionary.
            model_id_attr:
                Name of attribute recording source models that should be
                inherited by the output cube. The source models are expected as
                a space-separated string.
            record_run_attr:
                Name of attribute used to record models and cycles used in
                constructing the output.
            target_period:
                The period in seconds that the category being produced should
                represent. This should correspond with any period diagnostics, e.g.
                precipitation accumulation, being used as input. This is used to scale
                any threshold values that are defined with an associated period in
                the decision tree. It will only be used if the decision tree
                provided has threshold values defined with an associated period.
            title:
                An optional title to assign to the title attribute of the resulting
                output. This will override the title generated from
                the inputs, where this generated title is only set if all of the
                inputs share a common title.

        float_tolerance defines the tolerance when matching thresholds to allow
        for the difficulty of float comparisons.
        float_abs_tolerance defines the tolerance for when the threshold
        is zero. It has to be sufficiently small that a valid rainfall rate
        or snowfall rate could not trigger it.
        """

        self.model_id_attr = model_id_attr
        self.record_run_attr = record_run_attr
        node_names = list(decision_tree.keys())
        self.start_node = node_names[1] if node_names[0] == "meta" else node_names[0]
        self.target_period = target_period
        self.title = title
        self.meta = decision_tree["meta"]
        self.queries = update_tree_thresholds(
            {k: v for k, v in decision_tree.items() if k != "meta"}, target_period
        )
        self.float_tolerance = 0.01
        self.float_abs_tolerance = 1e-12
        # flag to indicate whether to expect "threshold" as a coordinate name
        # (defaults to False, checked on reading input cubes)
        self.coord_named_threshold = False

    def __repr__(self) -> str:
        """Represent the configured plugin instance as a string."""
        return "<ApplyDecisionTree start_node={}>".format(self.start_node)

    def prepare_input_cubes(
        self, *cubes: Union[Cube, CubeList]
    ) -> Tuple[CubeList, Optional[List[str]]]:
        """
        Check that the input cubes contain all the diagnostics and thresholds
        required by the decision tree.  Sets self.coord_named_threshold to
        "True" if threshold-type coordinates have the name "threshold" (as
        opposed to the standard name of the diagnostic), for backward
        compatibility. A cubelist containing only cubes of the required
        diagnostic-threshold combinations is returned.

        Args:
            cubes:
                Input diagnostic cubes.

        Returns:
            - A CubeList containing only the required cubes.
            - A list of node names where the diagnostic data is missing and
              this is indicated as allowed by the presence of the if_diagnostic_missing
              key.

        Raises:
            IOError:
                Raises an IOError if any of the required input data is missing.
                The error includes details of which fields are missing.
        """
        cubes = as_cubelist(*cubes)

        # Check that all cubes are valid at or over the same periods
        self.check_coincidence(cubes)

        used_cubes = iris.cube.CubeList()
        optional_node_data_missing = []
        missing_data = []
        for key, query in self.queries.items():
            if not is_decision_node(key, query):
                continue
            diagnostics = get_parameter_names(
                expand_nested_lists(query, "diagnostic_fields")
            )
            if query.get("deterministic", False):
                for diagnostic in diagnostics:
                    test_condition = iris.Constraint(name=diagnostic)
                    matched_cube = cubes.extract(test_condition)
                    if not matched_cube:
                        if "if_diagnostic_missing" in query:
                            optional_node_data_missing.append(key)
                        else:
                            missing_data.append(f"name: {diagnostic} (deterministic)")
                        continue
                    used_cubes.extend(matched_cube)
            else:
                thresholds = expand_nested_lists(query, "diagnostic_thresholds")
                conditions = expand_nested_lists(query, "diagnostic_conditions")
                for diagnostic, threshold, condition in zip(
                    diagnostics, thresholds, conditions
                ):
                    # First we check the diagnostic name and units, performing
                    # a conversion is required and possible.
                    test_condition = iris.Constraint(name=diagnostic)
                    matched_cube = cubes.extract(test_condition)
                    if not matched_cube:
                        if "if_diagnostic_missing" in query:
                            optional_node_data_missing.append(key)
                        else:
                            missing_data.append(
                                f"name: {diagnostic}, threshold: {threshold}, "
                                f"spp__relative_to_threshold: {condition}\n"
                            )
                        continue

                    cube_threshold_units = find_threshold_coordinate(
                        matched_cube[0]
                    ).units
                    threshold.convert_units(cube_threshold_units)

                    # Then we check if the required threshold is present in the
                    # cube, and that the thresholding is relative to it correctly.
                    threshold = threshold.points.item()
                    threshold_name = find_threshold_coordinate(matched_cube[0]).name()

                    # Set flag to check for old threshold coordinate names
                    if threshold_name == "threshold" and not self.coord_named_threshold:
                        self.coord_named_threshold = True

                    # Check threshold == 0.0
                    if abs(threshold) < self.float_abs_tolerance:
                        coord_constraint = {
                            threshold_name: lambda cell: np.isclose(
                                cell.point, 0, rtol=0, atol=self.float_abs_tolerance
                            )
                        }
                    else:
                        coord_constraint = {
                            threshold_name: lambda cell: np.isclose(
                                cell.point, threshold, rtol=self.float_tolerance, atol=0
                            )
                        }

                    # Checks whether the spp__relative_to_threshold attribute is above
                    # or below a threshold and and compares to the diagnostic_condition.
                    test_condition = iris.Constraint(
                        coord_values=coord_constraint,
                        cube_func=lambda cube: (
                            probability_is_above_or_below(cube) == condition
                        ),
                    )
                    matched_threshold = matched_cube.extract(test_condition)
                    if not matched_threshold:
                        missing_data.append(
                            f"name: {diagnostic}, threshold: {threshold}, "
                            f"spp__relative_to_threshold: {condition}\n"
                        )
                    else:
                        used_cubes.extend(matched_threshold)

        if missing_data:
            msg = "Decision Tree input cubes are missing the following required input fields:\n"
            for dyn_msg in missing_data:
                msg += dyn_msg
            raise IOError(msg)

        if not optional_node_data_missing:
            optional_node_data_missing = None
        return used_cubes, optional_node_data_missing

    def check_coincidence(self, cubes: Union[List[Cube], CubeList]):
        """
        Check that all the provided cubes are valid at the same time and if any
        of the input cubes have time bounds, these match.

        The last input cube with bounds (or first input cube if none have bounds)
        is selected as a template_cube for later producing the output
        cube.

        Args:
            cubes:
                List of input cubes used in the decision tree

        Raises:
            ValueError: If validity times differ for diagnostics.
            ValueError: If period diagnostics have different periods.
            ValueError: If period diagnostics do not match target_period.
        """
        times = []
        bounds = []
        diagnostics = []
        self.template_cube = cubes[0]
        for cube in cubes:
            times.extend(cube.coord("time").points)
            time_bounds = cube.coord("time").bounds
            if time_bounds is not None:
                diagnostics.append(cube.name())
                bounds.extend(time_bounds.tolist())
                self.template_cube = cube

        # Check that all validity times are the same
        if len(set(times)) != 1:
            diagnostic_times = [
                f"{diagnostic.name()}: {time}" for diagnostic, time in zip(cubes, times)
            ]
            raise ValueError(
                "Decision Tree input cubes are valid at different times; "
                f"\n{diagnostic_times}"
            )
        # Check that if multiple bounds have been returned, they are all identical.
        if bounds and not bounds.count(bounds[0]) == len(bounds):
            diagnostic_bounds = [
                f"{diagnostic}: {np.diff(bound)[0]}"
                for diagnostic, bound in zip(diagnostics, bounds)
            ]
            raise ValueError(
                "Period diagnostics with different periods have been provided "
                "as input to the decision tree code. Period diagnostics must "
                "all describe the same period to be used together."
                f"\n{diagnostic_bounds}"
            )
        # Check that if time bounded diagnostics are used they match the
        # user specified target_period.
        if bounds and self.target_period:
            if not np.diff(bounds[0])[0] == self.target_period:
                raise ValueError(
                    f"Diagnostic periods ({np.diff(bounds[0])[0]}) do not match "
                    f"the user specified target_period ({self.target_period})."
                )

    @staticmethod
    def _invert_comparator(comparator: str) -> str:
        """Inverts a single comparator string."""
        try:
            return INVERTIBLE_CONDITIONS[comparator]
        except KeyError:
            raise KeyError(f"Unexpected condition {comparator}, cannot invert it.")

    def invert_condition(self, condition: Dict) -> Tuple[str, str]:
        """
        Invert a comparison condition to allow positive identification of conditions
        satisfying the negative case.

        Args:
            condition:
                A single query from the decision tree.

        Returns:
            - A string representing the inverted comparison.
            - A string representing the inverted combination
        """
        inverted_threshold = self._invert_comparator(condition["threshold_condition"])
        inverted_combination = self._invert_comparator(
            condition["condition_combination"]
        )
        return inverted_threshold, inverted_combination

    def create_condition_chain(self, test_conditions: Dict) -> List:
        """
        Construct a list of all the conditions specified in a single query.

        Args:
            test_conditions:
                A query from the decision tree.

        Returns:
            A valid condition chain is defined recursively:
            (1) If each a_1, ..., a_n is an extract expression (i.e. a
            constraint, or a list of constraints,
            operator strings and floats), and b is either "AND", "OR" or "",
            then [[a1, ..., an], b] is a valid condition chain.
            (2) If a1, ..., an are each valid conditions chain, and b is
            either "AND" or "OR", then [[a1, ..., an], b] is a valid
            condition chain.
        """
        conditions = []
        loop = 0
        if test_conditions.get("deterministic", False):
            coord = "thresholds"
        else:
            coord = "probability_thresholds"
        if isinstance(test_conditions["threshold_condition"], str):
            comparator = [test_conditions["threshold_condition"]] * len(
                test_conditions[coord]
            )
        else:
            comparator = test_conditions["threshold_condition"]

        for index, (diagnostic, comp, p_threshold) in enumerate(
            zip(
                test_conditions["diagnostic_fields"], comparator, test_conditions[coord]
            )
        ):
            d_threshold = test_conditions.get("diagnostic_thresholds")
            d_threshold = d_threshold[index] if d_threshold else None
            loop += 1
            if isinstance(diagnostic, list):
                # We have a list which could contain variable names, operators and
                # numbers. The variable names need converting into Iris Constraint
                # syntax while operators and numbers remain unchanged.
                # We expect an entry in p_threshold for each condition in diagnostic
                # fields. d_threshold_index is used for probabilistic trees to track
                # the diagnostic threshold to extract for each variable in each condition.
                d_threshold_index = -1
                extract_constraint = []
                for item in diagnostic:
                    if is_variable(item):
                        # Add a constraint from the variable name and threshold value
                        d_threshold_index += 1
                        if test_conditions.get("deterministic"):
                            extract_constraint.append(iris.Constraint(item))
                        else:
                            extract_constraint.append(
                                self.construct_extract_constraint(
                                    item,
                                    d_threshold[d_threshold_index],
                                    self.coord_named_threshold,
                                )
                            )
                    else:
                        # Add this operator or variable as-is
                        extract_constraint.append(item)
            else:
                # Non-lists are assumed to be constraints on a single variable.
                if d_threshold:
                    extract_constraint = self.construct_extract_constraint(
                        diagnostic, d_threshold, self.coord_named_threshold
                    )
                else:
                    extract_constraint = iris.Constraint(diagnostic)
            conditions.append([extract_constraint, comp, p_threshold])
        condition_chain = [conditions, test_conditions["condition_combination"]]
        return condition_chain

    def construct_extract_constraint(
        self, diagnostic: str, threshold: AuxCoord, coord_named_threshold: bool
    ) -> Constraint:
        """
        Construct an iris constraint.

        Args:
            diagnostic:
                The name of the diagnostic to be extracted from the CubeList.
            threshold:
                The thresholds within the given diagnostic cube that is
                needed, including units.  Note these are NOT coords from the
                original cubes, just constructs to associate units with values.
            coord_named_threshold:
                If true, use old naming convention for threshold coordinates
                (coord.long_name=threshold).  Otherwise extract threshold
                coordinate name from diagnostic name

        Returns:
            A constraint
        """

        if coord_named_threshold:
            threshold_coord_name = "threshold"
        else:
            threshold_coord_name = get_threshold_coord_name_from_probability_name(
                diagnostic
            )

        threshold_val = threshold.points.item()
        if abs(threshold_val) < self.float_abs_tolerance:
            cell_constraint = lambda cell: np.isclose(
                cell.point, threshold_val, rtol=0, atol=self.float_abs_tolerance
            )
        else:
            cell_constraint = lambda cell: np.isclose(
                cell.point, threshold_val, rtol=self.float_tolerance, atol=0
            )

        kw_dict = {"{}".format(threshold_coord_name): cell_constraint}
        constraint = iris.Constraint(name=diagnostic, **kw_dict)
        return constraint

    def remove_optional_missing(self, optional_node_data_missing: List[str]):
        """
        Some decision tree nodes are optional and have an "if_diagnostic_missing"
        key to enable passage through the tree in the absence of the required
        input diagnostic. This code modifies the tree in the following ways:

           - Rewrites the decision tree to skip the missing nodes by connecting
             nodes that proceed them to the node targetted by "if_diagnostic_missing"
           - If the node(s) missing are those at the start of the decision
             tree, the start_node is modified to find the first available node.

        Args:
            optional_node_data_missing:
                List of node names for which data is missing but for which this
                is allowed.
        """
        for missing in optional_node_data_missing:
            # Get the name of the alternative node to bypass the missing one
            target = self.queries[missing]["if_diagnostic_missing"]
            alternative = self.queries[missing][target]

            for query in self.queries.values():
                if query.get("if_true", None) == missing:
                    query["if_true"] = alternative
                if query.get("if_false", None) == missing:
                    query["if_false"] = alternative

            if self.start_node == missing:
                self.start_node = alternative

    @staticmethod
    def find_all_routes(
        graph: Dict, start: str, end: int, route: Optional[List[str]] = None
    ) -> List[str]:
        """
        Function to trace all routes through the decision tree.

        Args:
            graph:
                A dictionary that describes each node in the tree,
                e.g. {<node_name>: [<if_true_name>, <if_false_name>]}
            start:
                The node name of the tree root (currently always
                lightning).
            end:
                The category code to which we are tracing all routes.
            route:
                A list of node names found so far.

        Returns:
            A list of node names that defines the route from the tree root
            to the category leaf (end of chain).

        References:
            Method based upon Python Patterns - Implementing Graphs essay
            https://www.python.org/doc/essays/graphs/
        """
        if route is None:
            route = []

        route = route + [start]
        if start == end:
            return [route]
        if start not in graph.keys():
            return []

        routes = []
        for node in graph[start]:
            if node not in route:
                newroutes = ApplyDecisionTree.find_all_routes(
                    graph, node, end, route=route
                )
                routes.extend(newroutes)
        return routes

    def create_categorical_cube(self, cubes: Union[List[Cube], CubeList]) -> Cube:
        """
        Create an empty categorical cube taking the cube name and categorical attribute names
        from the meta node, and categorical attribute values from the leaf nodes.
        The reference time is the latest from the set of input cubes and the optional record
        run attribute is a combination from all source cubes. Everything else comes from the
        template cube, which is the first cube with time bounds, or the first cube if none
        have time bounds.

        Args:
            cubes:
                List of input cubes used in the decision tree

        Returns:
            A cube with suitable metadata to describe the categories
            that will fill it and data initiated with the value -1 to allow
            any unset points to be readily identified.
        """
        try:
            threshold_coord = find_threshold_coordinate(self.template_cube)
        except CoordinateNotFoundError:
            template_cube = self.template_cube
        else:
            template_cube = next(
                self.template_cube.slices_over([threshold_coord])
            ).copy()
            # remove coordinates and bounds that do not apply to a categorical cube
            template_cube.remove_coord(threshold_coord)

        mandatory_attributes = generate_mandatory_attributes(cubes)
        if self.title:
            mandatory_attributes.update({"title": self.title})
        optional_attributes = categorical_attributes(self.queries, self.meta["name"])
        if self.model_id_attr:
            optional_attributes.update(
                update_model_id_attr_attribute(cubes, self.model_id_attr)
            )
        if self.record_run_attr and self.model_id_attr:
            store_record_run_as_coord(
                set(cubes), self.record_run_attr, self.model_id_attr
            )

        categories = create_new_diagnostic_cube(
            self.meta["name"],
            "1",
            template_cube,
            mandatory_attributes,
            optional_attributes=optional_attributes,
            data=np.ma.masked_all_like(template_cube.data).astype(np.int32),
        )
        if self.record_run_attr and self.model_id_attr is not None:
            # Use set(cubes) here as the prepare_input_cubes method returns a list
            # of inputs that contains duplicate pointers to the same threshold
            # slices. Using set here ensures each contributing model/cycle/diagnostic
            # is only considered once when creating the record run coordinate.
            record_run_coord_to_attr(
                categories, set(cubes), self.record_run_attr, discard_weights=True
            )
        self._set_reference_time(categories, cubes)

        return categories

    @staticmethod
    def _set_reference_time(cube: Cube, cubes: CubeList):
        """Replace the forecast_reference_time and/or blend_time if present coord point on cube
        with the latest value from cubes. Forecast_period is also updated."""
        coord_names = ["forecast_reference_time", "blend_time"]
        coords_found = []
        for coord_name in coord_names:
            try:
                reference_time = max([c.coord(coord_name).points[0] for c in cubes])
            except CoordinateNotFoundError:
                continue
            coords_found.append(coord_name)
        if not coords_found:
            raise CoordinateNotFoundError(
                f"Could not find {'or '.join(coord_names)} on all input cubes"
            )
        for coord_name in coords_found:
            new_coord = cube.coord(coord_name).copy(reference_time)
            cube.replace_coord(new_coord)
        cube.replace_coord(
            forecast_period_coord(cube, force_lead_time_calculation=True)
        )

    @staticmethod
    def compare_array_to_threshold(
        arr: ndarray, comparator: str, threshold: float
    ) -> ndarray:
        """Compare two arrays element-wise and return a boolean array.

        Args:
            arr
            comparator:
                One of '<', '>', '<=', '>=', 'is_masked'.
            threshold

        Returns:
            Array of booleans.

        Raises:
            ValueError: If comparator is not one of '<', '>', '<=', '>=', 'is_masked'.
        """
        if comparator == "<":
            result = arr < threshold
        elif comparator == ">":
            result = arr > threshold
        elif comparator == "<=":
            result = arr <= threshold
        elif comparator == ">=":
            result = arr >= threshold
        elif comparator == "is_masked":
            if np.ma.is_masked(arr):
                result = arr.mask
            else:
                result = arr != arr
        else:
            raise ValueError(
                f"Invalid comparator: {comparator}. "
                "Comparator must be one of '<', '>', '<=', '>=', 'is_masked'."
            )
        if np.ma.is_masked(result):
            result[result.mask] = False
        return result

    def evaluate_extract_expression(
        self, cubes: CubeList, expression: Union[Constraint, List]
    ) -> ndarray:
        """Evaluate a single condition.

        Args:
            cubes:
                A cubelist containing the diagnostics required for the
                decision tree, these at co-incident times.
            expression:
                Defined recursively:
                A list consisting of an iris.Constraint or a list of
                iris.Constraint, strings (representing operators) and floats
                is a valid expression.
                A list consisting of valid expressions, strings (representing
                operators) and floats is a valid expression.

        Returns:
            An array or masked array of booleans
        """
        operator_map = {
            "+": operator.add,
            "-": operator.sub,
            "*": operator.mul,
            "/": operator.truediv,
        }
        if isinstance(expression, iris.Constraint):
            return cubes.extract(expression)[0].data
        else:
            curr_expression = copy.deepcopy(expression)
            # evaluate sub-expressions first
            for idx, item in enumerate(expression):
                if isinstance(item, list):
                    curr_expression = (
                        curr_expression[:idx]
                        + [self.evaluate_extract_expression(cubes, item)]
                        + curr_expression[idx + 1 :]
                    )
            # evaluate operators in order of precedence
            for op_str in [["/", "*"], ["+", "-"]]:
                while len(curr_expression) > 1:
                    for idx, item in enumerate(curr_expression):
                        if isinstance(item, str) and (item in op_str):
                            left_arg = curr_expression[idx - 1]
                            right_arg = curr_expression[idx + 1]
                            if isinstance(left_arg, iris.Constraint):
                                left_eval = cubes.extract(left_arg)[0].data
                            else:
                                left_eval = left_arg
                            if isinstance(right_arg, iris.Constraint):
                                right_eval = cubes.extract(right_arg)[0].data
                            else:
                                right_eval = right_arg
                            op = operator_map[item]
                            res = op(left_eval, right_eval)
                            curr_expression = (
                                curr_expression[: idx - 1]
                                + [res]
                                + curr_expression[idx + 2 :]
                            )
                            break
                    else:
                        break
            if isinstance(curr_expression[0], iris.Constraint):
                res = cubes.extract(curr_expression[0])[0].data
            return res

    def evaluate_condition_chain(
        self, cubes: CubeList, condition_chain: List
    ) -> ndarray:
        """Recursively evaluate the list of conditions.

        We can safely use recursion here since the depth will be small.

        Args:
            cubes:
                A cubelist containing the diagnostics required for the
                decision tree, these at co-incident times.
            condition_chain:
                A valid condition chain is defined recursively:
                (1) If each a_1, ..., a_n is an extract expression (i.e. a
                constraint, or a list of constraints,
                operator strings and floats), and b is either "AND", "OR" or "",
                then [[a1, ..., an], b] is a valid condition chain.
                (2) If a1, ..., an are each valid conditions chain, and b is
                either "AND" or "OR", then [[a1, ..., an], b] is a valid
                condition chain.

        Returns:
            An array of masked array of booleans
        """

        def is_chain(item):
            return (
                isinstance(item, list)
                and isinstance(item[1], str)
                and (item[1] in ["AND", "OR", ""])
            )

        items_list, comb = condition_chain
        item = items_list[0]
        if is_chain(item):
            res = self.evaluate_condition_chain(cubes, item)
        else:
            condition, comparator, threshold = item
            res = self.compare_array_to_threshold(
                self.evaluate_extract_expression(cubes, condition),
                comparator,
                threshold,
            )
        for item in items_list[1:]:
            if is_chain(item):
                new_res = self.evaluate_condition_chain(cubes, item)
            else:
                condition, comparator, threshold = item
                new_res = self.compare_array_to_threshold(
                    self.evaluate_extract_expression(cubes, condition),
                    comparator,
                    threshold,
                )
            # If comb is "", then items_list has length 1, so here we can
            # assume comb is either "AND" or "OR"
            if comb == "AND":
                res = res & new_res
            elif comb == "OR":
                res = res | new_res
            else:
                msg = (
                    "Invalid condition chain found. First element has length > 1 "
                    "but second element is not 'AND' or 'OR'."
                )
                raise RuntimeError(msg)
        return res

    def process(self, *cubes: Union[Cube, CubeList]) -> Cube:
        """Apply the decision tree to the input cubes to produce categorical output.

        Args:
            cubes:
                Diagnostics required for the decision tree, these at co-incident times.

        Returns:
            A cube of categorical data.
        """
        # Check input cubes contain required data and return only those that
        # are needed to speed up later cube extractions.
        cubes, optional_node_data_missing = self.prepare_input_cubes(*cubes)

        # Reroute the decision tree around missing optional nodes
        if optional_node_data_missing is not None:
            self.remove_optional_missing(optional_node_data_missing)

        # Construct graph nodes dictionary
        graph = {
<<<<<<< HEAD
            key: (
                [self.queries[key]["leaf"]]
                if "leaf" in self.queries[key].keys()
                else [self.queries[key]["if_true"], self.queries[key]["if_false"]]
            )
=======
            key: [self.queries[key]["leaf"]]
            if "leaf" in self.queries[key].keys()
            else [
                self.queries[key]["if_true"],
                self.queries[key]["if_false"],
                self.queries[key].get("if_masked"),
            ]
>>>>>>> 3c21fff3
            for key in self.queries
        }
        # Search through tree for all leaves (category end points)
        defined_categories = []
        for item in self.queries.values():
            for value in item.values():
                if isinstance(value, int):
                    defined_categories.append(value)
        # Create categorical cube
        categories = self.create_categorical_cube(cubes)
        # Loop over possible categories

        for category_code in defined_categories:
            routes = self.find_all_routes(graph, self.start_node, category_code)
            # Loop over possible routes from root to leaf
            for route in routes:
                conditions = []
                for i_node in range(len(route) - 1):
                    current_node = route[i_node]
                    current = copy.copy(self.queries[current_node])
                    next_node = route[i_node + 1]

                    if current.get("if_false") == next_node:
                        (
                            current["threshold_condition"],
                            current["condition_combination"],
                        ) = self.invert_condition(current)
                    if current.get("if_masked") == next_node and current.get(
                        "if_masked"
                    ) not in [current.get("if_false"), current.get("if_true")]:
                        # if if_masked is not the same as if_false or if_true, then
                        # it is a separate branch of the tree and we need to replace
                        # the condition.
                        current["diagnostic_fields"] = current["diagnostic_fields"]
                        current["threshold_condition"] = "is_masked"
                        current["condition_combination"] = ""
                    elif current.get("if_masked") == next_node:
                        # if masked is the same as if_false or if_true, then we need
                        # to add the masked condition to the existing condition.
                        current["diagnostic_fields"] = current["diagnostic_fields"] * 2
                        current["threshold_condition"] = [
                            current["threshold_condition"],
                            "is_masked",
                        ]
                        current["condition_combination"] = "OR"
                        current["thresholds"] = current["thresholds"] * 2
                    if "leaf" not in current.keys():
                        conditions.append(self.create_condition_chain(current))
                test_chain = [conditions, "AND"]

                # Set grid locations to suitable category
                categories.data[
                    np.ma.where(self.evaluate_condition_chain(cubes, test_chain))
                ] = category_code

        # Update categories for day or night where appropriate.
        categories = update_daynight(categories, day_night_map(self.queries))
        return categories<|MERGE_RESOLUTION|>--- conflicted
+++ resolved
@@ -48,7 +48,12 @@
 def _define_invertible_conditions() -> Dict[str, str]:
     """Returns a dictionary of boolean comparator strings where the value is the
     logical inverse of the key."""
-    invertible_conditions = {">=": "<", ">": "<=", "OR": "AND", "": ""}
+    invertible_conditions = {
+        ">=": "<",
+        ">": "<=",
+        "OR": "AND",
+        "": "",
+    }
     # Add reverse {value: key} entries to invertible_conditions
     reverse_inversions = {}
     for k, v in invertible_conditions.items():
@@ -456,11 +461,17 @@
         threshold_val = threshold.points.item()
         if abs(threshold_val) < self.float_abs_tolerance:
             cell_constraint = lambda cell: np.isclose(
-                cell.point, threshold_val, rtol=0, atol=self.float_abs_tolerance
+                cell.point,
+                threshold_val,
+                rtol=0,
+                atol=self.float_abs_tolerance,
             )
         else:
             cell_constraint = lambda cell: np.isclose(
-                cell.point, threshold_val, rtol=self.float_tolerance, atol=0
+                cell.point,
+                threshold_val,
+                rtol=self.float_tolerance,
+                atol=0,
             )
 
         kw_dict = {"{}".format(threshold_coord_name): cell_constraint}
@@ -499,7 +510,10 @@
 
     @staticmethod
     def find_all_routes(
-        graph: Dict, start: str, end: int, route: Optional[List[str]] = None
+        graph: Dict,
+        start: str,
+        end: int,
+        route: Optional[List[str]] = None,
     ) -> List[str]:
         """
         Function to trace all routes through the decision tree.
@@ -821,13 +835,6 @@
 
         # Construct graph nodes dictionary
         graph = {
-<<<<<<< HEAD
-            key: (
-                [self.queries[key]["leaf"]]
-                if "leaf" in self.queries[key].keys()
-                else [self.queries[key]["if_true"], self.queries[key]["if_false"]]
-            )
-=======
             key: [self.queries[key]["leaf"]]
             if "leaf" in self.queries[key].keys()
             else [
@@ -835,7 +842,6 @@
                 self.queries[key]["if_false"],
                 self.queries[key].get("if_masked"),
             ]
->>>>>>> 3c21fff3
             for key in self.queries
         }
         # Search through tree for all leaves (category end points)
@@ -849,7 +855,11 @@
         # Loop over possible categories
 
         for category_code in defined_categories:
-            routes = self.find_all_routes(graph, self.start_node, category_code)
+            routes = self.find_all_routes(
+                graph,
+                self.start_node,
+                category_code,
+            )
             # Loop over possible routes from root to leaf
             for route in routes:
                 conditions = []
