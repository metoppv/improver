# (C) Crown Copyright, Met Office. All rights reserved.
#
# This file is part of 'IMPROVER' and is released under the BSD 3-Clause license.
# See LICENSE in the root of the repository for full licensing details.
"""Module to apply a recursive filter to neighbourhooded data."""

from typing import List, Optional, Tuple

import iris
import numpy as np
from iris.cube import Cube, CubeList
from numpy import ndarray

from improver import PostProcessingPlugin
from improver.generate_ancillaries.generate_orographic_smoothing_coefficients import (
    OrographicSmoothingCoefficients,
)
from improver.utilities.cube_checker import check_cube_coordinates
from improver.utilities.pad_spatial import pad_cube_with_halo, remove_halo_from_cube


class RecursiveFilter(PostProcessingPlugin):
    """
    Apply a recursive filter to the input cube.
    """

    def __init__(self, iterations: Optional[int] = None, edge_width: int = 15,) -> None:
        """
        Initialise the class.

        Args:
            iterations:
                The number of iterations of the recursive filter.
            edge_width:
                Half the width of the padding halo applied before
                recursive filtering.
        Raises:
            ValueError: If number of iterations is not None and is set such
                        that iterations is less than 1.
        """
        if iterations is not None:
            if iterations < 1:
                raise ValueError(
                    "Invalid number of iterations: must be >= 1: {}".format(iterations)
                )
        self.iterations = iterations
        self.edge_width = edge_width
        self.smoothing_coefficient_name_format = "smoothing_coefficient_{}"

    @staticmethod
    def _recurse_forward(
        grid: ndarray, smoothing_coefficients: ndarray, axis: int
    ) -> ndarray:
        """
        Method to run the recursive filter in the forward direction.

        In the forward direction:
            Recursive filtering is calculated as:

        .. math::
            B_i = ((1 - \\rm{smoothing\\_coefficient_{i-1}}) \\times A_i) +
            (\\rm{smoothing\\_coefficient_{i-1}} \\times B_{i-1})

        Progressing from gridpoint i-1 to i:
            :math:`B_i` = new value at gridpoint i

            :math:`A_i` = Old value at gridpoint i

            :math:`B_{i-1}` = New value at gridpoint i - 1

        Args:
            grid:
                2D array containing the input data to which the recursive
                filter will be applied.
            smoothing_coefficients:
                Matching 2D array of smoothing_coefficient values that will be
                used when applying the recursive filter along the specified
                axis.
            axis:
                Index of the spatial axis (0 or 1) over which to recurse.

        Returns:
            2D array containing the smoothed field after the recursive
            filter method has been applied to the input array in the
            forward direction along the specified axis.
        """
        lim = grid.shape[axis]
        for i in range(1, lim):
            if axis == 0:
                grid[i, :] = (1.0 - smoothing_coefficients[i - 1, :]) * grid[
                    i, :
                ] + smoothing_coefficients[i - 1, :] * grid[i - 1, :]
            if axis == 1:
                grid[:, i] = (1.0 - smoothing_coefficients[:, i - 1]) * grid[
                    :, i
                ] + smoothing_coefficients[:, i - 1] * grid[:, i - 1]
        return grid

    @staticmethod
    def _recurse_backward(
        grid: ndarray, smoothing_coefficients: ndarray, axis: int
    ) -> ndarray:
        """
        Method to run the recursive filter in the backwards direction.

        In the backwards direction:
            Recursive filtering is calculated as:

        .. math::
            B_i = ((1 - \\rm{smoothing\\_coefficient}) \\times A_i) +
            (\\rm{smoothing\\_coefficient} \\times B_{i+1})

        Progressing from gridpoint i+1 to i:
            :math:`B_i` = new value at gridpoint i

            :math:`A_i` = Old value at gridpoint i

            :math:`B_{i+1}` = New value at gridpoint i+1

        Args:
            grid:
                2D array containing the input data to which the recursive
                filter will be applied.
            smoothing_coefficients:
                Matching 2D array of smoothing_coefficient values that will be
                used when applying the recursive filter along the specified
                axis.
            axis:
                Index of the spatial axis (0 or 1) over which to recurse.

        Returns:
            2D array containing the smoothed field after the recursive
            filter method has been applied to the input array in the
            backwards direction along the specified axis.
        """
        lim = grid.shape[axis]
        for i in range(lim - 2, -1, -1):
            if axis == 0:
                grid[i, :] = (1.0 - smoothing_coefficients[i, :]) * grid[
                    i, :
                ] + smoothing_coefficients[i, :] * grid[i + 1, :]
            if axis == 1:
                grid[:, i] = (1.0 - smoothing_coefficients[:, i]) * grid[
                    :, i
                ] + smoothing_coefficients[:, i] * grid[:, i + 1]
        return grid

    @staticmethod
    def _run_recursion(
        cube: Cube,
        smoothing_coefficients_x: Cube,
        smoothing_coefficients_y: Cube,
        iterations: int,
    ) -> Cube:
        """
        Method to run the recursive filter.

        Args:
            cube:
                2D cube containing the input data to which the recursive
                filter will be applied.
            smoothing_coefficients_x:
                2D cube containing array of smoothing_coefficient values that
                will be used when applying the recursive filter along the
                x-axis.
            smoothing_coefficients_y:
                2D cube containing array of smoothing_coefficient values that
                will be used when applying the recursive filter along the
                y-axis.
            iterations:
                The number of iterations of the recursive filter

        Returns:
            Cube containing the smoothed field after the recursive filter
            method has been applied to the input cube.
        """
        (x_index,) = cube.coord_dims(cube.coord(axis="x").name())
        (y_index,) = cube.coord_dims(cube.coord(axis="y").name())
        output = cube.data

        for _ in range(iterations):
            output = RecursiveFilter._recurse_forward(
                output, smoothing_coefficients_x.data, x_index
            )
            output = RecursiveFilter._recurse_backward(
                output, smoothing_coefficients_x.data, x_index
            )
            output = RecursiveFilter._recurse_forward(
                output, smoothing_coefficients_y.data, y_index
            )
            output = RecursiveFilter._recurse_backward(
                output, smoothing_coefficients_y.data, y_index
            )
            cube.data = output
        return cube

    def _validate_coefficients(
        self, cube: Cube, smoothing_coefficients: CubeList
    ) -> List[Cube]:
        """Validate the smoothing coefficients cubes.

        Args:
            cube:
                2D cube containing the input data to which the recursive
                filter will be applied.

            smoothing_coefficients:
                A cubelist containing two cubes of smoothing_coefficient values,
                one corresponding to smoothing in the x-direction, and the other
                to smoothing in the y-direction.

        Returns:
            A list of smoothing coefficients cubes ordered: [x-coeffs, y-coeffs].

        Raises:
            ValueError: Smoothing coefficient cubes are not named correctly.
            ValueError: If any smoothing_coefficient cube value is over 0.5
            ValueError: The coordinate to be smoothed within the
                smoothing coefficient cube is not of the expected length.
            ValueError: The coordinate to be smoothed within the
                smoothing coefficient cube does not have the expected points.
        """
        # Ensure cubes are in x, y order.
        smoothing_coefficients.sort(key=lambda cell: cell.name())
        axes = ["x", "y"]

        for axis, smoothing_coefficient in zip(axes, smoothing_coefficients):
            # Check the smoothing coefficient cube name is as expected
            expected_name = self.smoothing_coefficient_name_format.format(axis)
            if smoothing_coefficient.name() != expected_name:
                msg = (
                    "The smoothing coefficient cube name {} does not match the "
                    "expected name {}".format(
                        smoothing_coefficient.name(), expected_name
                    )
                )
                raise ValueError(msg)

            # Check the smoothing coefficients do not exceed an empirically determined
            # maximum value; larger values damage conservation significantly.
            if (smoothing_coefficient.data > 0.5).any():
                raise ValueError(
                    "All smoothing_coefficient values must be less than 0.5. "
                    "A large smoothing_coefficient value leads to poor "
                    "conservation of probabilities"
                )

            for test_axis in axes:
                coefficient_crd = smoothing_coefficient.coord(axis=test_axis)
                if test_axis == axis:
                    expected_points = (
                        cube.coord(axis=test_axis).points[1:]
                        + cube.coord(axis=test_axis).points[:-1]
                    ) / 2
                else:
                    expected_points = cube.coord(axis=test_axis).points

                if len(coefficient_crd.points) != len(
                    expected_points
                ) or not np.allclose(coefficient_crd.points, expected_points):
                    msg = (
                        f"The smoothing coefficients {test_axis} dimension does not "
                        "have the expected length or values compared with the cube "
                        "to which smoothing is being applied.\n\nSmoothing "
                        "coefficient cubes must have coordinates that are:\n"
                        "- one element shorter along the dimension being smoothed "
                        f"({axis}) than in the target cube, with points in that "
                        "dimension equal to the mean of each pair of points along "
                        "the dimension in the target cube\n- equal to the points "
                        "in the target cube along the dimension not being smoothed"
                    )
                    raise ValueError(msg)

        return smoothing_coefficients

    def _pad_coefficients(self, coeff_x, coeff_y):
        """Pad smoothing coefficients"""
        pad_x, pad_y = [
            pad_cube_with_halo(
                coeff, 2 * self.edge_width, 2 * self.edge_width, pad_method="symmetric"
            )
            for coeff in [coeff_x, coeff_y]
        ]
        return pad_x, pad_y

    @staticmethod
    def _update_coefficients_from_mask(
        coeffs_x: Cube, coeffs_y: Cube, mask: Cube
    ) -> Tuple[Cube, Cube]:
        """
        Zero all smoothing coefficients for data points that are masked

        Args:
            coeffs_x
            coeffs_y
            mask

        Returns:
            Updated smoothing coefficients
        """
        plugin = OrographicSmoothingCoefficients(
            use_mask_boundary=False, invert_mask=False
        )
        plugin.zero_masked(coeffs_x, coeffs_y, mask)
        return coeffs_x, coeffs_y

    def process(
        self, cube: Cube, smoothing_coefficients: CubeList, variable_mask: bool = False
    ) -> Cube:
        """
        Set up the smoothing_coefficient parameters and run the recursive
        filter. Smoothing coefficients can be generated using
        :class:`~.OrographicSmoothingCoefficients`
        and :func:`~improver.cli.generate_orographic_smoothing_coefficients`.
        The steps undertaken are:

        1. Split the input cube into slices determined by the co-ordinates in
           the x and y directions.
        2. Construct an array of filter parameters (smoothing_coefficients_x
           and smoothing_coefficients_y) for each cube slice that are used to
           weight the recursive filter in the x- and y-directions.
        3. Pad each cube slice with a square-neighbourhood halo and apply
           the recursive filter for the required number of iterations.
        4. Remove the halo from the cube slice and append the recursed cube
           slice to a 'recursed cube'.
        5. Merge all the cube slices in the 'recursed cube' into a 'new cube'.
        6. Modify the 'new cube' so that its scalar dimension co-ordinates are
           consistent with those in the original input cube.
        7. Return the 'new cube' which now contains the recursively filtered
           values for the original input cube.

        The smoothing_coefficient determines how much "value" of a cell
        undergoing filtering is comprised of the current value at that cell and
        how much comes from the adjacent cell preceding it in the direction in
        which filtering is being applied. A larger smoothing_coefficient
        results in a more significant proportion of a cell's new value coming
        from its neighbouring cell.

        Args:
            cube:
                Cube containing the input data to which the recursive filter
                will be applied.
            smoothing_coefficients:
                A cubelist containing two cubes of smoothing_coefficient values,
                one corresponding to smoothing in the x-direction, and the other
                to smoothing in the y-direction.
            variable_mask
                Determines whether each spatial slice of the input cube can have a
                different mask. If False and cube is masked, a check will be made that
                the same mask is present on each spatial slice. If True, each spatial
                slice of cube may contain a different spatial mask.

        Returns:
            Cube containing the smoothed field after the recursive filter
            method has been applied.

        Raises:
            ValueError:
                If variable_mask is False and the masks on each spatial slice of cube
                are not identical.
        """
        cube_format = next(cube.slices([cube.coord(axis="y"), cube.coord(axis="x")]))
        coeffs_x, coeffs_y = self._validate_coefficients(
            cube_format, smoothing_coefficients
        )

        if not variable_mask and np.ma.is_masked(cube.data):
            # check that all spatial slices have identical masks
            mask_cube = next(
                cube.slices([cube.coord(axis="y"), cube.coord(axis="x")])
            ).data.mask
            for cslice in cube.slices([cube.coord(axis="y"), cube.coord(axis="x")]):
                if not np.array_equal(cslice.data.mask, mask_cube):
                    raise ValueError(
                        "Input cube contains spatial slices with different masks."
                    )

<<<<<<< HEAD
            mask_cube = cube_format.copy(data=cube_format.data.mask)
            coeffs_x, coeffs_y = self._update_coefficients_from_mask(
                coeffs_x, coeffs_y, mask_cube
=======
        recursed_cube = iris.cube.CubeList()
        for cslice in cube.slices([cube.coord(axis="y"), cube.coord(axis="x")]):
            padded_cube = pad_cube_with_halo(
                cslice, 2 * self.edge_width, 2 * self.edge_width, pad_method="symmetric"
>>>>>>> 3c21fff3
            )

            slice_coeffs_x = coeffs_x.copy()
            slice_coeffs_y = coeffs_y.copy()

<<<<<<< HEAD
        recursed_cube = iris.cube.CubeList()
        for output in cube.slices([cube.coord(axis="y"), cube.coord(axis="x")]):
            padded_cube = pad_cube_with_halo(
                output, 2 * self.edge_width, 2 * self.edge_width, pad_method="symmetric"
=======
            mask_cube = None
            if np.ma.is_masked(cslice.data):
                mask_cube = cslice.copy(data=cslice.data.mask)
                slice_coeffs_x, slice_coeffs_y = self._update_coefficients_from_mask(
                    slice_coeffs_x, slice_coeffs_y, mask_cube,
                )

            padded_coefficients_x, padded_coefficients_y = self._pad_coefficients(
                slice_coeffs_x, slice_coeffs_y
>>>>>>> 3c21fff3
            )

            new_cube = self._run_recursion(
                padded_cube,
                padded_coefficients_x,
                padded_coefficients_y,
                self.iterations,
            )
            new_cube = remove_halo_from_cube(
                new_cube, 2 * self.edge_width, 2 * self.edge_width
            )

            if mask_cube is not None:
                new_cube.data = np.ma.MaskedArray(new_cube.data, mask=mask_cube.data)

            recursed_cube.append(new_cube)

        new_cube = recursed_cube.merge_cube()
        new_cube = check_cube_coordinates(cube, new_cube)

        return new_cube<|MERGE_RESOLUTION|>--- conflicted
+++ resolved
@@ -24,7 +24,11 @@
     Apply a recursive filter to the input cube.
     """
 
-    def __init__(self, iterations: Optional[int] = None, edge_width: int = 15,) -> None:
+    def __init__(
+        self,
+        iterations: Optional[int] = None,
+        edge_width: int = 15,
+    ) -> None:
         """
         Initialise the class.
 
@@ -277,7 +281,10 @@
         """Pad smoothing coefficients"""
         pad_x, pad_y = [
             pad_cube_with_halo(
-                coeff, 2 * self.edge_width, 2 * self.edge_width, pad_method="symmetric"
+                coeff,
+                2 * self.edge_width,
+                2 * self.edge_width,
+                pad_method="symmetric",
             )
             for coeff in [coeff_x, coeff_y]
         ]
@@ -375,37 +382,26 @@
                         "Input cube contains spatial slices with different masks."
                     )
 
-<<<<<<< HEAD
-            mask_cube = cube_format.copy(data=cube_format.data.mask)
-            coeffs_x, coeffs_y = self._update_coefficients_from_mask(
-                coeffs_x, coeffs_y, mask_cube
-=======
         recursed_cube = iris.cube.CubeList()
         for cslice in cube.slices([cube.coord(axis="y"), cube.coord(axis="x")]):
             padded_cube = pad_cube_with_halo(
                 cslice, 2 * self.edge_width, 2 * self.edge_width, pad_method="symmetric"
->>>>>>> 3c21fff3
             )
 
             slice_coeffs_x = coeffs_x.copy()
             slice_coeffs_y = coeffs_y.copy()
 
-<<<<<<< HEAD
-        recursed_cube = iris.cube.CubeList()
-        for output in cube.slices([cube.coord(axis="y"), cube.coord(axis="x")]):
-            padded_cube = pad_cube_with_halo(
-                output, 2 * self.edge_width, 2 * self.edge_width, pad_method="symmetric"
-=======
             mask_cube = None
             if np.ma.is_masked(cslice.data):
                 mask_cube = cslice.copy(data=cslice.data.mask)
                 slice_coeffs_x, slice_coeffs_y = self._update_coefficients_from_mask(
-                    slice_coeffs_x, slice_coeffs_y, mask_cube,
+                    slice_coeffs_x,
+                    slice_coeffs_y,
+                    mask_cube,
                 )
 
             padded_coefficients_x, padded_coefficients_y = self._pad_coefficients(
                 slice_coeffs_x, slice_coeffs_y
->>>>>>> 3c21fff3
             )
 
             new_cube = self._run_recursion(
