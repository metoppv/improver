--- conflicted
+++ resolved
@@ -112,13 +112,7 @@
     return kernel
 
 
-<<<<<<< HEAD
-class GeneratePercentilesFromANeighbourhood(
-    PostProcessingPlugin, BaseNeighbourhoodProcessing
-):
-=======
 class GeneratePercentilesFromANeighbourhood(BaseNeighbourhoodProcessing):
->>>>>>> 62d5f05c
 
     """Class for generating percentiles from a circular neighbourhood."""
 
@@ -130,15 +124,9 @@
     ) -> None:
         """
         Create a neighbourhood processing subclass that generates percentiles
-<<<<<<< HEAD
-        from calculating percentiles from a 2D circular neighbourhood.
-        A maximum kernel radius of 500 grid cells is imposed in order to
-        avoid computational ineffiency and possible memory errors.
-=======
         from a 2D circular neighbourhood. A maximum kernel radius of 500
         grid cells is imposed in order to avoid computational inefficiency and
         possible memory errors.
->>>>>>> 62d5f05c
 
         Args:
             radii:
@@ -154,13 +142,7 @@
                 Percentile values at which to calculate; if not provided uses
                 DEFAULT_PERCENTILES.
         """
-<<<<<<< HEAD
-        super(GeneratePercentilesFromANeighbourhood, self).__init__(
-            radii, lead_times=lead_times
-        )
-=======
         super().__init__(radii, lead_times=lead_times)
->>>>>>> 62d5f05c
         try:
             self.percentiles = tuple(percentiles)
         except TypeError:
@@ -303,11 +285,7 @@
 
         return pctcube
 
-<<<<<<< HEAD
-    def process(self, cube: Cube, mask_cube: Optional[Cube] = None) -> Cube:
-=======
     def process(self, cube: Cube) -> Cube:
->>>>>>> 62d5f05c
         """
         Method to apply a circular kernel to the data within the input cube in
         order to derive percentiles over the kernel.
@@ -320,18 +298,12 @@
             Cube containing the percentile fields.
             Has percentile as an added dimension.
         """
-<<<<<<< HEAD
-        super(GeneratePercentilesFromANeighbourhood, self).process(cube)
-        if np.ma.is_masked(cube.data):
-            msg = "The use of masked data is not yet implemented."
-=======
         super().process(cube)
         if np.ma.is_masked(cube.data):
             msg = (
                 "The use of masked input cubes is not yet implemented in"
                 " the GeneratePercentilesFromANeighbourhood plugin."
             )
->>>>>>> 62d5f05c
             raise NotImplementedError(msg)
 
         # Check that the cube has an equal area grid.
