--- conflicted
+++ resolved
@@ -102,11 +102,7 @@
         self.re_mask = re_mask
 
     def _calculate_neighbourhood(
-<<<<<<< HEAD
-        self, data: ndarray, mask: ndarray, nb_size: int, sum_only: bool, re_mask: bool
-=======
         self, data: ndarray, mask: ndarray, sum_only: bool, re_mask: bool
->>>>>>> 4f96bca4
     ) -> ndarray:
         """
         Apply neighbourhood processing.
@@ -159,21 +155,13 @@
         np.copyto(data, 0, where=zero_mask)
         # Calculate neighbourhood totals for input data.
         if self.neighbourhood_method == "square":
-<<<<<<< HEAD
-            data = boxsum(data, nb_size, mode="constant")
-=======
             data = boxsum(data, self.nb_size, mode="constant")
->>>>>>> 4f96bca4
         elif self.neighbourhood_method == "circular":
             data = correlate(data, self.kernel, mode="nearest")
         if not sum_only:
             # Calculate neighbourhood totals for mask.
             if self.neighbourhood_method == "square":
-<<<<<<< HEAD
-                area_sum = boxsum(area_mask, nb_size, mode="constant")
-=======
                 area_sum = boxsum(area_mask, self.nb_size, mode="constant")
->>>>>>> 4f96bca4
             elif self.neighbourhood_method == "circular":
                 area_sum = correlate(
                     area_mask.astype(np.float32), self.kernel, mode="nearest"
@@ -233,16 +221,6 @@
         original_attributes = cube.attributes
         original_methods = cube.cell_methods
         grid_cells = distance_to_number_of_grid_cells(cube, radius)
-<<<<<<< HEAD
-        nb_size = 2 * grid_cells + 1
-        if self.neighbourhood_method == "circular":
-            axes = []
-            for axis in ["x", "y"]:
-                coord_name = cube.coord(axis=axis).name()
-                axes.append(cube.coord_dims(coord_name)[0])
-
-            self.kernel = circular_kernel(grid_cells, self.weighted_mode)
-=======
         if self.neighbourhood_method == "circular":
             self.kernel = circular_kernel(grid_cells, self.weighted_mode)
         elif self.neighbourhood_method == "square":
@@ -252,7 +230,6 @@
                 self.neighbourhood_method
             )
             raise ValueError(msg)
->>>>>>> 4f96bca4
 
         try:
             mask_cube_data = mask_cube.data
