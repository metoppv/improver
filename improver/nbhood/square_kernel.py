# -*- coding: utf-8 -*-
# -----------------------------------------------------------------------------
# (C) British Crown Copyright 2017-2021 Met Office.
# All rights reserved.
#
# Redistribution and use in source and binary forms, with or without
# modification, are permitted provided that the following conditions are met:
#
# * Redistributions of source code must retain the above copyright notice, this
#   list of conditions and the following disclaimer.
#
# * Redistributions in binary form must reproduce the above copyright notice,
#   this list of conditions and the following disclaimer in the documentation
#   and/or other materials provided with the distribution.
#
# * Neither the name of the copyright holder nor the names of its
#   contributors may be used to endorse or promote products derived from
#   this software without specific prior written permission.
#
# THIS SOFTWARE IS PROVIDED BY THE COPYRIGHT HOLDERS AND CONTRIBUTORS "AS IS"
# AND ANY EXPRESS OR IMPLIED WARRANTIES, INCLUDING, BUT NOT LIMITED TO, THE
# IMPLIED WARRANTIES OF MERCHANTABILITY AND FITNESS FOR A PARTICULAR PURPOSE
# ARE DISCLAIMED. IN NO EVENT SHALL THE COPYRIGHT HOLDER OR CONTRIBUTORS BE
# LIABLE FOR ANY DIRECT, INDIRECT, INCIDENTAL, SPECIAL, EXEMPLARY, OR
# CONSEQUENTIAL DAMAGES (INCLUDING, BUT NOT LIMITED TO, PROCUREMENT OF
# SUBSTITUTE GOODS OR SERVICES; LOSS OF USE, DATA, OR PROFITS; OR BUSINESS
# INTERRUPTION) HOWEVER CAUSED AND ON ANY THEORY OF LIABILITY, WHETHER IN
# CONTRACT, STRICT LIABILITY, OR TORT (INCLUDING NEGLIGENCE OR OTHERWISE)
# ARISING IN ANY WAY OUT OF THE USE OF THIS SOFTWARE, EVEN IF ADVISED OF THE
# POSSIBILITY OF SUCH DAMAGE.
"""This module contains methods for neighbourhood processing."""

from typing import List, Optional, Union

import iris
import numpy as np
from iris.cube import Cube
from numpy import ndarray
from scipy.ndimage.filters import correlate

from improver import PostProcessingPlugin
from improver.nbhood.circular_kernel import (
    check_radius_against_distance,
    circular_kernel,
)
from improver.nbhood.nbhood import BaseNeighbourhoodProcessing
from improver.utilities.neighbourhood_tools import boxsum
from improver.utilities.spatial import (
    check_if_grid_is_equal_area,
    distance_to_number_of_grid_cells,
)


<<<<<<< HEAD
class NeighbourhoodProcessing(PostProcessingPlugin, BaseNeighbourhoodProcessing):
=======
class NeighbourhoodProcessing(BaseNeighbourhoodProcessing):
>>>>>>> 62d5f05c
    """Class for applying neighbourhood processing to produce a smoothed field
    within the chosen neighbourhood."""

    def __init__(
        self,
        neighbourhood_method: str,
        radii: Union[float, List[float]],
        lead_times: Optional[List] = None,
        weighted_mode: bool = False,
        sum_only: bool = False,
        re_mask: bool = True,
    ) -> None:
        """
        Initialise class.

        Args:
            neighbourhood_method:
                Name of the neighbourhood method to use. Options: 'circular',
                'square'.
            radii:
                The radii in metres of the neighbourhood to apply.
                Rounded up to convert into integer number of grid
                points east and north, based on the characteristic spacing
                at the zero indices of the cube projection-x and y coords.
            lead_times:
                List of lead times or forecast periods, at which the radii
                within 'radii' are defined. The lead times are expected
                in hours.
            weighted_mode:
                If True, use a circle for neighbourhood kernel with
                weighting decreasing with radius.
                If False, use a circle with constant weighting.
            sum_only:
                If true, return neighbourhood sum instead of mean.
            re_mask:
                If re_mask is True, the original un-neighbourhood processed
                mask is applied to mask out the neighbourhood processed cube.
                If re_mask is False, the original un-neighbourhood processed
                mask is not applied. Therefore, the neighbourhood processing
                may result in values being present in areas that were
                originally masked.

        Raises:
            ValueError: If the neighbourhood_method is not either
                        "square" or "circular".
            ValueError: If the weighted_mode is used with a
                        neighbourhood_method that is not "circular".
        """
<<<<<<< HEAD
        super(NeighbourhoodProcessing, self).__init__(radii, lead_times=lead_times)
=======
        super().__init__(radii, lead_times=lead_times)
>>>>>>> 62d5f05c
        if neighbourhood_method in ["square", "circular"]:
            self.neighbourhood_method = neighbourhood_method
        else:
            msg = "{} is not a valid neighbourhood_method.".format(neighbourhood_method)
<<<<<<< HEAD
            raise ValueError(msg)
        if weighted_mode and neighbourhood_method != "circular":
            msg = "weighted_mode can only be used if neighbourhood_method is circular"
            raise ValueError(msg)
=======
            raise ValueError(msg)
        if weighted_mode and neighbourhood_method != "circular":
            msg = (
                "weighted_mode can only be used if neighbourhood_method is circular."
                f" weighted_mode provided: {weighted_mode}, "
                f"neighbourhood_method provided: {neighbourhood_method}."
            )
            raise ValueError(msg)
>>>>>>> 62d5f05c
        self.weighted_mode = weighted_mode
        self.sum_only = sum_only
        self.re_mask = re_mask

<<<<<<< HEAD
    def _calculate_neighbourhood(self, data: ndarray, mask: ndarray = None) -> ndarray:
=======
    def _calculate_neighbourhood(
        self, data: ndarray, mask: ndarray = None
    ) -> Union[ndarray, np.ma.MaskedArray]:
>>>>>>> 62d5f05c
        """
        Apply neighbourhood processing.

        Args:
            data:
                Input data array.
            mask:
                Mask of valid input data elements.

        Returns:
            Array containing the smoothed field after the
            neighbourhood method has been applied.
        """
        if not self.sum_only:
            min_val = np.nanmin(data)
            max_val = np.nanmax(data)

        # Use 64-bit types for enough precision in accumulations.
        area_mask_dtype = np.int64
        if mask is None:
            area_mask = np.ones(data.shape, dtype=area_mask_dtype)
        else:
            area_mask = np.array(mask, dtype=area_mask_dtype, copy=False)

        # Data mask to be eventually used for re-masking.
        # (This is OK even if mask is None, it gives a scalar False mask then.)
        data_mask = mask == 0
        if isinstance(data, np.ma.MaskedArray):
            # Include data mask if masked array.
            data_mask = data_mask | data.mask
            data = data.data

        # Working type.
        if issubclass(data.dtype.type, np.complexfloating):
            data_dtype = np.complex128
        else:
            data_dtype = np.float64
        data = np.array(data, dtype=data_dtype)

        # Replace invalid elements with zeros.
        nan_mask = np.isnan(data)
        zero_mask = nan_mask | data_mask
        np.copyto(area_mask, 0, where=zero_mask)
        np.copyto(data, 0, where=zero_mask)
        # Calculate neighbourhood totals for input data.
        if self.neighbourhood_method == "square":
            data = boxsum(data, self.nb_size, mode="constant")
        elif self.neighbourhood_method == "circular":
            data = correlate(data, self.kernel, mode="nearest")
        if not self.sum_only:
            # Calculate neighbourhood totals for mask.
            if self.neighbourhood_method == "square":
                area_sum = boxsum(area_mask, self.nb_size, mode="constant")
            elif self.neighbourhood_method == "circular":
                area_sum = correlate(
                    area_mask.astype(np.float32), self.kernel, mode="nearest"
                )

            with np.errstate(divide="ignore", invalid="ignore"):
                # Calculate neighbourhood mean.
                data = data / area_sum
            mask_invalid = (area_sum == 0) | nan_mask
            np.copyto(data, np.nan, where=mask_invalid)
            data = data.clip(min_val, max_val)

        # Output type.
        if issubclass(data.dtype.type, np.complexfloating):
            data_dtype = np.complex64
        else:
            data_dtype = np.float32
        data = data.astype(data_dtype)

        if self.re_mask:
            data = np.ma.masked_array(data, data_mask, copy=False)

        return data

    def process(self, cube: Cube, mask_cube: Optional[Cube] = None) -> Cube:
        """
        Call the methods required to apply a neighbourhood processing to a cube.

        Applies neighbourhood processing to each 2D x-y-slice of the input cube.

        If the input cube is masked the neighbourhood sum is calculated from
        the total of the unmasked data in the neighbourhood around each grid
        point. The neighbourhood mean is then calculated by dividing the
        neighbourhood sum at each grid point by the total number of valid grid
        points that contributed to that sum. If a mask_cube is provided then
        this is used to mask each x-y-slice prior to the neighburhood sum
        or mean being calculated.


        Args:
            cube:
                Cube containing the array to which the neighbourhood processing
                will be applied.
            mask_cube:
                Cube containing the array to be used as a mask.

        Returns:
            Cube containing the smoothed field after the
            neighbourhood method has been applied.
        """
<<<<<<< HEAD
        super(NeighbourhoodProcessing, self).process(cube)
=======
        super().process(cube)
>>>>>>> 62d5f05c
        check_if_grid_is_equal_area(cube)

        # If the data is masked, the mask will be processed as well as the
        # original_data * mask array.
        check_radius_against_distance(cube, self.radius)

        grid_cells = distance_to_number_of_grid_cells(cube, self.radius)
        if self.neighbourhood_method == "circular":
            self.kernel = circular_kernel(grid_cells, self.weighted_mode)
        elif self.neighbourhood_method == "square":
            self.nb_size = 2 * grid_cells + 1

        try:
            mask_cube_data = mask_cube.data
        except AttributeError:
            mask_cube_data = None

        result_slices = iris.cube.CubeList()
        for cube_slice in cube.slices([cube.coord(axis="y"), cube.coord(axis="x")]):
            cube_slice.data = self._calculate_neighbourhood(
                cube_slice.data, mask_cube_data
            )
            result_slices.append(cube_slice)
        neighbourhood_averaged_cube = result_slices.merge_cube()

        return neighbourhood_averaged_cube<|MERGE_RESOLUTION|>--- conflicted
+++ resolved
@@ -51,11 +51,7 @@
 )
 
 
-<<<<<<< HEAD
-class NeighbourhoodProcessing(PostProcessingPlugin, BaseNeighbourhoodProcessing):
-=======
 class NeighbourhoodProcessing(BaseNeighbourhoodProcessing):
->>>>>>> 62d5f05c
     """Class for applying neighbourhood processing to produce a smoothed field
     within the chosen neighbourhood."""
 
@@ -104,21 +100,11 @@
             ValueError: If the weighted_mode is used with a
                         neighbourhood_method that is not "circular".
         """
-<<<<<<< HEAD
-        super(NeighbourhoodProcessing, self).__init__(radii, lead_times=lead_times)
-=======
         super().__init__(radii, lead_times=lead_times)
->>>>>>> 62d5f05c
         if neighbourhood_method in ["square", "circular"]:
             self.neighbourhood_method = neighbourhood_method
         else:
             msg = "{} is not a valid neighbourhood_method.".format(neighbourhood_method)
-<<<<<<< HEAD
-            raise ValueError(msg)
-        if weighted_mode and neighbourhood_method != "circular":
-            msg = "weighted_mode can only be used if neighbourhood_method is circular"
-            raise ValueError(msg)
-=======
             raise ValueError(msg)
         if weighted_mode and neighbourhood_method != "circular":
             msg = (
@@ -127,18 +113,13 @@
                 f"neighbourhood_method provided: {neighbourhood_method}."
             )
             raise ValueError(msg)
->>>>>>> 62d5f05c
         self.weighted_mode = weighted_mode
         self.sum_only = sum_only
         self.re_mask = re_mask
 
-<<<<<<< HEAD
-    def _calculate_neighbourhood(self, data: ndarray, mask: ndarray = None) -> ndarray:
-=======
     def _calculate_neighbourhood(
         self, data: ndarray, mask: ndarray = None
     ) -> Union[ndarray, np.ma.MaskedArray]:
->>>>>>> 62d5f05c
         """
         Apply neighbourhood processing.
 
@@ -242,11 +223,7 @@
             Cube containing the smoothed field after the
             neighbourhood method has been applied.
         """
-<<<<<<< HEAD
-        super(NeighbourhoodProcessing, self).process(cube)
-=======
         super().process(cube)
->>>>>>> 62d5f05c
         check_if_grid_is_equal_area(cube)
 
         # If the data is masked, the mask will be processed as well as the
