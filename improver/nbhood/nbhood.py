# -*- coding: utf-8 -*-
# -----------------------------------------------------------------------------
# (C) British Crown Copyright 2017-2021 Met Office.
# All rights reserved.
#
# Redistribution and use in source and binary forms, with or without
# modification, are permitted provided that the following conditions are met:
#
# * Redistributions of source code must retain the above copyright notice, this
#   list of conditions and the following disclaimer.
#
# * Redistributions in binary form must reproduce the above copyright notice,
#   this list of conditions and the following disclaimer in the documentation
#   and/or other materials provided with the distribution.
#
# * Neither the name of the copyright holder nor the names of its
#   contributors may be used to endorse or promote products derived from
#   this software without specific prior written permission.
#
# THIS SOFTWARE IS PROVIDED BY THE COPYRIGHT HOLDERS AND CONTRIBUTORS "AS IS"
# AND ANY EXPRESS OR IMPLIED WARRANTIES, INCLUDING, BUT NOT LIMITED TO, THE
# IMPLIED WARRANTIES OF MERCHANTABILITY AND FITNESS FOR A PARTICULAR PURPOSE
# ARE DISCLAIMED. IN NO EVENT SHALL THE COPYRIGHT HOLDER OR CONTRIBUTORS BE
# LIABLE FOR ANY DIRECT, INDIRECT, INCIDENTAL, SPECIAL, EXEMPLARY, OR
# CONSEQUENTIAL DAMAGES (INCLUDING, BUT NOT LIMITED TO, PROCUREMENT OF
# SUBSTITUTE GOODS OR SERVICES; LOSS OF USE, DATA, OR PROFITS; OR BUSINESS
# INTERRUPTION) HOWEVER CAUSED AND ON ANY THEORY OF LIABILITY, WHETHER IN
# CONTRACT, STRICT LIABILITY, OR TORT (INCLUDING NEGLIGENCE OR OTHERWISE)
# ARISING IN ANY WAY OUT OF THE USE OF THIS SOFTWARE, EVEN IF ADVISED OF THE
# POSSIBILITY OF SUCH DAMAGE.
"""Module containing neighbourhood processing utilities."""

from typing import List, Optional, Union

import iris
import numpy as np
from iris.cube import Cube
from numpy import ndarray

from improver import PostProcessingPlugin
from improver.constants import DEFAULT_PERCENTILES
from improver.metadata.forecast_times import forecast_period_coord
from improver.nbhood.circular_kernel import (
    GeneratePercentilesFromACircularNeighbourhood,
)
from improver.nbhood.square_kernel import Neighbourhood
from improver.utilities.cube_checker import (
    check_cube_coordinates,
    find_dimension_coordinate_mismatch,
)
from improver.utilities.cube_manipulation import MergeCubes


class BaseNeighbourhoodProcessing(PostProcessingPlugin):
    """
    Apply a neighbourhood processing method to a thresholded cube. This is a
    base class for usage with a subclass that will inherit the functionality
    within this base class.

    When applied to a thresholded probabilistic cube, it acts like a
    low-pass filter which reduces noisiness in the probabilities.

    The neighbourhood methods will presently only work with projections in
    which the x grid point spacing and y grid point spacing are constant
    over the entire domain, such as the UK national grid projection

    """

    def __init__(
        self,
<<<<<<< HEAD
        neighbourhood_method: Union[Neighbourhood],
=======
        neighbourhood_method: Neighbourhood,
>>>>>>> 4f96bca4
        radii: Union[float, List[float]],
        lead_times: Optional[List] = None,
    ) -> None:
        """
        Create a neighbourhood processing plugin that applies a smoothing
        to points in a cube.

        Args:
            neighbourhood_method:
                Instance of the class containing the method that will be used
                for the neighbourhood processing.
            radii:
                The radii in metres of the neighbourhood to apply.
                Rounded up to convert into integer number of grid
                points east and north, based on the characteristic spacing
                at the zero indices of the cube projection-x and y coords.
            lead_times:
                List of lead times or forecast periods, at which the radii
                within 'radii' are defined. The lead times are expected
                in hours.
        """
        self.neighbourhood_method = neighbourhood_method

        if isinstance(radii, list):
            self.radii = [float(x) for x in radii]
        else:
            self.radii = float(radii)
        self.lead_times = lead_times
        if self.lead_times is not None:
            if len(radii) != len(lead_times):
                msg = (
                    "There is a mismatch in the number of radii "
                    "and the number of lead times. "
                    "Unable to continue due to mismatch."
                )
                raise ValueError(msg)

    def _find_radii(
        self, cube_lead_times: Optional[ndarray] = None
    ) -> Union[float, ndarray]:
        """Revise radius or radii for found lead times.
        If cube_lead_times is None, no automatic adjustment
        of the radii will take place.
        Otherwise it will interpolate to find the radius at
        each cube lead time as required.

        Args:
            cube_lead_times:
                Array of forecast times found in cube.

        Returns:
            Required neighbourhood sizes.
        """
        if cube_lead_times is None:
            return self.radii
        radii = np.interp(cube_lead_times, self.lead_times, self.radii)
        return radii

    def process(self, cube: Cube, mask_cube: Optional[Cube] = None) -> Cube:
        """
        Supply neighbourhood processing method, in order to smooth the
        input cube.

        Args:
            cube:
                Cube to apply a neighbourhood processing method to, in order to
                generate a smoother field.
            mask_cube:
                Cube containing the array to be used as a mask.

        Returns:
            Cube after applying a neighbourhood processing method, so that
            the resulting field is smoothed.
        """
        if not getattr(self.neighbourhood_method, "run", None) or not callable(
            self.neighbourhood_method.run
        ):
            msg = (
                "{} is not valid as a neighbourhood_method. "
                "Please choose a valid neighbourhood_method with a "
                "run method.".format(self.neighbourhood_method)
            )
            raise ValueError(msg)

        # Check if a dimensional realization coordinate exists. If so, the
        # cube is sliced, so that it becomes a scalar coordinate.
        try:
            cube.coord("realization", dim_coords=True)
        except iris.exceptions.CoordinateNotFoundError:
            slices_over_realization = [cube]
        else:
            slices_over_realization = cube.slices_over("realization")

        if np.isnan(cube.data).any():
            raise ValueError("Error: NaN detected in input cube data")

        cubes_real = []
        for cube_realization in slices_over_realization:
            if self.lead_times is None:
                cube_new = self.neighbourhood_method.run(
                    cube_realization, self.radii, mask_cube=mask_cube
                )
            else:
                # Interpolate to find the radius at each required lead time.
                fp_coord = forecast_period_coord(cube_realization)
                fp_coord.convert_units("hours")
                required_radii = self._find_radii(cube_lead_times=fp_coord.points)

                cubes_time = iris.cube.CubeList([])
                # Find the number of grid cells required for creating the
                # neighbourhood, and then apply the neighbourhood
                # processing method to smooth the field.
                for cube_slice, radius in zip(
                    cube_realization.slices_over("time"), required_radii
                ):
                    cube_slice = self.neighbourhood_method.run(
                        cube_slice, radius, mask_cube=mask_cube
                    )
                    cubes_time.append(cube_slice)
                cube_new = MergeCubes()(cubes_time)

            cubes_real.append(cube_new)

        if len(cubes_real) > 1:
            combined_cube = MergeCubes()(cubes_real, slice_over_realization=True)
        else:
            combined_cube = cubes_real[0]

        # Promote dimensional coordinates that used to be present.
        exception_coordinates = find_dimension_coordinate_mismatch(
            cube, combined_cube, two_way_mismatch=False
        )
        combined_cube = check_cube_coordinates(
            cube, combined_cube, exception_coordinates=exception_coordinates
        )

        return combined_cube


class GeneratePercentilesFromANeighbourhood(BaseNeighbourhoodProcessing):

    """Class for generating percentiles from a neighbourhood."""

    def __init__(
        self,
        neighbourhood_method: str,
        radii: Union[float, List[float]],
        lead_times: Optional[List] = None,
        percentiles: List = DEFAULT_PERCENTILES,
    ) -> None:
        """
        Create a neighbourhood processing subclass that generates percentiles
        from a neighbourhood of points.

        Args:
            neighbourhood_method:
                Name of the neighbourhood method to use. Options: 'circular'.
            radii:
                The radii in metres of the neighbourhood to apply.
                Rounded up to convert into integer number of grid
                points east and north, based on the characteristic spacing
                at the zero indices of the cube projection-x and y coords.
            lead_times:
                List of lead times or forecast periods, at which the radii
                within 'radii' are defined. The lead times are expected
                in hours.
            percentiles:
                Percentile values at which to calculate; if not provided uses
                DEFAULT_PERCENTILES.
        """
        super(GeneratePercentilesFromANeighbourhood, self).__init__(
            neighbourhood_method, radii, lead_times=lead_times
        )

        methods = {"circular": GeneratePercentilesFromACircularNeighbourhood}
        try:
            method = methods[neighbourhood_method]
            self.neighbourhood_method = method(percentiles=percentiles)
        except KeyError:
            msg = (
                "The neighbourhood_method requested: {} is not a "
                "supported method. Please choose from: {}".format(
                    neighbourhood_method, methods.keys()
                )
            )
            raise KeyError(msg)


class NeighbourhoodProcessing(BaseNeighbourhoodProcessing):
    """Class for applying neighbourhood processing to produce a smoothed field
    within the chosen neighbourhood."""

    def __init__(
        self,
        neighbourhood_method: str,
        radii: Union[float, List[float]],
        lead_times: Optional[List] = None,
        weighted_mode: bool = True,
        sum_or_fraction: str = "fraction",
        re_mask: bool = False,
    ) -> None:
        """
        Create a neighbourhood processing subclass that applies a smoothing
        to points in a cube.

        Args:
            neighbourhood_method:
                Name of the neighbourhood method to use. Options: 'circular',
                'square'.
            radii:
                The radii in metres of the neighbourhood to apply.
                Rounded up to convert into integer number of grid
                points east and north, based on the characteristic spacing
                at the zero indices of the cube projection-x and y coords.
            lead_times:
                List of lead times or forecast periods, at which the radii
                within 'radii' are defined. The lead times are expected
                in hours.
            weighted_mode:
                If True, use a circle for neighbourhood kernel with
                weighting decreasing with radius.
                If False, use a circle with constant weighting.
            sum_or_fraction:
                Identifier for whether sum or fraction should be returned from
                neighbourhooding. The sum represents the sum of the
                neighbourhood. The fraction represents the sum of the
                neighbourhood divided by the neighbourhood area.
                "fraction" is the default.
                Valid options are "sum" or "fraction".
            re_mask:
                If re_mask is True, the original un-neighbourhood processed
                mask is applied to mask out the neighbourhood processed cube.
                If re_mask is False, the original un-neighbourhood processed
                mask is not applied. Therefore, the neighbourhood processing
                may result in values being present in areas that were
                originally masked.
        """
        super(NeighbourhoodProcessing, self).__init__(
            neighbourhood_method, radii, lead_times=lead_times
        )

        methods = {"circular": Neighbourhood, "square": Neighbourhood}
        try:
            method = methods[neighbourhood_method]
            self.neighbourhood_method = method(
                neighbourhood_method, weighted_mode, sum_or_fraction, re_mask,
            )
        except KeyError:
            msg = (
                "The neighbourhood_method requested: {} is not a "
                "supported method. Please choose from: {}".format(
                    neighbourhood_method, methods.keys()
                )
            )
            raise KeyError(msg)<|MERGE_RESOLUTION|>--- conflicted
+++ resolved
@@ -68,11 +68,7 @@
 
     def __init__(
         self,
-<<<<<<< HEAD
-        neighbourhood_method: Union[Neighbourhood],
-=======
         neighbourhood_method: Neighbourhood,
->>>>>>> 4f96bca4
         radii: Union[float, List[float]],
         lead_times: Optional[List] = None,
     ) -> None:
