--- conflicted
+++ resolved
@@ -84,13 +84,8 @@
         raise ValueError("Input grid is not on a latitude/longitude system")
 
     # calculate grid spacing
-<<<<<<< HEAD
-    lon_spacing = calculate_grid_spacing(cube_in, "degree", axis="x", rtol=1.0e-4)
-    lat_spacing = calculate_grid_spacing(cube_in, "degree", axis="y", rtol=1.0e-4)
-=======
     lon_spacing = calculate_grid_spacing(cube_in, "degree", axis="x", rtol=4.0e-5)
     lat_spacing = calculate_grid_spacing(cube_in, "degree", axis="y", rtol=4.0e-5)
->>>>>>> 0b833b9d
 
     if lon_spacing < 0 or lat_spacing < 0:
         raise ValueError("Input grid coordinates are not ascending.")
