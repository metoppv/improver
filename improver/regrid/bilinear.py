--- conflicted
+++ resolved
@@ -75,13 +75,7 @@
     lon_spacing: float,
 ) -> ndarray:
     """
-<<<<<<< HEAD
-    locating source points for each target point
- 
-=======
     Calculate the surrounding source point indexes for given target points
-
->>>>>>> f7af11d4
     Args:
         in_latlons:
             source points's latitude-longitudes
@@ -266,7 +260,6 @@
     lon_spacing: float,
 ) -> Tuple[ndarray, ndarray]:
     """
-<<<<<<< HEAD
     Updating source points and weighting for mismatched-source-point cases.
     (1) triangle interpolation function is used for only one mismatched source point and
         target point is within the triangle formed with three matched sourced point
@@ -279,22 +272,6 @@
         with specified distance limit (input) using KD tree, and then check if there are any
         same-type source points. If yes, pick up the points of the same type, and do IDW
         interpolation. If no, ignore surface type and just do normal bilinear interpolation
- 
-=======
-    updating source points and weighting for mismatched-source-point cases
-    (1) triangle interpolation function is used for only one mismatched source
-    point and target point is within the triangle formed with three matched sourced point
-    (2) In one of 3 cases (a)one false source points, three true source points but the
-    target point is outside triangle (b)Two false source points, two true source points
-    (c) three false source points, one true source pointfor, find four surrounding source
-    points using KDtree, and regridding with inverse distance weighting(IDW) if matched
-    source point is available
-    (3) In case of four mismatched source points(zero matched source point), Look up 8
-    points with specified distance limit (input) using KD tree, and then check if there
-    are any same-type source points. If yes, pick up the points of the same type, and do
-    IDW interpolation. If no, ignore surface type and just do normal bilinear interpolation
-
->>>>>>> f7af11d4
     Args:
         in_latlons:
             source points's latitude-longitudes
