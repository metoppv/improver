--- conflicted
+++ resolved
@@ -47,11 +47,8 @@
         new_name: str = None,
         cell_method_coordinate: str = None,
         expand_bound: bool = True,
-<<<<<<< HEAD
         midpoint_bound: bool = False,
-=======
         use_latest_frt: bool = False,
->>>>>>> dda5c59c
     ):
         r"""
         Args:
@@ -75,23 +72,19 @@
                 coordinate provided. This is only available for max, min and
                 mean operations.
             expand_bound:
-<<<<<<< HEAD
-                If True then coord bounds will be extended to represent all cubes being combined.
-            midpoint_bound:
-                If True, set the coordinate point to the midpoint of the bounds;
-                otherwise, use the upper bound. This is only used if expand_bound is also True.
-=======
                 If True then scalar coord bounds will be extended to represent
                 all cubes being combined. For example a time coordinate will
                 be set using the latest time available as the point and with
                 bounds describing the range. If false the first cube provided
                 sets the metadata and the scalar coordinates from this cube
                 will be used.
+            midpoint_bound:
+                If True, set the coordinate point to the midpoint of the bounds;
+                otherwise, use the upper bound. This is only used if expand_bound is also True.
             use_latest_frt:
                 If True then the latest forecast_reference_time available
                 across the input cubes will be used for the output with a
                 suitably updated forecast_period.
->>>>>>> dda5c59c
         """
         try:
             self.minimum_realizations = int(minimum_realizations)
@@ -103,11 +96,8 @@
         self.broadcast = broadcast
         self.cell_method_coordinate = cell_method_coordinate
         self.expand_bound = expand_bound
-<<<<<<< HEAD
         self.midpoint_bound = midpoint_bound
-=======
         self.use_latest_frt = use_latest_frt
->>>>>>> dda5c59c
 
         self.plugin = CubeCombiner(
             operation,
@@ -229,20 +219,15 @@
                 to combining - the coord must already exist on the first input
                 cube.
             expand_bound:
-<<<<<<< HEAD
-                If True then coord bounds will be extended to represent all cubes being combined.
-            midpoint_bound:
-                If True, set the coordinate point to the midpoint of the bounds;
-                otherwise, use the upper bound. This is only used if expand_bound is also True.
-=======
                 If True then scalar coord bounds will be extended to represent
                 all cubes being combined. For example a time coordinate will
                 be set using the latest time available as the point and with
                 bounds describing the range. If false the first cube provided
                 sets the metadata and the scalar coordinates from this cube
                 will be used.
-
->>>>>>> dda5c59c
+            midpoint_bound:
+                If True, set the coordinate point to the midpoint of the bounds;
+                otherwise, use the upper bound. This is only used if expand_bound is also True.
         Raises:
             ValueError: if operation is not recognised in dictionary
         """
