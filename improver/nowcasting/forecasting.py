# -*- coding: utf-8 -*-
# -----------------------------------------------------------------------------
# (C) British Crown Copyright 2017-2019 Met Office.
# All rights reserved.
#
# Redistribution and use in source and binary forms, with or without
# modification, are permitted provided that the following conditions are met:
#
# * Redistributions of source code must retain the above copyright notice, this
#   list of conditions and the following disclaimer.
#
# * Redistributions in binary form must reproduce the above copyright notice,
#   this list of conditions and the following disclaimer in the documentation
#   and/or other materials provided with the distribution.
#
# * Neither the name of the copyright holder nor the names of its
#   contributors may be used to endorse or promote products derived from
#   this software without specific prior written permission.
#
# THIS SOFTWARE IS PROVIDED BY THE COPYRIGHT HOLDERS AND CONTRIBUTORS "AS IS"
# AND ANY EXPRESS OR IMPLIED WARRANTIES, INCLUDING, BUT NOT LIMITED TO, THE
# IMPLIED WARRANTIES OF MERCHANTABILITY AND FITNESS FOR A PARTICULAR PURPOSE
# ARE DISCLAIMED. IN NO EVENT SHALL THE COPYRIGHT HOLDER OR CONTRIBUTORS BE
# LIABLE FOR ANY DIRECT, INDIRECT, INCIDENTAL, SPECIAL, EXEMPLARY, OR
# CONSEQUENTIAL DAMAGES (INCLUDING, BUT NOT LIMITED TO, PROCUREMENT OF
# SUBSTITUTE GOODS OR SERVICES; LOSS OF USE, DATA, OR PROFITS; OR BUSINESS
# INTERRUPTION) HOWEVER CAUSED AND ON ANY THEORY OF LIABILITY, WHETHER IN
# CONTRACT, STRICT LIABILITY, OR TORT (INCLUDING NEGLIGENCE OR OTHERWISE)
# ARISING IN ANY WAY OUT OF THE USE OF THIS SOFTWARE, EVEN IF ADVISED OF THE
# POSSIBILITY OF SUCH DAMAGE.
"""
This module defines plugins used to create nowcast extrapolation forecasts.
"""
import datetime
import warnings

import iris
import numpy as np
from iris.coords import AuxCoord
from iris.exceptions import CoordinateNotFoundError, InvalidCubeError

from improver import BasePlugin
from improver.metadata.amend import amend_attributes, set_history_attribute
from improver.metadata.constants.time_types import (
    TIME_REFERENCE_DTYPE, TIME_REFERENCE_UNIT)
from improver.metadata.utilities import (
    create_new_diagnostic_cube, generate_mandatory_attributes)
from improver.nowcasting.optical_flow import check_input_coords
from improver.nowcasting.utilities import ApplyOrographicEnhancement


class AdvectField(BasePlugin):
    """
    Class to advect a 2D spatial field given velocities along the two vector
    dimensions
    """

    def __init__(self, vel_x, vel_y, attributes_dict=None):
        """
        Initialises the plugin.  Velocities are expected to be on a regular
        grid (such that grid spacing in metres is the same at all points in
        the domain).

        Args:
            vel_x (iris.cube.Cube):
                Cube containing a 2D array of velocities along the x
                coordinate axis
            vel_y (iris.cube.Cube):
                Cube containing a 2D array of velocities along the y
                coordinate axis
            attributes_dict (dict):
                Dictionary containing information for amending the attributes
                of the output cube.
        """

        # check each input velocity cube has precisely two non-scalar
        # dimension coordinates (spatial x/y)
        check_input_coords(vel_x)
        check_input_coords(vel_y)

        # check input velocity cubes have the same spatial coordinates
        if (vel_x.coord(axis="x") != vel_y.coord(axis="x") or
                vel_x.coord(axis="y") != vel_y.coord(axis="y")):
            raise InvalidCubeError("Velocity cubes on unmatched grids")

        vel_x.convert_units('m s-1')
        vel_y.convert_units('m s-1')

        self.vel_x = vel_x
        self.vel_y = vel_y

        self.x_coord = vel_x.coord(axis="x")
        self.y_coord = vel_x.coord(axis="y")

        # Initialise metadata dictionary.
        if attributes_dict is None:
            attributes_dict = {}
        self.attributes_dict = attributes_dict

    def __repr__(self):
        """Represent the plugin instance as a string."""
        result = ('<AdvectField: vel_x={}, vel_y={}, '
                  'attributes_dict={}>'.format(
                      repr(self.vel_x), repr(self.vel_y),
                      self.attributes_dict))
        return result

    @staticmethod
    def _increment_output_array(indata, outdata, cond, xdest_grid, ydest_grid,
                                xsrc_grid, ysrc_grid, x_weight, y_weight):
        """
        Calculate and add contribution to the advected array from one source
        grid point, for all points where boolean condition "cond" is valid.

        Args:
            indata (numpy.ndarray):
                2D numpy array of source data to be advected
            outdata (numpy.ndarray):
                2D numpy array for advected output, modified in place by
                this method (is both input and output).
            cond (numpy.ndarray):
                2D boolean mask of points to be processed
            xdest_grid (numpy.ndarray):
                Integer x-coordinates of all points on destination grid
            ydest_grid (numpy.ndarray):
                Integer y-coordinates of all points on destination grid
            xsrc_grid (numpy.ndarray):
                Integer x-coordinates of all points on source grid
            ysrc_grid (numpy.ndarray):
                Integer y-coordinates of all points on source grid
            x_weight (numpy.ndarray):
                Fractional contribution to destination grid of source data
                advected along the x-axis.  Positive definite.
            y_weight (numpy.ndarray):
                Fractional contribution to destination grid of source data
                advected along the y-axis.  Positive definite.
        """
        xdest = xdest_grid[cond]
        ydest = ydest_grid[cond]
        xsrc = xsrc_grid[cond]
        ysrc = ysrc_grid[cond]
        outdata[ydest, xdest] += (
            indata[ysrc, xsrc]*x_weight[ydest, xdest]*y_weight[ydest, xdest])

    def _advect_field(self, data, grid_vel_x, grid_vel_y, timestep):
        """
        Performs a dimensionless grid-based extrapolation of spatial data
        using advection velocities via a backwards method.  Points where data
        cannot be extrapolated (ie the source is out of bounds) are given a
        fill value of np.nan and masked.

        Args:
            data (numpy.ndarray or numpy.ma.MaskedArray):
                2D numpy data array to be advected
            grid_vel_x (numpy.ndarray):
                Velocity in the x direction (in grid points per second)
            grid_vel_y (numpy.ndarray):
                Velocity in the y direction (in grid points per second)
            timestep (int):
                Advection time step in seconds

        Returns:
            numpy.ma.MaskedArray:
                2D float array of advected data values with masked "no data"
                regions
        """
        # Cater for special case where timestep (int) is 0
        if timestep == 0:
            return data

        # Initialise advected field with np.nan
        adv_field = np.full(data.shape, np.nan, dtype=np.float32)

        # Set up grids of data coordinates (meshgrid inverts coordinate order)
        ydim, xdim = data.shape
        (xgrid, ygrid) = np.meshgrid(np.arange(xdim),
                                     np.arange(ydim))

        # For each grid point on the output field, trace its (x,y) "source"
        # location backwards using advection velocities.  The source location
        # is generally fractional: eg with advection velocities of 0.5 grid
        # squares per second, the value at [2, 2] is represented by the value
        # that was at [1.5, 1.5] 1 second ago.
        xsrc_point_frac = -grid_vel_x * timestep + xgrid.astype(np.float32)
        ysrc_point_frac = -grid_vel_y * timestep + ygrid.astype(np.float32)

        # For all the points where fractional source coordinates are within
        # the bounds of the field, set the output field to 0
        def point_in_bounds(x, y, nx, ny):
            """Check point (y, x) lies within defined bounds"""
            return (x >= 0.) & (x < nx) & (y >= 0.) & (y < ny)

        cond_pt = point_in_bounds(xsrc_point_frac, ysrc_point_frac, xdim, ydim)
        adv_field[cond_pt] = 0

        # Find the integer points surrounding the fractional source coordinates
        xsrc_point_lower = xsrc_point_frac.astype(int)
        ysrc_point_lower = ysrc_point_frac.astype(int)
        x_points = [xsrc_point_lower, xsrc_point_lower + 1]
        y_points = [ysrc_point_lower, ysrc_point_lower + 1]

        # Calculate the distance-weighted fractional contribution of points
        # surrounding the source coordinates
        x_weight_upper = xsrc_point_frac - xsrc_point_lower.astype(float)
        y_weight_upper = ysrc_point_frac - ysrc_point_lower.astype(float)
        x_weights = np.array([1. - x_weight_upper, x_weight_upper],
                             dtype=np.float32)
        y_weights = np.array([1. - y_weight_upper, y_weight_upper],
                             dtype=np.float32)

        # Check whether the input data is masked - if so substitute NaNs for
        # the masked data.  Note there is an implicit type conversion here: if
        # data is of integer type this unmasking will convert it to float.
        if isinstance(data, np.ma.MaskedArray):
            data = np.where(data.mask, np.nan, data.data)

        # Advect data from each of the four source points onto the output grid
        for xpt, xwt in zip(x_points, x_weights):
            for ypt, ywt in zip(y_points, y_weights):
                cond = point_in_bounds(xpt, ypt, xdim, ydim) & cond_pt
                self._increment_output_array(
                    data, adv_field, cond, xgrid, ygrid, xpt, ypt, xwt, ywt)

        # Replace NaNs with a mask
        adv_field = np.ma.masked_where(~np.isfinite(adv_field), adv_field)

        return adv_field

    @staticmethod
    def _update_time(input_time, advected_cube, timestep):
        """Increment validity time on the advected cube

        Args:
            input_time (iris.coords.Coord):
                Time coordinate from source cube
            advected_cube (iris.cube.Cube):
                Cube containing advected data (modified in place)
            timestep (datetime.timedelta)
                Time difference between the advected output and the source
        """
        original_datetime = next(input_time.cells())[0]
        new_datetime = original_datetime + timestep
        new_time = (input_time.units).date2num(new_datetime)
        advected_cube.coord("time").points = new_time
        advected_cube.coord("time").convert_units(TIME_REFERENCE_UNIT)
        advected_cube.coord("time").points = (
            np.around(advected_cube.coord("time").points).astype(
                TIME_REFERENCE_DTYPE))

    @staticmethod
    def _add_forecast_reference_time(input_time, advected_cube):
        """Add or replace a forecast reference time on the advected cube"""
        try:
            advected_cube.remove_coord("forecast_reference_time")
        except CoordinateNotFoundError:
            pass

        frt_coord = input_time.copy()
        frt_coord.rename("forecast_reference_time")
        frt_coord.convert_units(TIME_REFERENCE_UNIT)
        frt_coord.points = np.around(frt_coord.points).astype(
            TIME_REFERENCE_DTYPE)
        advected_cube.add_aux_coord(frt_coord)

    @staticmethod
    def _add_forecast_period(advected_cube, timestep):
        """Add or replace a forecast period on the advected cube"""
        try:
            advected_cube.remove_coord("forecast_period")
        except CoordinateNotFoundError:
            pass

        forecast_period_seconds = np.int32(timestep.total_seconds())
        forecast_period_coord = AuxCoord(forecast_period_seconds,
                                         standard_name="forecast_period",
                                         units="seconds")
        advected_cube.add_aux_coord(forecast_period_coord)

    def _create_output_cube(self, cube, advected_data, timestep):
        """
        Create a cube and appropriate metadata to contain the advected forecast

        Args:
            cube (iris.cube.Cube):
                Source cube (before advection)
            advected_data (numpy.ndarray):
                Advected data
            timestep (datetime.timedelta):
                Time difference between the advected output and the source

        Returns:
            iris.cube.Cube
        """
        attributes = generate_mandatory_attributes([cube])
        if "institution" in cube.attributes.keys():
            attributes["source"] = "{} Nowcast".format(
                attributes["institution"])
        else:
            attributes["source"] = "Nowcast"
        advected_cube = create_new_diagnostic_cube(
            cube.name(), cube.units, cube, attributes, data=advected_data)
        amend_attributes(advected_cube, self.attributes_dict)
        set_history_attribute(advected_cube, "Nowcast")

        self._update_time(
            cube.coord("time").copy(), advected_cube, timestep)
        self._add_forecast_reference_time(
            cube.coord("time").copy(), advected_cube)
        self._add_forecast_period(advected_cube, timestep)

        return advected_cube

    def process(self, cube, timestep):
        """
        Extrapolates input cube data and updates validity time.  The input
        cube should have precisely two non-scalar dimension coordinates
        (spatial x/y), and is expected to be in a projection such that grid
        spacing is the same (or very close) at all points within the spatial
        domain.  The input cube should also have a "time" coordinate.

        Args:
            cube (iris.cube.Cube):
                The 2D cube containing data to be advected
            timestep (datetime.timedelta):
                Advection time step

        Returns:
            iris.cube.Cube:
                New cube with updated time and extrapolated data.  New data
                are filled with np.nan and masked where source data were
                out of bounds (ie where data could not be advected from outside
                the cube domain).

        """
        # check that the input cube has precisely two non-scalar dimension
        # coordinates (spatial x/y) and a scalar time coordinate
        check_input_coords(cube, require_time=True)

        # check spatial coordinates match those of plugin velocities
        if (cube.coord(axis="x") != self.x_coord or
                cube.coord(axis="y") != self.y_coord):
            raise InvalidCubeError("Input data grid does not match advection "
                                   "velocities")

        # derive velocities in "grid squares per second"
        def grid_spacing(coord):
            """Calculate grid spacing along a given spatial axis"""
            new_coord = coord.copy()
            new_coord.convert_units('m')
            return np.float32(np.diff((new_coord).points)[0])

        grid_vel_x = self.vel_x.data / grid_spacing(cube.coord(axis="x"))
        grid_vel_y = self.vel_y.data / grid_spacing(cube.coord(axis="y"))

        # raise a warning if data contains unmasked NaNs
        nan_count = np.count_nonzero(~np.isfinite(cube.data))
        if nan_count > 0:
            warnings.warn("input data contains unmasked NaNs")

        # perform advection and create output cube
        advected_data = self._advect_field(cube.data, grid_vel_x, grid_vel_y,
                                           timestep.total_seconds())
<<<<<<< HEAD
        advected_cube = cube.copy(data=advected_data)

        # increment output cube time and add a "forecast_period" coordinate
        original_datetime, = \
            (cube.coord("time").units).num2date(cube.coord("time").points)
        new_datetime = original_datetime + timestep

        new_time = (cube.coord("time").units).date2num(new_datetime)

        advected_cube.coord("time").points = new_time
        advected_cube.coord("time").convert_units(
            "seconds since 1970-01-01 00:00:00")
        advected_cube.coord("time").points = (
            np.around(advected_cube.coord("time").points).astype(np.int64))

        try:
            advected_cube.coord("forecast_reference_time").convert_units(
                "seconds since 1970-01-01 00:00:00")
        except CoordinateNotFoundError:
            frt_coord = cube.coord("time").copy()
            frt_coord.rename("forecast_reference_time")
            advected_cube.add_aux_coord(frt_coord)
            advected_cube.coord("forecast_reference_time").convert_units(
                "seconds since 1970-01-01 00:00:00")

        frt_points = np.around(
            advected_cube.coord("forecast_reference_time").points
            ).astype(np.int64)
        advected_cube.coord("forecast_reference_time").points = frt_points

        forecast_period_seconds = np.int32(timestep.total_seconds())
        forecast_period_coord = AuxCoord(forecast_period_seconds,
                                         standard_name="forecast_period",
                                         units="seconds")
        try:
            advected_cube.remove_coord("forecast_period")
        except CoordinateNotFoundError:
            pass
        advected_cube.add_aux_coord(forecast_period_coord)

        # Modify the source attribute to describe the advected field as a
        # Nowcast
        if "institution" in advected_cube.attributes.keys():
            advected_cube.attributes["source"] = (
                "{} Nowcast".format(advected_cube.attributes["institution"]))
        else:
            advected_cube.attributes["source"] = "Nowcast"
        amend_attributes(advected_cube, self.attributes_dict)
        set_history_attribute(advected_cube, "Nowcast")
=======
        advected_cube = self._create_output_cube(cube, advected_data, timestep)
>>>>>>> 594e715f
        return advected_cube


class CreateExtrapolationForecast(BasePlugin):
    """
    Class to create a nowcast extrapolation forecast using advection.
    For precipitation rate forecasts, orographic enhancement must be used.
    """

    def __init__(self, input_cube, vel_x, vel_y,
                 orographic_enhancement_cube=None, attributes_dict=None):
        """
        Initialises the object.
        This includes checking if orographic enhancement is provided and
        removing the orographic enhancement from the input file ready for
        extrapolation.
        An error is raised if the input cube is precipitation rate but no
        orographic enhancement cube is provided.

        Args:
            input_cube (iris.cube.Cube):
                A 2D cube containing data to be advected.
            vel_x (iris.cube.Cube):
                Cube containing a 2D array of velocities along the x
                coordinate axis
            vel_y (iris.cube.Cube):
                Cube containing a 2D array of velocities along the y
                coordinate axis
            orographic_enhancement_cube (iris.cube.Cube):
                Cube containing the orographic enhancement fields. May have
                data for multiple times in the cube. The orographic enhancement
                is removed from the input_cube before advecting, and added
                back on after advection.
            attributes_dict (dict):
                Dictionary containing information for amending the attributes
                of the output cube.
        """
        if not (vel_x and vel_y):
            raise TypeError("Neither x velocity or y velocity can be None")

        self.orographic_enhancement_cube = orographic_enhancement_cube
        if self.orographic_enhancement_cube:
            input_cube, = ApplyOrographicEnhancement("subtract").process(
                input_cube, self.orographic_enhancement_cube)
        elif ("precipitation_rate" in input_cube.name()
              or "rainfall_rate" in input_cube.name()):
            msg = ("For precipitation or rainfall fields, orographic "
                   "enhancement cube must be supplied.")
            raise ValueError(msg)
        self.input_cube = input_cube
        self.advection_plugin = AdvectField(
            vel_x, vel_y, attributes_dict=attributes_dict)

    def __repr__(self):
        """Represent the plugin instance as a string."""
        result = ('<CreateExtrapolationForecast: input_cube = {}, '
                  'orographic_enhancement_cube = {}, '
                  'advection_plugin = {}>'.format(
                      repr(self.input_cube),
                      repr(self.orographic_enhancement_cube),
                      repr(self.advection_plugin)))
        return result

    def extrapolate(self, leadtime_minutes):
        """
        Produce a new forecast cube for the supplied lead time. Creates a new
        advected forecast and then reapplies the orographic enhancement if it
        is supplied.

        Args:
            leadtime_minutes (float):
                The forecast leadtime we want to generate a forecast for
                in minutes.

        Returns:
            iris.cube.Cube:
                New cube with updated time and extrapolated data.  New data
                are filled with np.nan and masked where source data were
                out of bounds (ie where data could not be advected from outside
                the cube domain).

        Raises:
            ValueError: If no leadtime_minutes are provided.
        """
        # cast to float as datetime.timedelta cannot accept np.int
        timestep = datetime.timedelta(minutes=float(leadtime_minutes))
        forecast_cube = self.advection_plugin.process(
            self.input_cube, timestep)
        if self.orographic_enhancement_cube:
            # Add orographic enhancement.
            forecast_cube, = ApplyOrographicEnhancement("add").process(
                forecast_cube, self.orographic_enhancement_cube)

        return forecast_cube

    def process(self, interval, max_lead_time):
        """
        Generate nowcasts at required intervals up to the maximum lead time

        Args:
            interval (int):
                Lead time interval, in minutes
            max_lead_time (int):
                Maximum lead time required, in minutes

        Returns:
            iris.cube.CubeList:
                List of forecast cubes at the required lead times
        """
        lead_times = np.arange(0, max_lead_time + 1, interval)
        forecast_cubes = iris.cube.CubeList()
        for lead_time in lead_times:
            forecast_cubes.append(self.extrapolate(lead_time))
        return forecast_cubes<|MERGE_RESOLUTION|>--- conflicted
+++ resolved
@@ -360,59 +360,7 @@
         # perform advection and create output cube
         advected_data = self._advect_field(cube.data, grid_vel_x, grid_vel_y,
                                            timestep.total_seconds())
-<<<<<<< HEAD
-        advected_cube = cube.copy(data=advected_data)
-
-        # increment output cube time and add a "forecast_period" coordinate
-        original_datetime, = \
-            (cube.coord("time").units).num2date(cube.coord("time").points)
-        new_datetime = original_datetime + timestep
-
-        new_time = (cube.coord("time").units).date2num(new_datetime)
-
-        advected_cube.coord("time").points = new_time
-        advected_cube.coord("time").convert_units(
-            "seconds since 1970-01-01 00:00:00")
-        advected_cube.coord("time").points = (
-            np.around(advected_cube.coord("time").points).astype(np.int64))
-
-        try:
-            advected_cube.coord("forecast_reference_time").convert_units(
-                "seconds since 1970-01-01 00:00:00")
-        except CoordinateNotFoundError:
-            frt_coord = cube.coord("time").copy()
-            frt_coord.rename("forecast_reference_time")
-            advected_cube.add_aux_coord(frt_coord)
-            advected_cube.coord("forecast_reference_time").convert_units(
-                "seconds since 1970-01-01 00:00:00")
-
-        frt_points = np.around(
-            advected_cube.coord("forecast_reference_time").points
-            ).astype(np.int64)
-        advected_cube.coord("forecast_reference_time").points = frt_points
-
-        forecast_period_seconds = np.int32(timestep.total_seconds())
-        forecast_period_coord = AuxCoord(forecast_period_seconds,
-                                         standard_name="forecast_period",
-                                         units="seconds")
-        try:
-            advected_cube.remove_coord("forecast_period")
-        except CoordinateNotFoundError:
-            pass
-        advected_cube.add_aux_coord(forecast_period_coord)
-
-        # Modify the source attribute to describe the advected field as a
-        # Nowcast
-        if "institution" in advected_cube.attributes.keys():
-            advected_cube.attributes["source"] = (
-                "{} Nowcast".format(advected_cube.attributes["institution"]))
-        else:
-            advected_cube.attributes["source"] = "Nowcast"
-        amend_attributes(advected_cube, self.attributes_dict)
-        set_history_attribute(advected_cube, "Nowcast")
-=======
         advected_cube = self._create_output_cube(cube, advected_data, timestep)
->>>>>>> 594e715f
         return advected_cube
 
 
