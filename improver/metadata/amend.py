--- conflicted
+++ resolved
@@ -29,12 +29,9 @@
 # ARISING IN ANY WAY OUT OF THE USE OF THIS SOFTWARE, EVEN IF ADVISED OF THE
 # POSSIBILITY OF SUCH DAMAGE.
 """Module containing utilities for modifying cube metadata"""
-<<<<<<< HEAD
 import json
 import os
-=======
 import re
->>>>>>> 84a89440
 from datetime import datetime, timedelta, timezone
 from typing import Any, Dict, List, Tuple, Union
 
