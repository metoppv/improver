--- conflicted
+++ resolved
@@ -36,15 +36,10 @@
   - pytest-cov
   - pytest-xdist
   - sphinx-autodoc-typehints
-<<<<<<< HEAD
-  - sphinx_rtd_theme
-  - threadpoolctl
-  - pytest-xdist
-=======
   - sphinx-book-theme  
   - sphinx-gallery
   - threadpoolctl
+  - pytest-xdist
   - pip
   - pip:
-    - git+https://github.com/metoppv/improver_example_data.git@${BRANCH_NAME}  
->>>>>>> e8a6aced
+    - git+https://github.com/metoppv/improver_example_data.git@${BRANCH_NAME}  