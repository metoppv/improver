# This environment is intended to be used for the conda-forge improver-feedstock
# dependencies in https://github.com/conda-forge/improver-feedstock
# If this file is changed, recipe/meta.yaml in the improver-feedstock repository
# should also be updated.
# This environment should not include optional dependencies.
# This environment should pin versions so that all unit tests pass.
name: improver_conda_forge
channels:
  - conda-forge
dependencies:
  - python=3.12
  # Included in improver-feedstock requirements
  - cartopy
  - clize
  - iris=3.12
  - numpy=2.2
  - scipy=1.15
  - sphinx
<<<<<<< HEAD
=======
  - pandas
>>>>>>> 0fefe7d6
  # Additional libraries to run tests, not included in improver-feedstock
  - filelock
  - pytest
  - setuptools
  - sphinx-autodoc-typehints
  - sphinx_rtd_theme
  - threadpoolctl<|MERGE_RESOLUTION|>--- conflicted
+++ resolved
@@ -16,10 +16,7 @@
   - numpy=2.2
   - scipy=1.15
   - sphinx
-<<<<<<< HEAD
-=======
   - pandas
->>>>>>> 0fefe7d6
   # Additional libraries to run tests, not included in improver-feedstock
   - filelock
   - pytest
