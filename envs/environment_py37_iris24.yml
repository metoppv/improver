# Use this file to create a conda environment using:
# conda env create --file envs/environment_py37_iris24.yml

name: improver_py37_iris24
channels:
  - conda-forge
dependencies:
  - python=3.7
  # Required
  - cartopy
  - cftime=1.0.1
  - cf_units
  - clize
  - dask
  - iris=2.4
  - netCDF4
  - numpy
  - python-dateutil
  - python-stratify
  - pytz=2020.5
  - scipy=1.3
  - sigtools
  - sphinx
  # Optional
  - numba
  - pysteps=1.3.2
  - statsmodels
  - timezonefinder=4.1.0
  # Development
  - astroid
  - bandit
  - black=19.10b0
  - codacy-coverage
  - filelock
<<<<<<< HEAD
  - mock
  - pysteps=1.3.2
  - isort=5.7.0
  - black=19.10b0
  - bandit
  - safety
  - pip
  - pip:
    - od
    - sigtools
    - clize
    - timezonefinder==4.2.0
    - pytz==2020.5
=======
  - isort=4.3.21
  - mock
  - pylint
  - pytest
  - pytest-cov
  - safety
>>>>>>> 141a521a
<|MERGE_RESOLUTION|>--- conflicted
+++ resolved
@@ -32,25 +32,9 @@
   - black=19.10b0
   - codacy-coverage
   - filelock
-<<<<<<< HEAD
-  - mock
-  - pysteps=1.3.2
   - isort=5.7.0
-  - black=19.10b0
-  - bandit
-  - safety
-  - pip
-  - pip:
-    - od
-    - sigtools
-    - clize
-    - timezonefinder==4.2.0
-    - pytz==2020.5
-=======
-  - isort=4.3.21
   - mock
   - pylint
   - pytest
   - pytest-cov
-  - safety
->>>>>>> 141a521a
+  - safety