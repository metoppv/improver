# Use this file to create a conda environment using:
# conda env create --file envs/environment_py36_iris22.yml

name: improver_py36_iris22
channels:
  - conda-forge
dependencies:
  - python=3.6
  - iris=2.2
  - proj=7.0.0
  - numpy=1.15.4
  - numba=0.42.0
  - scipy=1.3.3
  - cftime=1.0.1
  - python-stratify=0.1
<<<<<<< HEAD
  - sphinx
  - pandas
=======
  - sphinx=3.4.3
>>>>>>> 30120adc
  - pytest
  - pytest-cov
  - codacy-coverage
  - pylint=2.4.4
  - astroid=2.3.3
  - filelock
  - mock
  - pysteps
  - isort=4.3.21
  - black=19.10b0
  - bandit
  - safety
  - pip
  - pip:
    - od
    - sigtools>=2.0
    - clize
    - timezonefinder==4.2.0
    - pytz==2020.5<|MERGE_RESOLUTION|>--- conflicted
+++ resolved
@@ -13,12 +13,8 @@
   - scipy=1.3.3
   - cftime=1.0.1
   - python-stratify=0.1
-<<<<<<< HEAD
-  - sphinx
   - pandas
-=======
   - sphinx=3.4.3
->>>>>>> 30120adc
   - pytest
   - pytest-cov
   - codacy-coverage
