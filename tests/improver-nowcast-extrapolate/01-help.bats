#!/usr/bin/env bats
# -----------------------------------------------------------------------------
# (C) British Crown Copyright 2017-2019 Met Office.
# All rights reserved.
#
# Redistribution and use in source and binary forms, with or without
# modification, are permitted provided that the following conditions are met:
#
# * Redistributions of source code must retain the above copyright notice, this
#   list of conditions and the following disclaimer.
#
# * Redistributions in binary form must reproduce the above copyright notice,
#   this list of conditions and the following disclaimer in the documentation
#   and/or other materials provided with the distribution.
#
# * Neither the name of the copyright holder nor the names of its
#   contributors may be used to endorse or promote products derived from
#   this software without specific prior written permission.
#
# THIS SOFTWARE IS PROVIDED BY THE COPYRIGHT HOLDERS AND CONTRIBUTORS "AS IS"
# AND ANY EXPRESS OR IMPLIED WARRANTIES, INCLUDING, BUT NOT LIMITED TO, THE
# IMPLIED WARRANTIES OF MERCHANTABILITY AND FITNESS FOR A PARTICULAR PURPOSE
# ARE DISCLAIMED. IN NO EVENT SHALL THE COPYRIGHT HOLDER OR CONTRIBUTORS BE
# LIABLE FOR ANY DIRECT, INDIRECT, INCIDENTAL, SPECIAL, EXEMPLARY, OR
# CONSEQUENTIAL DAMAGES (INCLUDING, BUT NOT LIMITED TO, PROCUREMENT OF
# SUBSTITUTE GOODS OR SERVICES; LOSS OF USE, DATA, OR PROFITS; OR BUSINESS
# INTERRUPTION) HOWEVER CAUSED AND ON ANY THEORY OF LIABILITY, WHETHER IN
# CONTRACT, STRICT LIABILITY, OR TORT (INCLUDING NEGLIGENCE OR OTHERWISE)
# ARISING IN ANY WAY OUT OF THE USE OF THIS SOFTWARE, EVEN IF ADVISED OF THE
# POSSIBILITY OF SUCH DAMAGE.

@test "extrapolate -h" {
  run improver nowcast-extrapolate -h
  [[ "$status" -eq 0 ]]
  read -d '' expected <<'__TEXT__' || true
usage: improver nowcast-extrapolate [-h] [--profile]
                                    [--profile_file PROFILE_FILE]
                                    [--advection_speed_filepath ADVECTION_SPEED_FILEPATH]
                                    [--advection_direction_filepath ADVECTION_DIRECTION_FILEPATH]
                                    [--pressure_level PRESSURE_LEVEL]
                                    [--orographic_enhancement_filepaths OROGRAPHIC_ENHANCEMENT_FILEPATHS [OROGRAPHIC_ENHANCEMENT_FILEPATHS ...]]
                                    [--json_file JSON_FILE]
                                    [--max_lead_time MAX_LEAD_TIME]
                                    [--lead_time_interval LEAD_TIME_INTERVAL]
                                    [--u_and_v_filepath U_AND_V_FILEPATH]
                                    INPUT_FILEPATH OUTPUT_FILEPATH

Extrapolate input data to required lead times.

positional arguments:
  INPUT_FILEPATH        Path to input NetCDF file.
  OUTPUT_FILEPATH       The output path for the resulting NetCDF

optional arguments:
  -h, --help            show this help message and exit
  --profile             Switch on profiling information.
  --profile_file PROFILE_FILE
                        Dump profiling info to a file. Implies --profile.
  --orographic_enhancement_filepaths OROGRAPHIC_ENHANCEMENT_FILEPATHS [OROGRAPHIC_ENHANCEMENT_FILEPATHS ...]
                        List or wildcarded file specification to the input
                        orographic enhancement files. Orographic enhancement
                        files are compulsory for precipitation fields.
  --json_file JSON_FILE
                        Filename for the json file containing required changes
                        to the attributes. Defaults to None.
  --max_lead_time MAX_LEAD_TIME
                        Maximum lead time required (mins).
  --lead_time_interval LEAD_TIME_INTERVAL
                        Interval between required lead times (mins).
  --u_and_v_filepath U_AND_V_FILEPATH
<<<<<<< HEAD
                        Path to u and v cubelist.
=======
                        Path to u and v cubelist. This cubelist should
                        contains eastward and northwards advection velocities.
                        These advection velocities will be extracted with the
                        constraint 'precipitation_advection_[x or y]_velocity'
                        for x or y.'
>>>>>>> 81d8eebd

Advect using files containing speed and direction:
  --advection_speed_filepath ADVECTION_SPEED_FILEPATH
                        Path to input file containing advection speeds,
                        usually wind speeds, on multiple pressure levels.
  --advection_direction_filepath ADVECTION_DIRECTION_FILEPATH
                        Path to input file containing the directions from
                        which advection speeds are coming (180 degrees from
                        the direction in which the speed is directed). The
                        directions should be on the same grid as the input
                        speeds, including the same vertical levels.
  --pressure_level PRESSURE_LEVEL
                        The pressure level in Pa to extract from the multi-
                        level advection_speed and advection_direction files.
                        The velocities at this level are used for advection.
__TEXT__
  [[ "$output" =~ "$expected" ]]
}<|MERGE_RESOLUTION|>--- conflicted
+++ resolved
@@ -68,15 +68,11 @@
   --lead_time_interval LEAD_TIME_INTERVAL
                         Interval between required lead times (mins).
   --u_and_v_filepath U_AND_V_FILEPATH
-<<<<<<< HEAD
-                        Path to u and v cubelist.
-=======
                         Path to u and v cubelist. This cubelist should
                         contains eastward and northwards advection velocities.
                         These advection velocities will be extracted with the
                         constraint 'precipitation_advection_[x or y]_velocity'
                         for x or y.'
->>>>>>> 81d8eebd
 
 Advect using files containing speed and direction:
   --advection_speed_filepath ADVECTION_SPEED_FILEPATH
