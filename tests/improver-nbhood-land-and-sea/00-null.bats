--- conflicted
+++ resolved
@@ -38,11 +38,7 @@
                                     [--radius RADIUS | --radii-by-lead-time RADII_BY_LEAD_TIME LEAD_TIME_IN_HOURS]
                                     [--ens_factor ENS_FACTOR]
                                     [--sum_or_fraction {sum,fraction}]
-<<<<<<< HEAD
-                                    [--intermediate_filepaths INTERMEDIATE_FILEPATHS INTERMEDIATE_FILEPATHS]
-=======
                                     [--intermediate_filepath INTERMEDIATE_FILEPATH]
->>>>>>> c5ad16d7
                                     INPUT_FILE INPUT_MASK OUTPUT_FILE
 __TEXT__
   [[ "$output" =~ "$expected" ]]
