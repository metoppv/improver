# -*- coding: utf-8 -*-
# -----------------------------------------------------------------------------
# (C) British Crown Copyright 2017-2019 Met Office.
# All rights reserved.
#
# Redistribution and use in source and binary forms, with or without
# modification, are permitted provided that the following conditions are met:
#
# * Redistributions of source code must retain the above copyright notice, this
#   list of conditions and the following disclaimer.
#
# * Redistributions in binary form must reproduce the above copyright notice,
#   this list of conditions and the following disclaimer in the documentation
#   and/or other materials provided with the distribution.
#
# * Neither the name of the copyright holder nor the names of its
#   contributors may be used to endorse or promote products derived from
#   this software without specific prior written permission.
#
# THIS SOFTWARE IS PROVIDED BY THE COPYRIGHT HOLDERS AND CONTRIBUTORS "AS IS"
# AND ANY EXPRESS OR IMPLIED WARRANTIES, INCLUDING, BUT NOT LIMITED TO, THE
# IMPLIED WARRANTIES OF MERCHANTABILITY AND FITNESS FOR A PARTICULAR PURPOSE
# ARE DISCLAIMED. IN NO EVENT SHALL THE COPYRIGHT HOLDER OR CONTRIBUTORS BE
# LIABLE FOR ANY DIRECT, INDIRECT, INCIDENTAL, SPECIAL, EXEMPLARY, OR
# CONSEQUENTIAL DAMAGES (INCLUDING, BUT NOT LIMITED TO, PROCUREMENT OF
# SUBSTITUTE GOODS OR SERVICES; LOSS OF USE, DATA, OR PROFITS; OR BUSINESS
# INTERRUPTION) HOWEVER CAUSED AND ON ANY THEORY OF LIABILITY, WHETHER IN
# CONTRACT, STRICT LIABILITY, OR TORT (INCLUDING NEGLIGENCE OR OTHERWISE)
# ARISING IN ANY WAY OUT OF THE USE OF THIS SOFTWARE, EVEN IF ADVISED OF THE
# POSSIBILITY OF SUCH DAMAGE.
"""Unit tests for Weather Symbols Trees."""

import pytest

from improver.wxcode.wxcode_decision_tree import START_NODE, wxcode_decision_tree
from improver.wxcode.wxcode_decision_tree_global import (
<<<<<<< HEAD
    START_NODE_GLOBAL, wxcode_decision_tree_global)
from improver.wxcode.weather_symbols import WeatherSymbols
from improver.wxcode.utilities import WX_DICT
=======
    START_NODE_GLOBAL,
    wxcode_decision_tree_global,
)

>>>>>>> f66f3652
from . import check_diagnostic_lists_consistency

TREE_NAMES = ["high_resolution", "global"]
TREES = {
    "high_resolution": wxcode_decision_tree(),
    "global": wxcode_decision_tree_global(),
}
START_NODES = {"high_resolution": START_NODE, "global": START_NODE_GLOBAL}

REQUIRED_KEY_WORDS = [
    "succeed",
    "fail",
    "probability_thresholds",
    "threshold_condition",
    "condition_combination",
    "diagnostic_fields",
    "diagnostic_thresholds",
    "diagnostic_conditions",
]

OPTIONAL_KEY_WORDS = ["diagnostic_missing_action", "diagnostic_gamma"]

THRESHOLD_CONDITIONS = ["<=", "<", ">", ">="]
CONDITION_COMBINATIONS = ["AND", "OR"]
DIAGNOSTIC_CONDITIONS = ["below", "above"]

KEYWORDS_DIAGNOSTIC_MISSING_ACTION = ["succeed", "fail"]


@pytest.mark.parametrize("tree_name", TREE_NAMES)
def test_basic(tree_name):
    """Test that the wxcode_decision_tree returns a dictionary."""
    tree = TREES[tree_name]
    assert isinstance(tree, dict)


@pytest.mark.parametrize("tree_name", TREE_NAMES)
def test_keywords(tree_name):
    """Test that the only permissible keywords are used."""
    tree = TREES[tree_name]
    all_key_words = REQUIRED_KEY_WORDS + OPTIONAL_KEY_WORDS
    for node in tree:
        for entry in tree[node]:
            assert entry in all_key_words


@pytest.mark.parametrize("tree_name", TREE_NAMES)
def test_start_node_in_tree(tree_name):
    """Test that the start node is in the tree"""
    tree = TREES[tree_name]
    start_node = START_NODES[tree_name]
    assert start_node in tree


def test_keywords_diagnostic_missing():
    """Test only set keywords are used in diagnostic_missing_action.
    This only exists in the 'high_resolution' tree."""
    tree = TREES["high_resolution"]
    all_key_words = KEYWORDS_DIAGNOSTIC_MISSING_ACTION
    for items in tree.values():
        if "diagnostic_missing_action" in items:
            entry = items["diagnostic_missing_action"]
            assert entry in all_key_words


@pytest.mark.parametrize("tree_name", TREE_NAMES)
def test_condition_combination(tree_name):
    """Test only permissible values are used in condition_combination."""
    tree = TREES[tree_name]
    for node in tree:
        combination = tree[node]["condition_combination"]
        num_diagnostics = len(tree[node]["diagnostic_fields"])
        if num_diagnostics == 2:
            assert combination in CONDITION_COMBINATIONS
        else:
            assert not combination


@pytest.mark.parametrize("tree_name", TREE_NAMES)
def test_threshold_condition(tree_name):
    """Test only permissible values are used in threshold_condition."""
    tree = TREES[tree_name]
    for node in tree:
        threshold = tree[node]["threshold_condition"]
        assert threshold in THRESHOLD_CONDITIONS


@pytest.mark.parametrize("tree_name", TREE_NAMES)
def test_diagnostic_condition(tree_name):
    """Test only permissible values are used in diagnostic_conditions."""
    tree = TREES[tree_name]
    for node in tree:
        diagnostic = tree[node]["diagnostic_conditions"]
        tests_diagnostic = diagnostic
        if isinstance(diagnostic[0], list):
            tests_diagnostic = [item for sublist in diagnostic for item in sublist]
        for value in tests_diagnostic:
            assert value in DIAGNOSTIC_CONDITIONS


@pytest.mark.parametrize("tree_name", TREE_NAMES)
def test_node_points_to_valid_value(tree_name):
    """Test that succeed and fail point to valid values or nodes."""
    valid_codes = list(WX_DICT.keys())
    tree = TREES[tree_name]
    for node in tree:
<<<<<<< HEAD
        for value in tree[node]['succeed'], tree[node]['fail']:
            if isinstance(value, str):
                assert value in tree.keys()
            else:
                assert value in valid_codes
=======
        succeed = tree[node]["succeed"]
        if isinstance(succeed, str):
            assert succeed in tree.keys()
        fail = tree[node]["fail"]
        if isinstance(fail, str):
            assert fail in tree
>>>>>>> f66f3652


@pytest.mark.parametrize("tree_name", TREE_NAMES)
def test_diagnostic_len_match(tree_name):
    """Test diagnostic fields, thresholds and conditions are same
    nested-list structure."""
    tree = TREES[tree_name]
    for node in tree:
        query = tree[node]
        check_diagnostic_lists_consistency(query)


@pytest.mark.parametrize("tree_name", TREE_NAMES)
def test_probability_len_match(tree_name):
    """Test probability_thresholds list is right shape."""
    tree = TREES[tree_name]
    for _, query in tree.items():
        check_list = query["probability_thresholds"]
        assert all([isinstance(x, (int, float)) for x in check_list])
<<<<<<< HEAD
        assert len(check_list) == len(WeatherSymbols().get_parameter_names(
            query['diagnostic_fields']))
=======
        assert len(check_list) == len(query["diagnostic_fields"])


@pytest.mark.parametrize("tree_name", TREE_NAMES)
def test_gamma_len_match(tree_name):
    """Test diagnostic_gamma list is right shape if present."""
    tree = TREES[tree_name]
    for _, query in tree.items():
        check_list = query.get("diagnostic_gamma", None)
        if not check_list:
            continue
        assert all([isinstance(x, (int, float)) for x in check_list])
        assert len(check_list) == len(query["diagnostic_fields"])
>>>>>>> f66f3652
<|MERGE_RESOLUTION|>--- conflicted
+++ resolved
@@ -32,18 +32,14 @@
 
 import pytest
 
+from improver.wxcode.utilities import WX_DICT
+from improver.wxcode.weather_symbols import WeatherSymbols
 from improver.wxcode.wxcode_decision_tree import START_NODE, wxcode_decision_tree
 from improver.wxcode.wxcode_decision_tree_global import (
-<<<<<<< HEAD
-    START_NODE_GLOBAL, wxcode_decision_tree_global)
-from improver.wxcode.weather_symbols import WeatherSymbols
-from improver.wxcode.utilities import WX_DICT
-=======
     START_NODE_GLOBAL,
     wxcode_decision_tree_global,
 )
 
->>>>>>> f66f3652
 from . import check_diagnostic_lists_consistency
 
 TREE_NAMES = ["high_resolution", "global"]
@@ -150,20 +146,11 @@
     valid_codes = list(WX_DICT.keys())
     tree = TREES[tree_name]
     for node in tree:
-<<<<<<< HEAD
-        for value in tree[node]['succeed'], tree[node]['fail']:
+        for value in tree[node]["succeed"], tree[node]["fail"]:
             if isinstance(value, str):
                 assert value in tree.keys()
             else:
                 assert value in valid_codes
-=======
-        succeed = tree[node]["succeed"]
-        if isinstance(succeed, str):
-            assert succeed in tree.keys()
-        fail = tree[node]["fail"]
-        if isinstance(fail, str):
-            assert fail in tree
->>>>>>> f66f3652
 
 
 @pytest.mark.parametrize("tree_name", TREE_NAMES)
@@ -183,21 +170,6 @@
     for _, query in tree.items():
         check_list = query["probability_thresholds"]
         assert all([isinstance(x, (int, float)) for x in check_list])
-<<<<<<< HEAD
-        assert len(check_list) == len(WeatherSymbols().get_parameter_names(
-            query['diagnostic_fields']))
-=======
-        assert len(check_list) == len(query["diagnostic_fields"])
-
-
-@pytest.mark.parametrize("tree_name", TREE_NAMES)
-def test_gamma_len_match(tree_name):
-    """Test diagnostic_gamma list is right shape if present."""
-    tree = TREES[tree_name]
-    for _, query in tree.items():
-        check_list = query.get("diagnostic_gamma", None)
-        if not check_list:
-            continue
-        assert all([isinstance(x, (int, float)) for x in check_list])
-        assert len(check_list) == len(query["diagnostic_fields"])
->>>>>>> f66f3652
+        assert len(check_list) == len(
+            WeatherSymbols().get_parameter_names(query["diagnostic_fields"])
+        )