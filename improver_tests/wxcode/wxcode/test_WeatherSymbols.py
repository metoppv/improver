--- conflicted
+++ resolved
@@ -459,11 +459,6 @@
             "OR",
         ]
         self.assertIsInstance(result, list)
-<<<<<<< HEAD
-        self.assertTrue(all(isinstance(s, str) for s in result))
-        self.assertEqual(len(result), 1)
-        self.assertEqual(result[0], expected)
-=======
         self.assertEqual(len(result), 2)
         self.assertIsInstance(result[0], list)
         for i in range(2):
@@ -475,7 +470,6 @@
             )
             self.assertEqual(result[0][i][1:], expected[0][i][1:])
         self.assertEqual(result[1], expected[1])
->>>>>>> c4ab00c2
 
     def test_old_naming_convention(self):
         """Test create_condition_chain can return conditions using old
@@ -519,11 +513,6 @@
             "OR",
         ]
         self.assertIsInstance(result, list)
-<<<<<<< HEAD
-        self.assertTrue(all(isinstance(s, str) for s in result))
-        self.assertEqual(len(result), 1)
-        self.assertEqual(result[0], expected)
-=======
         self.assertEqual(len(result), 2)
         self.assertIsInstance(result[0], list)
         for i in range(2):
@@ -531,7 +520,6 @@
             self.assertTrue("threshold" in constraint_res.__dict__["_coord_values"])
             self.assertEqual(result[0][i][1:], expected[0][i][1:])
         self.assertEqual(result[1], expected[1])
->>>>>>> c4ab00c2
 
     def test_complex_condition(self):
         """Test with a condition that uses an operator"""
@@ -625,11 +613,6 @@
             "OR",
         ]
         self.assertIsInstance(result, list)
-<<<<<<< HEAD
-        self.assertTrue(all(isinstance(s, str) for s in result))
-        self.assertEqual(len(result), 1)
-        self.assertEqual(result[0], expected)
-=======
         self.assertEqual(len(result), 2)
         self.assertIsInstance(result[0], list)
         for i in range(2):
@@ -643,7 +626,6 @@
             self.assertEqual(result[0][i][0][1], expected[0][i][0][1])
             self.assertEqual(result[0][i][1:], expected[0][i][1:])
         self.assertEqual(result[1], expected[1])
->>>>>>> c4ab00c2
 
 
 class Test_construct_extract_constraint(Test_WXCode):
