--- conflicted
+++ resolved
@@ -48,20 +48,16 @@
 
     """
     diagnostic_keys = [
-<<<<<<< HEAD
-        'diagnostic_fields',
-        'diagnostic_conditions',
-        'diagnostic_thresholds']
-    values = [WeatherSymbols().get_parameter_names(query[key])
-              if key == 'diagnostic_fields' else query[key]
-              for key in diagnostic_keys]
-=======
         "diagnostic_fields",
         "diagnostic_conditions",
         "diagnostic_thresholds",
     ]
-    values = [query[key] for key in diagnostic_keys]
->>>>>>> f66f3652
+    values = [
+        WeatherSymbols().get_parameter_names(query[key])
+        if key == "diagnostic_fields"
+        else query[key]
+        for key in diagnostic_keys
+    ]
     if not check_nested_list_consistency(values):
         msg = f"Inconsistent list structure: \n"
         for key in diagnostic_keys:
