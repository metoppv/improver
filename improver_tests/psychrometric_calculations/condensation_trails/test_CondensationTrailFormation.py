--- conflicted
+++ resolved
@@ -224,9 +224,152 @@
     result = plugin._find_local_vapour_pressure(pressure_levels)
     np.testing.assert_allclose(result, expected_vapour_pressure)
 
-
-@pytest.mark.parametrize(
-<<<<<<< HEAD
+    
+@pytest.mark.parametrize(
+    "engine_contrail_factors, pressure_levels, relative_humidity, expected_critical_temperatures, expected_critical_intercepts",
+    [
+        # one contrail factor, one pressure level, 1D relative humidity
+        (
+            [3e-5],
+            np.array([1e4], dtype=np.float32),
+            np.array([0, 0.5, 1], dtype=np.float32),
+            np.array([[[210.8735, 212.7484, 219.25]]], dtype=np.float32),
+            np.array([[-101.3616]], dtype=np.float32),
+        ),
+        # one contrail factor, multiple pressure levels, 1D relative humidity
+        (
+            [3e-5],
+            np.array([1e5, 1e4], dtype=np.float32),
+            np.array([0, 0.5, 1], dtype=np.float32),
+            np.array(
+                [
+                    [
+                        [232.65, 235.0091, 243.25],
+                        [210.8735, 212.7484, 219.25],
+                    ]
+                ],
+                dtype=np.float32,
+            ),
+            np.array([[-1126.4983, -101.3616]], dtype=np.float32),
+        ),
+        # one contrail factor, multiple pressure levels, 2D relative humidity
+        (
+            [3e-5],
+            np.array([1e5, 1e4], dtype=np.float32),
+            np.array([[0, 0.2, 0.4], [0.6, 0.8, 1]], dtype=np.float32),
+            np.array(
+                [
+                    [
+                        [
+                            [232.65, 233.4512, 234.4274],
+                            [235.6830, 237.5116, 243.25],
+                        ],
+                        [
+                            [210.8735, 211.5130, 212.2870],
+                            [213.2819, 214.7282, 219.25],
+                        ],
+                    ]
+                ],
+                dtype=np.float32,
+            ),
+            np.array([[-1126.498, -101.3616]], dtype=np.float32),
+        ),
+        # multiple contrail factors, multiple pressure levels, 2D relative humidity
+        (
+            [3e-5, 3.4e-5, 3.9e-5],
+            np.array([1e5, 1e4], dtype=np.float32),
+            np.array([[0, 0.2, 0.4], [0.6, 0.8, 1]], dtype=np.float32),
+            np.array(
+                [
+                    [
+                        [
+                            [232.65, 233.4512, 234.4274],
+                            [235.6830, 237.5116, 243.25],
+                        ],
+                        [
+                            [210.8735, 211.5130, 212.2870],
+                            [213.2819, 214.7282, 219.25],
+                        ],
+                    ],
+                    [
+                        [
+                            [233.95, 234.7235, 235.7122],
+                            [236.9838, 238.8360, 244.65],
+                        ],
+                        [
+                            [211.9674, 212.6149, 213.3986],
+                            [214.4059, 215.8706, 220.45],
+                        ],
+                    ],
+                    [
+                        [
+                            [235.45, 236.2676, 237.2714],
+                            [238.5627, 240.4437, 246.35],
+                        ],
+                        [
+                            [213.1517, 213.8081, 214.6024],
+                            [215.6233, 217.1077, 221.75],
+                        ],
+                    ],
+                ],
+                dtype=np.float32,
+            ),
+            np.array(
+                [
+                    [-1126.498, -101.3616],
+                    [-1274.799, -116.0054],
+                    [-1478.124, -134.0087],
+                ],
+                dtype=np.float32,
+            ),
+        ),
+    ],
+)
+def test_calculate_critical_temperatures_and_intercepts(
+    engine_contrail_factors: List[float],
+    pressure_levels: np.ndarray,
+    relative_humidity: np.ndarray,
+    expected_critical_temperatures: np.ndarray,
+    expected_critical_intercepts: np.ndarray,
+):
+    """
+    Test that _calculate_critical_temperatures_and_intercepts() returns two arrays with the expected shapes and values.
+
+    Args:
+        engine_contrail_factors (List[float]) List of contrail factors used to initialise the contrails class (kg/kg/K).
+        pressure_levels (np.ndarray): Array of pressure levels (Pa).
+        relative_humidity (np.ndarray): Array of relative humidity values (kg/kg).
+        expected_critical_temperatures (np.ndarray): Expected critical temperature output on pressure levels. Array axes
+            are [contrail factors, pressure levels, relative humidity] (K).
+        expected_critical_intercepts (np.ndarray): Expected critical intercept output on pressure levels. Array axes
+            are [contrail factors, pressure levels] (Pa).
+    """
+    plugin = CondensationTrailFormation(engine_contrail_factors)
+    plugin.engine_mixing_ratios = plugin._calculate_engine_mixing_ratios(
+        pressure_levels
+    )
+    plugin.relative_humidity = np.broadcast_to(
+        relative_humidity, pressure_levels.shape + relative_humidity.shape
+    )
+    plugin._calculate_critical_temperatures_and_intercepts()
+
+    np.testing.assert_allclose(
+        plugin.critical_temperatures,
+        expected_critical_temperatures,
+        rtol=1e-6,
+        strict=True,
+        verbose=True,
+    )
+    np.testing.assert_allclose(
+        plugin.critical_intercepts,
+        expected_critical_intercepts,
+        rtol=1e-6,
+        strict=True,
+        verbose=True,
+    )
+
+    
+@pytest.mark.parametrize(
     "engine_mixing_ratio, critical_intercept, temperature, critical_temperature, local_vapour_pressure, svp_ice, forms_contrail, is_persistent",
     [
         # air temperature = 212 K, increase relative humidity 1 -> 20 -> 40 -> 60 %
@@ -411,147 +554,4 @@
     np.testing.assert_array_equal(
         nonpersistent_result, nonpersistent_expected, strict=True
     )
-    np.testing.assert_array_equal(persistent_result, persistent_expected, strict=True)
-=======
-    "engine_contrail_factors, pressure_levels, relative_humidity, expected_critical_temperatures, expected_critical_intercepts",
-    [
-        # one contrail factor, one pressure level, 1D relative humidity
-        (
-            [3e-5],
-            np.array([1e4], dtype=np.float32),
-            np.array([0, 0.5, 1], dtype=np.float32),
-            np.array([[[210.8735, 212.7484, 219.25]]], dtype=np.float32),
-            np.array([[-101.3616]], dtype=np.float32),
-        ),
-        # one contrail factor, multiple pressure levels, 1D relative humidity
-        (
-            [3e-5],
-            np.array([1e5, 1e4], dtype=np.float32),
-            np.array([0, 0.5, 1], dtype=np.float32),
-            np.array(
-                [
-                    [
-                        [232.65, 235.0091, 243.25],
-                        [210.8735, 212.7484, 219.25],
-                    ]
-                ],
-                dtype=np.float32,
-            ),
-            np.array([[-1126.4983, -101.3616]], dtype=np.float32),
-        ),
-        # one contrail factor, multiple pressure levels, 2D relative humidity
-        (
-            [3e-5],
-            np.array([1e5, 1e4], dtype=np.float32),
-            np.array([[0, 0.2, 0.4], [0.6, 0.8, 1]], dtype=np.float32),
-            np.array(
-                [
-                    [
-                        [
-                            [232.65, 233.4512, 234.4274],
-                            [235.6830, 237.5116, 243.25],
-                        ],
-                        [
-                            [210.8735, 211.5130, 212.2870],
-                            [213.2819, 214.7282, 219.25],
-                        ],
-                    ]
-                ],
-                dtype=np.float32,
-            ),
-            np.array([[-1126.498, -101.3616]], dtype=np.float32),
-        ),
-        # multiple contrail factors, multiple pressure levels, 2D relative humidity
-        (
-            [3e-5, 3.4e-5, 3.9e-5],
-            np.array([1e5, 1e4], dtype=np.float32),
-            np.array([[0, 0.2, 0.4], [0.6, 0.8, 1]], dtype=np.float32),
-            np.array(
-                [
-                    [
-                        [
-                            [232.65, 233.4512, 234.4274],
-                            [235.6830, 237.5116, 243.25],
-                        ],
-                        [
-                            [210.8735, 211.5130, 212.2870],
-                            [213.2819, 214.7282, 219.25],
-                        ],
-                    ],
-                    [
-                        [
-                            [233.95, 234.7235, 235.7122],
-                            [236.9838, 238.8360, 244.65],
-                        ],
-                        [
-                            [211.9674, 212.6149, 213.3986],
-                            [214.4059, 215.8706, 220.45],
-                        ],
-                    ],
-                    [
-                        [
-                            [235.45, 236.2676, 237.2714],
-                            [238.5627, 240.4437, 246.35],
-                        ],
-                        [
-                            [213.1517, 213.8081, 214.6024],
-                            [215.6233, 217.1077, 221.75],
-                        ],
-                    ],
-                ],
-                dtype=np.float32,
-            ),
-            np.array(
-                [
-                    [-1126.498, -101.3616],
-                    [-1274.799, -116.0054],
-                    [-1478.124, -134.0087],
-                ],
-                dtype=np.float32,
-            ),
-        ),
-    ],
-)
-def test_calculate_critical_temperatures_and_intercepts(
-    engine_contrail_factors: List[float],
-    pressure_levels: np.ndarray,
-    relative_humidity: np.ndarray,
-    expected_critical_temperatures: np.ndarray,
-    expected_critical_intercepts: np.ndarray,
-):
-    """
-    Test that _calculate_critical_temperatures_and_intercepts() returns two arrays with the expected shapes and values.
-
-    Args:
-        engine_contrail_factors (List[float]) List of contrail factors used to initialise the contrails class (kg/kg/K).
-        pressure_levels (np.ndarray): Array of pressure levels (Pa).
-        relative_humidity (np.ndarray): Array of relative humidity values (kg/kg).
-        expected_critical_temperatures (np.ndarray): Expected critical temperature output on pressure levels. Array axes
-            are [contrail factors, pressure levels, relative humidity] (K).
-        expected_critical_intercepts (np.ndarray): Expected critical intercept output on pressure levels. Array axes
-            are [contrail factors, pressure levels] (Pa).
-    """
-    plugin = CondensationTrailFormation(engine_contrail_factors)
-    plugin.engine_mixing_ratios = plugin._calculate_engine_mixing_ratios(
-        pressure_levels
-    )
-    plugin.relative_humidity = np.broadcast_to(
-        relative_humidity, pressure_levels.shape + relative_humidity.shape
-    )
-    plugin._calculate_critical_temperatures_and_intercepts()
-
-    np.testing.assert_allclose(
-        plugin.critical_temperatures,
-        expected_critical_temperatures,
-        rtol=1e-6,
-        strict=True,
-        verbose=True,
-    )
-    np.testing.assert_allclose(
-        plugin.critical_intercepts,
-        expected_critical_intercepts,
-        rtol=1e-6,
-        strict=True,
-        verbose=True,
-    )
->>>>>>> a1dee47f
+    np.testing.assert_array_equal(persistent_result, persistent_expected, strict=True)