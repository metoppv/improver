# (C) Crown Copyright, Met Office. All rights reserved.
#
# This file is part of 'IMPROVER' and is released under the BSD 3-Clause license.
# See LICENSE in the root of the repository for full licensing details.
"""Unit tests for calibration.__init__"""

import unittest
from datetime import datetime, timedelta

import iris
import numpy as np
import pandas as pd
import pytest
from iris.cube import CubeList

from improver.calibration import (
    add_warning_comment,
<<<<<<< HEAD
    get_common_wmo_ids,
=======
    get_training_period_cycles,
>>>>>>> 9606fbda
    split_forecasts_and_bias_files,
    split_forecasts_and_coeffs,
    split_forecasts_and_truth,
    validity_time_check,
)
from improver.synthetic_data.set_up_test_cubes import (
    set_up_percentile_cube,
    set_up_probability_cube,
    set_up_spot_variable_cube,
    set_up_variable_cube,
)
from improver_tests import ImproverTest


class Test_split_forecasts_and_truth(unittest.TestCase):
    """Test the split_forecasts_and_truth method."""

    def setUp(self):
        """Create cubes for testing the split_forecasts_and_truth method.
        Forecast data is all set to 1, and truth data to 0, allowing for a
        simple check that the cubes have been separated as expected."""

        thresholds = [283, 288]
        probability_data = np.ones((2, 4, 4), dtype=np.float32)
        realization_data = np.ones((4, 4), dtype=np.float32)

        self.truth_attribute = "mosg__model_configuration=uk_det"
        truth_attributes = {"mosg__model_configuration": "uk_det"}

        probability_forecast_1 = set_up_probability_cube(probability_data, thresholds)
        probability_forecast_2 = set_up_probability_cube(
            probability_data,
            thresholds,
            time=datetime(2017, 11, 11, 4, 0),
            frt=datetime(2017, 11, 11, 0, 0),
        )
        self.probability_forecasts = [probability_forecast_1, probability_forecast_2]

        probability_truth_1 = probability_forecast_1.copy(
            data=np.zeros((2, 4, 4), dtype=np.float32)
        )
        probability_truth_2 = probability_forecast_2.copy(
            data=np.zeros((2, 4, 4), dtype=np.float32)
        )
        probability_truth_1.attributes.update(truth_attributes)
        probability_truth_2.attributes.update(truth_attributes)
        self.probability_truths = [probability_truth_1, probability_truth_2]

        realization_forecast_1 = set_up_variable_cube(realization_data)
        realization_forecast_2 = set_up_variable_cube(
            realization_data,
            time=datetime(2017, 11, 11, 4, 0),
            frt=datetime(2017, 11, 11, 0, 0),
        )
        self.realization_forecasts = [realization_forecast_1, realization_forecast_2]

        realization_truth_1 = realization_forecast_1.copy(
            data=np.zeros((4, 4), dtype=np.float32)
        )
        realization_truth_2 = realization_forecast_2.copy(
            data=np.zeros((4, 4), dtype=np.float32)
        )
        realization_truth_1.attributes.update(truth_attributes)
        realization_truth_2.attributes.update(truth_attributes)
        self.realization_truths = [realization_truth_1, realization_truth_2]

        self.landsea_mask = realization_truth_1.copy()
        self.landsea_mask.rename("land_binary_mask")

    def test_probability_data(self):
        """Test that when multiple probability forecast cubes and truth cubes
        are provided, the groups are created as expected."""

        forecast, truth, land_sea_mask = split_forecasts_and_truth(
            self.probability_forecasts + self.probability_truths, self.truth_attribute
        )

        self.assertIsInstance(forecast, iris.cube.Cube)
        self.assertIsInstance(truth, iris.cube.Cube)
        self.assertIsNone(land_sea_mask, None)
        self.assertSequenceEqual((2, 2, 4, 4), forecast.shape)
        self.assertSequenceEqual((2, 2, 4, 4), truth.shape)
        self.assertTrue(np.all(forecast.data))
        self.assertFalse(np.any(truth.data))

    def test_probability_data_with_land_sea_mask(self):
        """Test that when multiple probability forecast cubes, truth cubes, and
        a single land-sea mask are provided, the groups are created as
        expected."""

        forecast, truth, land_sea_mask = split_forecasts_and_truth(
            self.probability_forecasts + self.probability_truths + [self.landsea_mask],
            self.truth_attribute,
        )

        self.assertIsInstance(forecast, iris.cube.Cube)
        self.assertIsInstance(truth, iris.cube.Cube)
        self.assertIsInstance(land_sea_mask, iris.cube.Cube)
        self.assertEqual("land_binary_mask", land_sea_mask.name())
        self.assertSequenceEqual((2, 2, 4, 4), forecast.shape)
        self.assertSequenceEqual((2, 2, 4, 4), truth.shape)
        self.assertTrue(np.all(forecast.data))
        self.assertFalse(np.any(truth.data))
        self.assertSequenceEqual((4, 4), land_sea_mask.shape)

    def test_realization_data(self):
        """Test that when multiple forecast cubes and truth cubes are provided,
        the groups are created as expected."""

        forecast, truth, land_sea_mask = split_forecasts_and_truth(
            self.realization_forecasts + self.realization_truths, self.truth_attribute
        )

        self.assertIsInstance(forecast, iris.cube.Cube)
        self.assertIsInstance(truth, iris.cube.Cube)
        self.assertIsNone(land_sea_mask, None)
        self.assertSequenceEqual((2, 4, 4), forecast.shape)
        self.assertSequenceEqual((2, 4, 4), truth.shape)
        self.assertTrue(np.all(forecast.data))
        self.assertFalse(np.any(truth.data))

    def test_realization_data_with_land_sea_mask(self):
        """Test that when multiple forecast cubes, truth cubes, and
        a single land-sea mask are provided, the groups are created as
        expected."""

        forecast, truth, land_sea_mask = split_forecasts_and_truth(
            self.realization_forecasts + self.realization_truths + [self.landsea_mask],
            self.truth_attribute,
        )

        self.assertIsInstance(forecast, iris.cube.Cube)
        self.assertIsInstance(truth, iris.cube.Cube)
        self.assertIsInstance(land_sea_mask, iris.cube.Cube)
        self.assertEqual("land_binary_mask", land_sea_mask.name())
        self.assertSequenceEqual((2, 4, 4), forecast.shape)
        self.assertSequenceEqual((2, 4, 4), truth.shape)
        self.assertTrue(np.all(forecast.data))
        self.assertFalse(np.any(truth.data))
        self.assertSequenceEqual((4, 4), land_sea_mask.shape)

    def test_exception_for_multiple_land_sea_masks(self):
        """Test that when multiple land-sea masks are provided an exception is
        raised."""

        msg = "Expected one cube for land-sea mask."
        with self.assertRaisesRegex(IOError, msg):
            split_forecasts_and_truth(
                self.realization_forecasts
                + self.realization_truths
                + [self.landsea_mask, self.landsea_mask],
                self.truth_attribute,
            )

    def test_exception_for_unintended_cube_combination(self):
        """Test that when the forecast and truth cubes have different names,
        indicating different diagnostics, an exception is raised."""

        self.realization_truths[0].rename("kitten_density")

        msg = "Must have cubes with 1 or 2 distinct names."
        with self.assertRaisesRegex(ValueError, msg):
            split_forecasts_and_truth(
                self.realization_forecasts
                + self.realization_truths
                + [self.landsea_mask, self.landsea_mask],
                self.truth_attribute,
            )

    def test_exception_for_missing_truth_inputs(self):
        """Test that when all truths are missing an exception is raised."""

        self.realization_truths = []

        msg = "Missing truth input."
        with self.assertRaisesRegex(IOError, msg):
            split_forecasts_and_truth(
                self.realization_forecasts
                + self.realization_truths
                + [self.landsea_mask],
                self.truth_attribute,
            )

    def test_exception_for_missing_forecast_inputs(self):
        """Test that when all forecasts are missing an exception is raised."""

        self.realization_forecasts = []

        msg = "Missing historical forecast input."
        with self.assertRaisesRegex(IOError, msg):
            split_forecasts_and_truth(
                self.realization_forecasts
                + self.realization_truths
                + [self.landsea_mask],
                self.truth_attribute,
            )


class Test_split_forecasts_and_coeffs(ImproverTest):
    """Test the split_forecasts_and_coeffs function."""

    def setUp(self):
        """Set-up cubes for testing."""
        thresholds = [283, 288]
        percentiles = [25, 75]
        probability_data = np.ones((2, 4, 4), dtype=np.float32)
        realization_data = np.ones((4, 4), dtype=np.float32)

        self.truth_attribute = "mosg__model_configuration=uk_det"

        # Set-up probability and realization forecast cubes
        self.probability_forecast = CubeList(
            [set_up_probability_cube(probability_data, thresholds)]
        )
        self.realization_forecast = CubeList([set_up_variable_cube(realization_data)])
        self.percentile_forecast = CubeList(
            [set_up_percentile_cube(probability_data, percentiles)]
        )

        # Set-up coefficient cubes
        fp_names = [self.realization_forecast[0].name()]
        predictor_index = iris.coords.DimCoord(
            np.array(range(len(fp_names)), dtype=np.int32),
            long_name="predictor_index",
            units="1",
        )
        dim_coords_and_dims = ((predictor_index, 0),)
        predictor_name = iris.coords.AuxCoord(
            fp_names, long_name="predictor_name", units="no_unit"
        )
        aux_coords_and_dims = ((predictor_name, 0),)

        attributes = {
            "diagnostic_standard_name": self.realization_forecast[0].name(),
            "distribution": "norm",
        }
        alpha = iris.cube.Cube(
            np.array(0, dtype=np.float32),
            long_name="emos_coefficients_alpha",
            units="K",
            attributes=attributes,
        )
        beta = iris.cube.Cube(
            np.array([0.5], dtype=np.float32),
            long_name="emos_coefficients_beta",
            units="1",
            attributes=attributes,
            dim_coords_and_dims=dim_coords_and_dims,
            aux_coords_and_dims=aux_coords_and_dims,
        )
        gamma = iris.cube.Cube(
            np.array(0, dtype=np.float32),
            long_name="emos_coefficients_gamma",
            units="K",
            attributes=attributes,
        )
        delta = iris.cube.Cube(
            np.array(1, dtype=np.float32),
            long_name="emos_coefficients_delta",
            units="1",
            attributes=attributes,
        )

        self.coefficient_cubelist = CubeList([alpha, beta, gamma, delta])

        # Set-up land-sea mask.
        self.land_sea_mask_name = "land_binary_mask"
        self.land_sea_mask = set_up_variable_cube(
            np.zeros((4, 4), dtype=np.float32), name=self.land_sea_mask_name
        )
        for coord in ["time", "forecast_reference_time", "forecast_period"]:
            self.land_sea_mask.remove_coord(coord)
        self.land_sea_mask = CubeList([self.land_sea_mask])

        altitude = set_up_variable_cube(
            np.ones((4, 4), dtype=np.float32), name="surface_altitude", units="m"
        )
        for coord in ["time", "forecast_reference_time", "forecast_period"]:
            altitude.remove_coord(coord)
        self.additional_predictors = CubeList([altitude])

    def test_realization_forecast_and_coefficients(self):
        """Test a realization forecast input."""
        (
            forecast,
            coeffs,
            additional_predictors,
            land_sea_mask,
            template,
        ) = split_forecasts_and_coeffs(
            [self.realization_forecast, self.coefficient_cubelist],
            self.land_sea_mask_name,
        )

        self.assertCubeEqual(forecast, self.realization_forecast[0])
        self.assertCubeListEqual(coeffs, self.coefficient_cubelist)
        self.assertEqual(additional_predictors, None)
        self.assertEqual(land_sea_mask, None)
        self.assertEqual(template, None)

    def test_percentile_forecast_and_coefficients(self):
        """Test a percentile forecast input."""
        (
            forecast,
            coeffs,
            additional_predictors,
            land_sea_mask,
            template,
        ) = split_forecasts_and_coeffs(
            [self.percentile_forecast, self.coefficient_cubelist],
            self.land_sea_mask_name,
        )
        self.assertCubeEqual(forecast, self.percentile_forecast[0])
        self.assertCubeListEqual(coeffs, self.coefficient_cubelist)
        self.assertEqual(additional_predictors, None)
        self.assertEqual(land_sea_mask, None)
        self.assertEqual(template, None)

    def test_probability_forecast_and_coefficients(self):
        """Test a probability forecast input."""
        (
            forecast,
            coeffs,
            additional_predictors,
            land_sea_mask,
            template,
        ) = split_forecasts_and_coeffs(
            [self.probability_forecast, self.coefficient_cubelist],
            self.land_sea_mask_name,
        )
        self.assertCubeEqual(forecast, self.probability_forecast[0])
        self.assertCubeListEqual(coeffs, self.coefficient_cubelist)
        self.assertEqual(additional_predictors, None)
        self.assertEqual(land_sea_mask, None)
        self.assertEqual(template, None)

    def test_forecast_coefficients_additional_predictor(self):
        """Test the addition of a static additional predictor."""
        (
            forecast,
            coeffs,
            additional_predictors,
            land_sea_mask,
            template,
        ) = split_forecasts_and_coeffs(
            [
                self.realization_forecast,
                self.coefficient_cubelist,
                self.additional_predictors,
            ],
            self.land_sea_mask_name,
        )
        self.assertCubeEqual(forecast, self.realization_forecast[0])
        self.assertCubeListEqual(coeffs, self.coefficient_cubelist)
        self.assertCubeListEqual(additional_predictors, self.additional_predictors)
        self.assertEqual(land_sea_mask, None)
        self.assertEqual(template, None)

    def test_forecast_coefficients_and_land_sea_mask(self):
        """Test the addition of a land-sea mask."""
        (
            forecast,
            coeffs,
            additional_predictors,
            land_sea_mask,
            template,
        ) = split_forecasts_and_coeffs(
            [
                self.realization_forecast,
                self.coefficient_cubelist,
                self.land_sea_mask,
            ],
            self.land_sea_mask_name,
        )

        self.assertCubeEqual(forecast, self.realization_forecast[0])
        self.assertCubeListEqual(coeffs, self.coefficient_cubelist)
        self.assertEqual(additional_predictors, None)
        self.assertCubeEqual(land_sea_mask, self.land_sea_mask[0])
        self.assertEqual(template, None)

    def test_no_land_sea_mask_name(self):
        """Test when not providing the land_sea_mask_name option."""
        (
            forecast,
            coeffs,
            additional_predictors,
            land_sea_mask,
            template,
        ) = split_forecasts_and_coeffs(
            [self.realization_forecast, self.coefficient_cubelist]
        )

        self.assertCubeEqual(forecast, self.realization_forecast[0])
        self.assertCubeListEqual(coeffs, self.coefficient_cubelist)
        self.assertEqual(additional_predictors, None)
        self.assertEqual(land_sea_mask, None)
        self.assertEqual(template, None)

    def test_forecast_coefficients_prob_template(self):
        """Test the addition of a probability template cube."""
        (
            forecast,
            coeffs,
            additional_predictors,
            land_sea_mask,
            template,
        ) = split_forecasts_and_coeffs(
            [
                self.realization_forecast,
                self.coefficient_cubelist,
                self.probability_forecast,
            ],
            self.land_sea_mask_name,
        )
        self.assertCubeEqual(forecast, self.realization_forecast[0])
        self.assertCubeListEqual(coeffs, self.coefficient_cubelist)
        self.assertEqual(additional_predictors, None)
        self.assertEqual(land_sea_mask, None)
        self.assertCubeEqual(template, self.probability_forecast[0])

    def test_all_options(self):
        """Test providing a forecast, coefficients, additional predictor,
        land-sea mask and a probability template."""
        (
            forecast,
            coeffs,
            additional_predictors,
            land_sea_mask,
            template,
        ) = split_forecasts_and_coeffs(
            [
                self.realization_forecast,
                self.coefficient_cubelist,
                self.additional_predictors,
                self.land_sea_mask,
                self.probability_forecast,
            ],
            self.land_sea_mask_name,
        )
        self.assertCubeEqual(forecast, self.realization_forecast[0])
        self.assertCubeListEqual(coeffs, self.coefficient_cubelist)
        self.assertCubeListEqual(additional_predictors, self.additional_predictors)
        self.assertCubeEqual(land_sea_mask, self.land_sea_mask[0])
        self.assertCubeEqual(template, self.probability_forecast[0])

    def test_probability_forecast_coefficients_prob_template(self):
        """Test providing a probability template with a probability forecast."""
        msg = "Providing multiple probability cubes"
        with self.assertRaisesRegex(ValueError, msg):
            split_forecasts_and_coeffs(
                [
                    self.probability_forecast,
                    self.coefficient_cubelist,
                    self.probability_forecast,
                ],
                self.land_sea_mask_name,
            )

    def test_no_coefficients(self):
        """Test if no EMOS coefficients are provided."""
        _, coeffs, _, _, _ = split_forecasts_and_coeffs(
            [self.percentile_forecast], self.land_sea_mask_name
        )
        self.assertIsNone(coeffs)

    def test_no_forecast(self):
        """Test if no forecast is present."""
        msg = "No forecast is present"
        with self.assertRaisesRegex(ValueError, msg):
            split_forecasts_and_coeffs(
                [self.coefficient_cubelist], self.land_sea_mask_name
            )

    def test_duplicate_forecasts(self):
        """Test if a duplicate forecast is provided."""
        msg = "Multiple items have been provided"
        with self.assertRaisesRegex(ValueError, msg):
            split_forecasts_and_coeffs(
                [
                    self.percentile_forecast,
                    self.coefficient_cubelist,
                    self.land_sea_mask,
                    self.probability_forecast,
                    self.percentile_forecast,
                ],
                self.land_sea_mask_name,
            )


@pytest.fixture
def forecast_cube():
    return set_up_variable_cube(
        data=np.array(
            [[1.0, 2.0, 2.0], [2.0, 1.0, 3.0], [1.0, 3.0, 3.0]], dtype=np.float32
        ),
        name="wind_speed",
        units="m/s",
    )


@pytest.fixture
def forecast_error_cubelist():
    bias_cubes = CubeList()
    for bias_index in range(-1, 2):
        bias_cube = set_up_variable_cube(
            data=np.array(
                [[0.0, 0.0, 0.0], [-1.0, 1.0, 0.0], [-2.0, 0.0, 1.0]], dtype=np.float32
            )
            + (-1) * bias_index,
            name="forecast_error_of_wind_speed",
            units="m/s",
            frt=(datetime(2017, 11, 10, 0, 0) - timedelta(days=(2 - bias_index))),
            attributes={"title": "Forecast bias data"},
        )
        bias_cube.remove_coord("time")
        bias_cubes.append(bias_cube)
    return bias_cubes


@pytest.mark.parametrize("multiple_bias_cubes", [(True, False)])
def test_split_forecasts_and_bias_files(
    forecast_cube, forecast_error_cubelist, multiple_bias_cubes
):
    """Test that split_forecasts_and_bias_files correctly separates out
    the forecast cube from the forecast error cube(s)."""
    if not multiple_bias_cubes:
        forecast_error_cubelist = forecast_error_cubelist[0:]
    merged_input_cubelist = forecast_error_cubelist.copy()
    merged_input_cubelist.append(forecast_cube)

    result_forecast_cube, result_bias_cubes = split_forecasts_and_bias_files(
        merged_input_cubelist
    )

    assert result_forecast_cube == forecast_cube
    assert result_bias_cubes == forecast_error_cubelist
    if not multiple_bias_cubes:
        assert len(result_bias_cubes) == 1


@pytest.mark.parametrize("multiple_bias_cubes", [(True, False)])
def test_split_forecasts_and_bias_files_missing_fcst(
    forecast_error_cubelist, multiple_bias_cubes
):
    """Test that split_forecasts_and_bias_files raises a ValueError when
    no forecast cube is provided."""
    if not multiple_bias_cubes:
        forecast_error_cubelist = forecast_error_cubelist[0:]
    with pytest.raises(ValueError, match="No forecast is present"):
        split_forecasts_and_bias_files(forecast_error_cubelist)


def test_split_forecasts_and_bias_files_multiple_fcsts(
    forecast_cube, forecast_error_cubelist
):
    """Test that split_forecasts_and_bias_files raises a ValueError when
    multiple forecast cubes are provided."""
    forecast_error_cubelist.append(forecast_cube)
    forecast_error_cubelist.append(forecast_cube)

    with pytest.raises(ValueError, match="Multiple forecast inputs"):
        split_forecasts_and_bias_files(forecast_error_cubelist)


@pytest.mark.parametrize(
    "time,validity_times,expected",
    [
        (datetime(2017, 11, 10, 4, 0), ["0400", "0500", "0600"], True),
        (datetime(2017, 11, 10, 4, 15), ["0415", "0430", "0445"], True),
        (datetime(2017, 11, 10, 4, 0), ["0000", "0100", "0200"], False),
    ],
)
def test_matching_validity_times(time, validity_times, expected):
    """Test that True is returned if the forecast contains a validity time that
    matches with a validity time within the list provided.
    Otherwise, False is returned."""
    data = np.zeros((2, 2), dtype=np.float32)
    forecast = set_up_variable_cube(data, time=time)
    result = validity_time_check(forecast, validity_times)
    assert result is expected


@pytest.mark.parametrize("comment", [(None), ("Example comment")])
def test_add_warning_to_comment(comment):
    """Test the addition of a warning comment if calibration has been attempted
    but not applied successfully."""
    expected = (
        "Warning: Calibration of this forecast has been attempted, "
        "however, no calibration has been applied."
    )
    data = np.zeros((2, 2), dtype=np.float32)
    cube = set_up_variable_cube(data)
    if comment:
        cube.attributes["comment"] = comment
        expected = "\n".join([comment, expected])
    result = add_warning_comment(cube)
    assert result.attributes["comment"] == expected


@pytest.mark.parametrize(
<<<<<<< HEAD
    "situation",
    [
        "all_matching",
        "fewer_in_forecast",
        "fewer_in_truth",
        "fewer_in_additional_predictors",
        "mixture",
    ],
)
def test_get_common_wmo_ids(situation):
    """Test the get_common_wmo_ids function."""
    data = np.ones(5, dtype=np.float32)
    forecast_cube = set_up_spot_variable_cube(data, wmo_ids=[1, 2, 3, 4, 5])
    truth_cube = set_up_spot_variable_cube(data, wmo_ids=[1, 2, 3, 4, 5])
    additional_predictors = CubeList(
        [set_up_spot_variable_cube(data, wmo_ids=[1, 2, 3, 4, 5])]
    )

    if situation == "fewer_in_forecast":
        data = np.ones(3, dtype=np.float32)
        forecast_cube = set_up_spot_variable_cube(data, wmo_ids=[1, 2, 3])
    elif situation == "fewer_in_truth":
        data = np.ones(3, dtype=np.float32)
        truth_cube = set_up_spot_variable_cube(data, wmo_ids=[1, 2, 3])
    elif situation == "fewer_in_additional_predictors":
        data = np.ones(3, dtype=np.float32)
        additional_predictors = CubeList(
            [set_up_spot_variable_cube(data, wmo_ids=[1, 2, 3])]
        )
    elif situation == "mixture":
        data = np.ones(4, dtype=np.float32)
        forecast_cube = set_up_spot_variable_cube(data, wmo_ids=[1, 2, 3, 4])
        truth_cube = set_up_spot_variable_cube(data, wmo_ids=[1, 2, 3, 5])
        additional_predictors = CubeList(
            [set_up_spot_variable_cube(data, wmo_ids=[1, 2, 3, 6])]
        )

    forecast_result, truth_result, additional_predictor_result = get_common_wmo_ids(
        forecast_cube, truth_cube, additional_predictors
    )

    if situation == "all_matching":
        expected = [f"{x:05}" for x in [1, 2, 3, 4, 5]]
    else:
        expected = [f"{x:05}" for x in [1, 2, 3]]
    assert forecast_result.coord("wmo_id").points.tolist() == expected
    assert truth_result.coord("wmo_id").points.tolist() == expected
    assert additional_predictor_result[0].coord("wmo_id").points.tolist() == expected
=======
    "cycletime,forecast_period,training_length,expected",
    [
        ("20171110T0000Z", 3600, 1, [pd.Timestamp(2017, 11, 9, 0, 0, tz="UTC")]),  # noqa 1 hour
        ("20171110T0000Z", 90000, 1, [pd.Timestamp(2017, 11, 8, 0, 0, tz="UTC")]),  # noqa 25 hours
        ("20171110T0000Z", 176400, 1, [pd.Timestamp(2017, 11, 7, 0, 0, tz="UTC")]),  # noqa 49 hours
        (
            "20171110T0000Z",
            3600,
            2,
            [
                pd.Timestamp(2017, 11, 8, 0, 0, tz="UTC"),
                pd.Timestamp(2017, 11, 9, 0, 0, tz="UTC"),
            ],
        ),  # 1 hour, 2 days
    ],
)
def test_get_training_period_cycles(
    cycletime, forecast_period, training_length, expected
):
    """Test that get_training_period_cycles returns the expected cycletimes."""
    result = get_training_period_cycles(cycletime, forecast_period, training_length)
    assert list(result) == expected
>>>>>>> 9606fbda


if __name__ == "__main__":
    unittest.main()<|MERGE_RESOLUTION|>--- conflicted
+++ resolved
@@ -15,11 +15,8 @@
 
 from improver.calibration import (
     add_warning_comment,
-<<<<<<< HEAD
     get_common_wmo_ids,
-=======
     get_training_period_cycles,
->>>>>>> 9606fbda
     split_forecasts_and_bias_files,
     split_forecasts_and_coeffs,
     split_forecasts_and_truth,
@@ -621,7 +618,6 @@
 
 
 @pytest.mark.parametrize(
-<<<<<<< HEAD
     "situation",
     [
         "all_matching",
@@ -670,7 +666,9 @@
     assert forecast_result.coord("wmo_id").points.tolist() == expected
     assert truth_result.coord("wmo_id").points.tolist() == expected
     assert additional_predictor_result[0].coord("wmo_id").points.tolist() == expected
-=======
+    
+    
+@pytest.mark.parametrize(
     "cycletime,forecast_period,training_length,expected",
     [
         ("20171110T0000Z", 3600, 1, [pd.Timestamp(2017, 11, 9, 0, 0, tz="UTC")]),  # noqa 1 hour
@@ -693,7 +691,6 @@
     """Test that get_training_period_cycles returns the expected cycletimes."""
     result = get_training_period_cycles(cycletime, forecast_period, training_length)
     assert list(result) == expected
->>>>>>> 9606fbda
 
 
 if __name__ == "__main__":
