--- conflicted
+++ resolved
@@ -282,11 +282,7 @@
         self.latitudes = [50, 60, 70]
         self.longitudes = [-10, 0, 10]
         self.altitudes = [10, 20, 30]
-<<<<<<< HEAD
-        self.period = 3600
-=======
         self.period = np.timedelta64(1, "h").astype("timedelta64[ns]")
->>>>>>> 0177a77e
         self.height = 1.5
         self.units = "Celsius"
 
@@ -355,11 +351,7 @@
                 "time",
                 bounds=[
                     t.astype(TIME_COORDS["time"].dtype)
-<<<<<<< HEAD
-                    for t in [time - self.period, time]
-=======
                     for t in [time - self.period.astype("timedelta64[s]"), time]
->>>>>>> 0177a77e
                 ],
                 units=TIME_COORDS["time"].units,
             )
@@ -370,11 +362,7 @@
                 "forecast_period",
                 bounds=[
                     f.astype(TIME_COORDS["forecast_period"].dtype)
-<<<<<<< HEAD
-                    for f in [fp_point - self.period, fp_point]
-=======
                     for f in [fp_point - self.period.astype("timedelta64[s]"), fp_point]
->>>>>>> 0177a77e
                 ],
                 units=TIME_COORDS["forecast_period"].units,
             )
@@ -434,11 +422,7 @@
                 "time",
                 bounds=[
                     t.astype(TIME_COORDS["time"].dtype)
-<<<<<<< HEAD
-                    for t in [time - self.period, time]
-=======
                     for t in [time - self.period.astype("timedelta64[s]"), time]
->>>>>>> 0177a77e
                 ],
                 units=TIME_COORDS["time"].units,
             )
