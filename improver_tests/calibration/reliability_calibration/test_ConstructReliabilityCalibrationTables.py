--- conflicted
+++ resolved
@@ -242,71 +242,32 @@
     assert result == expected_attributes
 
 
-<<<<<<< HEAD
-@pytest.mark.parametrize(
-    "input_cube, expected_shape",
-    [
-        ("forecast_grid", "expected_table_shape_grid"),
-        ("forecast_spot", "expected_table_shape_spot"),
-    ],
-)
-def test_valid_inputs(request, expected_attributes, input_cube, expected_shape):
-    # request, expected_attributes,
-    """Tests correct reliability cube generated."""
-    forecast_1 = request.getfixturevalue(input_cube)[0]
-=======
 def test_valid_inputs(create_rel_table_inputs, expected_attributes):
     """Tests correct reliability cube generated. Parameterized using
     `create_rel_table_inputs` fixture."""
     forecast_1 = create_rel_table_inputs.forecast[0]
->>>>>>> 2241786a
     forecast_slice = next(forecast_1.slices_over("air_temperature"))
     result = Plugin()._create_reliability_table_cube(
         forecast_slice, forecast_slice.coord(var_name="threshold")
     )
     assert isinstance(result, Cube)
-<<<<<<< HEAD
-    assert result.shape == request.getfixturevalue(expected_shape)
-=======
     assert result.shape == create_rel_table_inputs.expected_shape
->>>>>>> 2241786a
     assert result.name() == "reliability_calibration_table"
     assert result.attributes == expected_attributes
 
 
-<<<<<<< HEAD
-@pytest.mark.parametrize(
-    "forecast, truth, expected_table_shape",
-    [
-        ("forecast_grid", "truth_grid", "expected_table_shape_grid"),
-        ("forecast_spot", "truth_spot", "expected_table_shape_spot"),
-    ],
-)
-def test_prb_table_values(
-    request, expected_table, forecast, truth, expected_table_shape,
-):
-    """Test the reliability table returned has the expected values for the
-    given inputs."""
-    forecast_1 = request.getfixturevalue(forecast)[0]
-    truth_1 = request.getfixturevalue(truth)[0]
-=======
 def test_prb_table_values(create_rel_table_inputs, expected_table):
     """Test the reliability table returned has the expected values for the
     given inputs. Parameterized using `create_rel_table_inputs` fixture."""
     forecast_1 = create_rel_table_inputs.forecast[0]
     truth_1 = create_rel_table_inputs.truth[0]
->>>>>>> 2241786a
     forecast_slice = next(forecast_1.slices_over("air_temperature"))
     truth_slice = next(truth_1.slices_over("air_temperature"))
     result = Plugin(
         single_value_lower_limit=True, single_value_upper_limit=True
     )._populate_reliability_bins(forecast_slice.data, truth_slice.data)
 
-<<<<<<< HEAD
-    expected_table_shape = request.getfixturevalue(expected_table_shape)
-=======
     expected_table_shape = create_rel_table_inputs.expected_shape
->>>>>>> 2241786a
     assert result.shape == expected_table_shape
     assert_array_equal(result, expected_table.reshape(expected_table_shape))
 
@@ -341,31 +302,11 @@
     assert result.coord_dims("air_temperature")[0] == 0
 
 
-<<<<<<< HEAD
-@pytest.mark.parametrize(
-    "forecast, truth, expected_shape",
-    [
-        ("forecast_grid", "truth_grid", "expected_table_shape_grid"),
-        ("forecast_spot", "truth_spot", "expected_table_shape_spot"),
-    ],
-)
-def test_process_table_values(request, expected_table, forecast, truth, expected_shape):
-=======
 def test_process_table_values(create_rel_table_inputs, expected_table):
->>>>>>> 2241786a
     """Test that cube values are as expected, when process has
     sliced the inputs up for processing and then summed the contributions
     from the two dates. Note that the values tested here are for only one
     of the two processed thresholds (283K). The results contain
-<<<<<<< HEAD
-    contributions from two forecast/truth pairs."""
-    expected = np.sum([expected_table, expected_table], axis=0)
-    result = Plugin(
-        single_value_lower_limit=True, single_value_upper_limit=True
-    ).process(request.getfixturevalue(forecast), request.getfixturevalue(truth),)
-    assert_array_equal(
-        result[0].data, expected.reshape(request.getfixturevalue(expected_shape))
-=======
     contributions from two forecast/truth pairs.
 
     Parameterized using `create_rel_table_inputs` fixture."""
@@ -375,7 +316,6 @@
     ).process(create_rel_table_inputs.forecast, create_rel_table_inputs.truth)
     assert_array_equal(
         result[0].data, expected.reshape(create_rel_table_inputs.expected_shape)
->>>>>>> 2241786a
     )
 
 
