--- conflicted
+++ resolved
@@ -237,22 +237,11 @@
     """Test the metadata returned is complete and as expected when the
     forecast cube does not contain all the required metadata to copy."""
     forecast_1 = forecast_grid[0]
-<<<<<<< HEAD
-    print(forecast_1)
-=======
->>>>>>> 182855ca
     result = Plugin._define_metadata(forecast_1)
     assert isinstance(result, dict)
     assert result == expected_attributes
 
 
-<<<<<<< HEAD
-def test_valid_inputs_grid(
-    forecast_grid, expected_attributes, expected_table_shape_grid
-):
-    """Tests correct reliability cube generated from grid cube."""
-    forecast_1 = forecast_grid[0]
-=======
 @pytest.mark.parametrize(
     "input_cube, expected_shape",
     [
@@ -264,46 +253,16 @@
     # request, expected_attributes,
     """Tests correct reliability cube generated."""
     forecast_1 = request.getfixturevalue(input_cube)[0]
->>>>>>> 182855ca
     forecast_slice = next(forecast_1.slices_over("air_temperature"))
     result = Plugin()._create_reliability_table_cube(
         forecast_slice, forecast_slice.coord(var_name="threshold")
     )
     assert isinstance(result, Cube)
-<<<<<<< HEAD
-    assert result.shape == expected_table_shape_grid
+    assert result.shape == request.getfixturevalue(expected_shape)
     assert result.name() == "reliability_calibration_table"
     assert result.attributes == expected_attributes
 
 
-def test_valid_inputs_spot(
-    forecast_spot, expected_attributes, expected_table_shape_spot
-):
-    """Tests correct reliability cube generated from spot cube."""
-    forecast_spot_1 = forecast_spot[0]
-    print(forecast_spot_1)
-    forecast_slice = next(forecast_spot_1.slices_over("air_temperature"))
-    result = Plugin()._create_reliability_table_cube(
-        forecast_slice, forecast_slice.coord(var_name="threshold")
-    )
-    assert isinstance(result, Cube)
-    assert result.shape == expected_table_shape_spot
-=======
-    assert result.shape == request.getfixturevalue(expected_shape)
->>>>>>> 182855ca
-    assert result.name() == "reliability_calibration_table"
-    assert result.attributes == expected_attributes
-
-
-<<<<<<< HEAD
-def test_prb_table_values_grid(
-    forecast_grid, truth_grid, expected_table, expected_table_shape_grid
-):
-    """Test the reliability table returned has the expected values for the
-    given grid inputs."""
-    forecast_1 = forecast_grid[0]
-    truth_1 = truth_grid[0]
-=======
 @pytest.mark.parametrize(
     "forecast, truth, expected_table_shape",
     [
@@ -318,37 +277,15 @@
     given inputs."""
     forecast_1 = request.getfixturevalue(forecast)[0]
     truth_1 = request.getfixturevalue(truth)[0]
->>>>>>> 182855ca
     forecast_slice = next(forecast_1.slices_over("air_temperature"))
     truth_slice = next(truth_1.slices_over("air_temperature"))
     result = Plugin(
         single_value_lower_limit=True, single_value_upper_limit=True
     )._populate_reliability_bins(forecast_slice.data, truth_slice.data)
 
-<<<<<<< HEAD
-    assert result.shape == expected_table_shape_grid
-    assert_array_equal(result, expected_table)
-
-
-def test_prb_table_values_spot_cube(
-    forecast_spot, truth_spot, expected_table, expected_table_shape_spot
-):
-    """Test the reliability table returned has the expected values for the
-    given spot inputs."""
-    forecast_spot_1 = forecast_spot[0]
-    forecast_slice = next(forecast_spot_1.slices_over("air_temperature"))
-    truth_spot_1 = truth_spot[0]
-    truth_slice = next(truth_spot_1.slices_over("air_temperature"))
-    result = Plugin(
-        single_value_lower_limit=True, single_value_upper_limit=True
-    )._populate_masked_reliability_bins(forecast_slice.data, truth_slice.data)
-    assert result.shape == expected_table_shape_spot
-    assert_array_equal(result, expected_table.reshape((3, 5, 9)))
-=======
     expected_table_shape = request.getfixturevalue(expected_table_shape)
     assert result.shape == expected_table_shape
     assert_array_equal(result, expected_table.reshape(expected_table_shape))
->>>>>>> 182855ca
 
 
 def test_pmrb_table_values_masked_truth(
@@ -381,10 +318,6 @@
     assert result.coord_dims("air_temperature")[0] == 0
 
 
-<<<<<<< HEAD
-def test_process_table_values_grid(forecast_grid, truth_grid, expected_table):
-    """Test that cube values are as expected for grid, when process has
-=======
 @pytest.mark.parametrize(
     "forecast, truth, expected_shape",
     [
@@ -394,7 +327,6 @@
 )
 def test_process_table_values(request, expected_table, forecast, truth, expected_shape):
     """Test that cube values are as expected, when process has
->>>>>>> 182855ca
     sliced the inputs up for processing and then summed the contributions
     from the two dates. Note that the values tested here are for only one
     of the two processed thresholds (283K). The results contain
@@ -402,28 +334,10 @@
     expected = np.sum([expected_table, expected_table], axis=0)
     result = Plugin(
         single_value_lower_limit=True, single_value_upper_limit=True
-<<<<<<< HEAD
-    ).process(forecast_grid, truth_grid)
-    assert_array_equal(result[0].data, expected)
-
-
-def test_process_table_values_spot(expected_table, forecast_spot, truth_spot):
-    """Test that cube values are as expected for spot, when process has
-    sliced the inputs up for processing and then summed the contributions
-    from the two dates. Note that the values tested here are for only one
-    of the two processed thresholds (283K). The results contain
-    contributions from two forecast/truth pairs."""
-    expected = np.sum([expected_table, expected_table], axis=0)
-    result = Plugin(
-        single_value_lower_limit=True, single_value_upper_limit=True
-    ).process(forecast_spot, truth_spot)
-    assert_array_equal(result[0].data, expected.reshape((3, 5, 9)))
-=======
     ).process(request.getfixturevalue(forecast), request.getfixturevalue(truth),)
     assert_array_equal(
         result[0].data, expected.reshape(request.getfixturevalue(expected_shape))
     )
->>>>>>> 182855ca
 
 
 def test_table_values_masked_truth(
