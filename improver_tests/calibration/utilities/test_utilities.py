# -*- coding: utf-8 -*-
# -----------------------------------------------------------------------------
# (C) British Crown Copyright 2017-2019 Met Office.
# All rights reserved.
#
# Redistribution and use in source and binary forms, with or without
# modification, are permitted provided that the following conditions are met:
#
# * Redistributions of source code must retain the above copyright notice, this
#   list of conditions and the following disclaimer.
#
# * Redistributions in binary form must reproduce the above copyright notice,
#   this list of conditions and the following disclaimer in the documentation
#   and/or other materials provided with the distribution.
#
# * Neither the name of the copyright holder nor the names of its
#   contributors may be used to endorse or promote products derived from
#   this software without specific prior written permission.
#
# THIS SOFTWARE IS PROVIDED BY THE COPYRIGHT HOLDERS AND CONTRIBUTORS "AS IS"
# AND ANY EXPRESS OR IMPLIED WARRANTIES, INCLUDING, BUT NOT LIMITED TO, THE
# IMPLIED WARRANTIES OF MERCHANTABILITY AND FITNESS FOR A PARTICULAR PURPOSE
# ARE DISCLAIMED. IN NO EVENT SHALL THE COPYRIGHT HOLDER OR CONTRIBUTORS BE
# LIABLE FOR ANY DIRECT, INDIRECT, INCIDENTAL, SPECIAL, EXEMPLARY, OR
# CONSEQUENTIAL DAMAGES (INCLUDING, BUT NOT LIMITED TO, PROCUREMENT OF
# SUBSTITUTE GOODS OR SERVICES; LOSS OF USE, DATA, OR PROFITS; OR BUSINESS
# INTERRUPTION) HOWEVER CAUSED AND ON ANY THEORY OF LIABILITY, WHETHER IN
# CONTRACT, STRICT LIABILITY, OR TORT (INCLUDING NEGLIGENCE OR OTHERWISE)
# ARISING IN ANY WAY OUT OF THE USE OF THIS SOFTWARE, EVEN IF ADVISED OF THE
# POSSIBILITY OF SUCH DAMAGE.
"""
Unit tests for the utilities within the `ensemble_calibration_utilities`
module.

"""
import unittest

import iris
import numpy as np
from numpy.testing import assert_array_equal
from iris.tests import IrisTest
from iris.util import squeeze

from improver.calibration.utilities import (
    check_predictor, convert_cube_data_to_2d,
    flatten_ignoring_masked_data, filter_non_matching_cubes,
<<<<<<< HEAD
    merge_land_and_sea)
=======
    create_unified_frt_coord)
>>>>>>> 020dbcb3

from ..reliability_calibration.test_AggregateReliabilityCalibrationTables \
    import Test_Aggregation
from ..ensemble_calibration.helper_functions import (set_up_temperature_cube,
                                                     SetupCubes)

from ...set_up_test_cubes import set_up_percentile_cube


class Test_convert_cube_data_to_2d(IrisTest):

    """Test the convert_cube_data_to_2d utility."""

    def setUp(self):
        """Use temperature cube to test with."""
        self.cube = set_up_temperature_cube()
        self.data = np.array([[226.15, 230.15, 232.15],
                              [237.4, 241.4, 243.4],
                              [248.65, 252.65, 254.65],
                              [259.9, 263.9, 265.9],
                              [271.15, 275.15, 277.15],
                              [282.4, 286.4, 288.4],
                              [293.65, 297.65, 299.65],
                              [304.9, 308.9, 310.9],
                              [316.15, 320.15, 322.15]],
                             dtype=np.float32)

    def test_basic(self):
        """Test that the utility returns an iris.cube.Cube."""
        result = convert_cube_data_to_2d(self.cube)
        self.assertIsInstance(result, np.ndarray)

    def test_check_values(self):
        """Test that the utility returns the expected data values."""
        result = convert_cube_data_to_2d(self.cube)
        self.assertArrayAlmostEqual(result, self.data)

    def test_change_coordinate(self):
        """
        Test that the utility returns the expected data values
        when the cube is sliced along the longitude dimension.
        """
        data = self.data.flatten().reshape(9, 3).T.reshape(9, 3)

        result = convert_cube_data_to_2d(
            self.cube, coord="longitude")
        self.assertArrayAlmostEqual(result, data)

    def test_no_transpose(self):
        """
        Test that the utility returns the expected data values
        when the cube is not transposed after slicing.
        """
        data = self.data.T

        result = convert_cube_data_to_2d(self.cube, transpose=False)
        self.assertArrayAlmostEqual(result, data)

    def test_3d_cube(self):
        """
        Test that the utility returns the expected data values
        when a 3d cube is input.
        """
        cube = set_up_temperature_cube()
        cube = cube[0]
        data = np.array([[226.15, 237.4, 248.65, 259.9, 271.15,
                          282.4, 293.65, 304.9, 316.15]]).T

        result = convert_cube_data_to_2d(cube)
        self.assertArrayAlmostEqual(result, data, decimal=5)

    def test_2d_cube(self):
        """
        Test that the utility returns the expected data values
        when a 2d cube is input.
        """
        cube = set_up_temperature_cube()
        cube = cube[0, 0, :, :]
        data = np.array([[226.15, 237.4, 248.65, 259.9, 271.15,
                          282.4, 293.65, 304.9, 316.15]]).T

        result = convert_cube_data_to_2d(cube)
        self.assertArrayAlmostEqual(result, data, decimal=5)

    def test_1d_cube(self):
        """
        Test that the utility returns the expected data values
        when a 1d cube is input.
        """
        cube = set_up_temperature_cube()
        cube = cube[0, 0, 0, :]
        data = np.array([[226.15, 237.4, 248.65]]).T

        result = convert_cube_data_to_2d(cube)
        self.assertArrayAlmostEqual(result, data, decimal=5)

    def test_5d_cube(self):
        """
        Test that the utility returns the expected data values
        when a 5d cube is input.
        """
        cube1 = set_up_temperature_cube()
        height_coord = iris.coords.AuxCoord([5], standard_name="height")
        cube1.add_aux_coord(height_coord)

        cube2 = set_up_temperature_cube()
        height_coord = iris.coords.AuxCoord([10], standard_name="height")
        cube2.add_aux_coord(height_coord)

        cubes = iris.cube.CubeList([cube1, cube2])
        cube = cubes.merge_cube()

        data = np.array([[226.15, 230.15, 232.15],
                         [237.4, 241.4, 243.4],
                         [248.65, 252.65, 254.65],
                         [259.9, 263.9, 265.9],
                         [271.15, 275.15, 277.15],
                         [282.4, 286.4, 288.4],
                         [293.65, 297.65, 299.65],
                         [304.9, 308.9, 310.9],
                         [316.15, 320.15, 322.15],
                         [226.15, 230.15, 232.15],
                         [237.4, 241.4, 243.4],
                         [248.65, 252.65, 254.65],
                         [259.9, 263.9, 265.9],
                         [271.15, 275.15, 277.15],
                         [282.4, 286.4, 288.4],
                         [293.65, 297.65, 299.65],
                         [304.9, 308.9, 310.9],
                         [316.15, 320.15, 322.15]])

        result = convert_cube_data_to_2d(cube)
        self.assertArrayAlmostEqual(result, data, decimal=5)


class Test_flatten_ignoring_masked_data(IrisTest):

    """Test the flatten_ignoring_masked_data utility."""
    def setUp(self):
        """Set up a basic 3D data array to use in the tests."""
        self.data_array = np.array([[[0., 1., 2., 3.],
                                     [4., 5., 6., 7.]],
                                    [[8., 9., 10., 11.],
                                     [12., 13., 14., 15.]],
                                    [[16., 17., 18., 19.],
                                     [20., 21., 22., 23.]]], dtype=np.float32)
        self.mask = np.array([[[True, False, True, True],
                               [True, False, True, True]],
                              [[True, False, True, True],
                               [True, False, True, True]],
                              [[True, False, True, True],
                               [True, False, True, True]]])
        self.expected_result_preserve_leading_dim = np.array(
            [[0., 1., 2., 3., 4., 5., 6., 7.],
             [8., 9., 10., 11., 12., 13., 14., 15.],
             [16., 17., 18., 19., 20., 21., 22., 23.]],
            dtype=np.float32)

    def test_basic_not_masked(self):
        """Test a basic unmasked array"""
        expected_result = np.arange(0, 24, 1, dtype=np.float32)
        result = flatten_ignoring_masked_data(self.data_array)
        self.assertArrayAlmostEqual(result, expected_result)
        self.assertEqual(result.dtype, np.float32)

    def test_basic_masked(self):
        """Test a basic masked array"""
        masked_data_array = np.ma.MaskedArray(self.data_array, self.mask)
        expected_result = np.array([1., 5., 9., 13., 17., 21.],
                                   dtype=np.float32)
        result = flatten_ignoring_masked_data(masked_data_array)
        self.assertArrayAlmostEqual(result, expected_result)
        self.assertEqual(result.dtype, np.float32)

    def test_basic_not_masked_preserver_leading_dim(self):
        """Test a basic unmasked array, with preserve_leading_dimension"""
        result = flatten_ignoring_masked_data(
            self.data_array, preserve_leading_dimension=True)
        self.assertArrayAlmostEqual(
            result, self.expected_result_preserve_leading_dim)
        self.assertEqual(result.dtype, np.float32)

    def test_basic_masked_preserver_leading_dim(self):
        """Test a basic masked array, with preserve_leading_dimension"""

        masked_data_array = np.ma.MaskedArray(self.data_array, self.mask)
        expected_result = np.array([[1., 5.],
                                    [9., 13.],
                                    [17., 21.]],
                                   dtype=np.float32)
        result = flatten_ignoring_masked_data(
            masked_data_array, preserve_leading_dimension=True)
        self.assertArrayAlmostEqual(result, expected_result)
        self.assertEqual(result.dtype, np.float32)

    def test_all_masked(self):
        """Test empty array is returned when all points are masked."""
        mask = np.ones((3, 2, 4)) * True
        masked_data_array = np.ma.MaskedArray(self.data_array, mask)
        expected_result = np.array([], dtype=np.float32)
        result = flatten_ignoring_masked_data(masked_data_array)
        self.assertArrayAlmostEqual(result, expected_result)
        self.assertEqual(result.dtype, np.float32)

    def test_1D_input(self):
        """Test input array is unchanged when input in 1D"""
        data_array = self.data_array.flatten()
        expected_result = data_array.copy()
        result = flatten_ignoring_masked_data(data_array)
        self.assertArrayAlmostEqual(result, expected_result)
        self.assertEqual(result.dtype, np.float32)

    def test_4D_input_not_masked_preserve_leading_dim(self):
        """Test input array is unchanged when input in 4D.
           This should give the same answer as the corresponding 3D array."""
        data_array = self.data_array.reshape((3, 2, 2, 2))
        result = flatten_ignoring_masked_data(
            data_array, preserve_leading_dimension=True)
        self.assertArrayAlmostEqual(
            result, self.expected_result_preserve_leading_dim)
        self.assertEqual(result.dtype, np.float32)

    def test_inconsistent_mask_along_leading_dim(self):
        """Test an inconsistently masked array raises an error."""
        mask = np.array([[[True, False, False, True],
                          [True, False, True, True]],
                         [[True, False, True, True],
                          [True, False, True, True]],
                         [[True, False, True, True],
                          [True, False, True, False]]])
        masked_data_array = np.ma.MaskedArray(self.data_array, mask)
        expected_message = "The mask on the input array is not the same"
        with self.assertRaisesRegex(ValueError, expected_message):
            flatten_ignoring_masked_data(
                masked_data_array, preserve_leading_dimension=True)


class Test_check_predictor(IrisTest):

    """
    Test to check the predictor.
    """

    @staticmethod
    def test_mean():
        """
        Test that the utility does not raise an exception when
        predictor = "mean".
        """
        check_predictor("mean")

    @staticmethod
    def test_realizations():
        """
        Test that the utility does not raise an exception when
        predictor = "realizations".
        """
        check_predictor("realizations")

    def test_invalid_predictor(self):
        """
        Test that the utility raises an exception when
        predictor = "foo", a name not present in the list of
        accepted values for the predictor.
        """
        msg = "The requested value for the predictor"
        with self.assertRaisesRegex(ValueError, msg):
            check_predictor("foo")


class Test__filter_non_matching_cubes(SetupCubes):
    """Test the _filter_non_matching_cubes method."""

    def setUp(self):
        super().setUp()
        # Create historical forecasts and truth cubes where some items
        # are missing.
        self.partial_historic_forecasts = (
            self.historic_forecasts[:2] +
            self.historic_forecasts[3:]).merge_cube()
        self.partial_truth = (self.truth[:2] + self.truth[3:]).merge_cube()

    def test_all_matching(self):
        """Test for when the historic forecast and truth cubes all match."""
        hf_result, truth_result = filter_non_matching_cubes(
            self.historic_temperature_forecast_cube,
            self.temperature_truth_cube)
        self.assertEqual(hf_result, self.historic_temperature_forecast_cube)
        self.assertEqual(truth_result, self.temperature_truth_cube)

    def test_bounded_variables(self):
        """Test for when the historic forecast and truth cubes all match
        inclusive of both the points and bounds on the time coordinate."""
        # Define bounds so that the lower bound is one hour preceding the point
        # whilst the upper bound is equal to the point.
        points = self.historic_temperature_forecast_cube.coord("time").points
        bounds = []
        for point in points:
            bounds.append([point - 1*60*60, point])

        self.historic_temperature_forecast_cube.coord("time").bounds = bounds
        self.temperature_truth_cube.coord("time").bounds = bounds

        hf_result, truth_result = filter_non_matching_cubes(
            self.historic_temperature_forecast_cube,
            self.temperature_truth_cube)
        self.assertEqual(hf_result, self.historic_temperature_forecast_cube)
        self.assertEqual(truth_result, self.temperature_truth_cube)

    def test_fewer_historic_forecasts(self):
        """Test for when there are fewer historic forecasts than truths,
        for example, if there is a missing forecast cycle."""
        hf_result, truth_result = filter_non_matching_cubes(
            self.partial_historic_forecasts, self.temperature_truth_cube)
        self.assertEqual(hf_result, self.partial_historic_forecasts)
        self.assertEqual(truth_result, self.partial_truth)

    def test_fewer_truths(self):
        """Test for when there are fewer truths than historic forecasts,
        for example, if there is a missing analysis."""
        hf_result, truth_result = filter_non_matching_cubes(
            self.historic_temperature_forecast_cube, self.partial_truth)
        self.assertEqual(hf_result, self.partial_historic_forecasts)
        self.assertEqual(truth_result, self.partial_truth)

    def test_mismatching(self):
        """Test for when there is both a missing historic forecasts and a
        missing truth at different validity times. This results in the
        expected historic forecasts and the expected truths containing cubes
        at three matching validity times."""
        partial_truth = self.truth[1:].merge_cube()
        expected_historical_forecasts = iris.cube.CubeList(
            [self.historic_forecasts[index]
             for index in (1, 3, 4)]).merge_cube()
        expected_truth = iris.cube.CubeList(
            [self.truth[index] for index in (1, 3, 4)]).merge_cube()
        hf_result, truth_result = filter_non_matching_cubes(
            self.partial_historic_forecasts, partial_truth)
        self.assertEqual(hf_result, expected_historical_forecasts)
        self.assertEqual(truth_result, expected_truth)

    def test_no_matches_exception(self):
        """Test for when no matches in validity time are found between the
        historic forecasts and the truths. In this case, an exception is
        raised."""
        partial_truth = self.truth[2]
        msg = "The filtering has found no matches in validity time "
        with self.assertRaisesRegex(ValueError, msg):
            filter_non_matching_cubes(
                self.partial_historic_forecasts, partial_truth)


<<<<<<< HEAD
class Test_merge_land_and_sea(IrisTest):

    """Test merge_land_and_sea"""

    def setUp(self):
        """Set up a percentile cube"""
        # Create a percentile cube
        land_data = np.ones((2, 3, 4), dtype=np.float32)
        sea_data = np.ones((2, 3, 4), dtype=np.float32)*3.0
        mask = np.array([[[True, False, False, False],
                          [True, False, False, False],
                          [False, False, False, True]],
                         [[True, False, False, False],
                          [True, False, False, False],
                          [False, False, False, True]]])
        land_data = np.ma.MaskedArray(land_data, mask)
        self.percentiles_land = set_up_percentile_cube(land_data, [30, 60])
        self.percentiles_sea = set_up_percentile_cube(sea_data, [30, 60])

    def test_missing_dim(self):
        """Check that an error is raised if missing dimensional coordinate"""
        single_percentile = squeeze(self.percentiles_land[0])
        message = "Input cubes do not have the same dimension coordinates"
        with self.assertRaisesRegex(ValueError, message):
            merge_land_and_sea(single_percentile, self.percentiles_sea)

    def test_mismatch_dim_length(self):
        """Check an error is raised if a dim coord has a different length"""
        land_slice = self.percentiles_land[:, 1:, :]
        message = "Input cubes do not have the same dimension coordinates"
        with self.assertRaisesRegex(ValueError, message):
            merge_land_and_sea(land_slice, self.percentiles_sea)

    def test_merge(self):
        """Test merged data."""
        expected_merged_data = np.array(
            [[[3.0, 1.0, 1.0, 1.0],
              [3.0, 1.0, 1.0, 1.0],
              [1.0, 1.0, 1.0, 3.0]],
             [[3.0, 1.0, 1.0, 1.0],
              [3.0, 1.0, 1.0, 1.0],
              [1.0, 1.0, 1.0, 3.0]]], dtype=np.float32)
        expected_cube = self.percentiles_land.copy()
        expected_cube.data = expected_merged_data
        merge_land_and_sea(self.percentiles_land, self.percentiles_sea)
        self.assertArrayEqual(
            self.percentiles_land.data, expected_merged_data)
        self.assertEqual(
            expected_cube.xml(checksum=True),
            self.percentiles_land.xml(checksum=True))
        self.assertFalse(np.ma.is_masked(self.percentiles_land.data))
        self.assertEqual(self.percentiles_land.data.dtype, np.float32)

    def test_nothing_to_merge(self):
        """Test case where there is no missing data to fill in."""
        input_mask = np.ones((2, 3, 4)) * False
        self.percentiles_land.data.mask = input_mask
        expected_cube = self.percentiles_land.copy()
        merge_land_and_sea(self.percentiles_land, self.percentiles_sea)
        self.assertArrayEqual(
            self.percentiles_land.data, expected_cube.data)
        self.assertEqual(
            expected_cube.xml(checksum=True),
            self.percentiles_land.xml(checksum=True))
        self.assertFalse(np.ma.is_masked(self.percentiles_land.data))
        self.assertEqual(self.percentiles_land.data.dtype, np.float32)

    def test_input_not_masked(self):
        """Test case where input cube is not masked."""
        self.percentiles_land.data = np.ones((2, 3, 4), dtype=np.float32)
        expected_cube = self.percentiles_land.copy()
        merge_land_and_sea(self.percentiles_land, self.percentiles_sea)
        self.assertArrayEqual(
            self.percentiles_land.data, expected_cube.data)
        self.assertEqual(
            expected_cube.xml(checksum=True),
            self.percentiles_land.xml(checksum=True))
        self.assertEqual(self.percentiles_land.data.dtype, np.float32)
=======
class Test_create_unified_frt_coord(Test_Aggregation):

    """Test the create_unified_frt_coord method."""

    def test_coordinate(self):
        """Test the forecast reference time coordinate has the expected point,
        bounds, and type for an input with multiple forecast reference time
        points."""

        frt = 'forecast_reference_time'
        frt_coord = self.forecasts.coord(frt)

        expected_points = self.forecast_2.coord(frt).points[0]
        expected_bounds = [[self.forecast_1.coord(frt).points[0],
                            expected_points]]
        result = create_unified_frt_coord(frt_coord)

        self.assertIsInstance(result, iris.coords.DimCoord)
        assert_array_equal(result.points, expected_points)
        assert_array_equal(result.bounds, expected_bounds)
        self.assertEqual(result.name(), frt_coord.name())
        self.assertEqual(result.units, frt_coord.units)

    def test_coordinate_single_frt_input(self):
        """Test the forecast reference time coordinate has the expected point,
        bounds, and type for an input with a single forecast reference time
        point."""

        frt = 'forecast_reference_time'
        frt_coord = self.forecast_1.coord(frt)

        expected_points = self.forecast_1.coord(frt).points[0]
        expected_bounds = [[self.forecast_1.coord(frt).points[0],
                            expected_points]]
        result = create_unified_frt_coord(frt_coord)

        self.assertIsInstance(result, iris.coords.DimCoord)
        assert_array_equal(result.points, expected_points)
        assert_array_equal(result.bounds, expected_bounds)
        self.assertEqual(result.name(), frt_coord.name())
        self.assertEqual(result.units, frt_coord.units)

    def test_coordinate_input_with_bounds(self):
        """Test the forecast reference time coordinate has the expected point,
        bounds, and type for an input multiple forecast reference times, each
        with bounds."""

        frt = 'forecast_reference_time'
        cube = iris.cube.CubeList([self.reliability_cube,
                                   self.different_frt]).merge_cube()
        frt_coord = cube.coord(frt)

        expected_points = self.different_frt.coord(frt).points[0]
        expected_bounds = [[self.reliability_cube.coord(frt).bounds[0][0],
                            self.different_frt.coord(frt).bounds[0][-1]]]
        result = create_unified_frt_coord(frt_coord)

        self.assertIsInstance(result, iris.coords.DimCoord)
        assert_array_equal(result.points, expected_points)
        assert_array_equal(result.bounds, expected_bounds)
        self.assertEqual(result.name(), frt_coord.name())
        self.assertEqual(result.units, frt_coord.units)
>>>>>>> 020dbcb3


if __name__ == '__main__':
    unittest.main()<|MERGE_RESOLUTION|>--- conflicted
+++ resolved
@@ -44,11 +44,7 @@
 from improver.calibration.utilities import (
     check_predictor, convert_cube_data_to_2d,
     flatten_ignoring_masked_data, filter_non_matching_cubes,
-<<<<<<< HEAD
-    merge_land_and_sea)
-=======
-    create_unified_frt_coord)
->>>>>>> 020dbcb3
+    create_unified_frt_coord, merge_land_and_sea)
 
 from ..reliability_calibration.test_AggregateReliabilityCalibrationTables \
     import Test_Aggregation
@@ -401,7 +397,70 @@
                 self.partial_historic_forecasts, partial_truth)
 
 
-<<<<<<< HEAD
+class Test_create_unified_frt_coord(Test_Aggregation):
+
+    """Test the create_unified_frt_coord method."""
+
+    def test_coordinate(self):
+        """Test the forecast reference time coordinate has the expected point,
+        bounds, and type for an input with multiple forecast reference time
+        points."""
+
+        frt = 'forecast_reference_time'
+        frt_coord = self.forecasts.coord(frt)
+
+        expected_points = self.forecast_2.coord(frt).points[0]
+        expected_bounds = [[self.forecast_1.coord(frt).points[0],
+                            expected_points]]
+        result = create_unified_frt_coord(frt_coord)
+
+        self.assertIsInstance(result, iris.coords.DimCoord)
+        assert_array_equal(result.points, expected_points)
+        assert_array_equal(result.bounds, expected_bounds)
+        self.assertEqual(result.name(), frt_coord.name())
+        self.assertEqual(result.units, frt_coord.units)
+
+    def test_coordinate_single_frt_input(self):
+        """Test the forecast reference time coordinate has the expected point,
+        bounds, and type for an input with a single forecast reference time
+        point."""
+
+        frt = 'forecast_reference_time'
+        frt_coord = self.forecast_1.coord(frt)
+
+        expected_points = self.forecast_1.coord(frt).points[0]
+        expected_bounds = [[self.forecast_1.coord(frt).points[0],
+                            expected_points]]
+        result = create_unified_frt_coord(frt_coord)
+
+        self.assertIsInstance(result, iris.coords.DimCoord)
+        assert_array_equal(result.points, expected_points)
+        assert_array_equal(result.bounds, expected_bounds)
+        self.assertEqual(result.name(), frt_coord.name())
+        self.assertEqual(result.units, frt_coord.units)
+
+    def test_coordinate_input_with_bounds(self):
+        """Test the forecast reference time coordinate has the expected point,
+        bounds, and type for an input multiple forecast reference times, each
+        with bounds."""
+
+        frt = 'forecast_reference_time'
+        cube = iris.cube.CubeList([self.reliability_cube,
+                                   self.different_frt]).merge_cube()
+        frt_coord = cube.coord(frt)
+
+        expected_points = self.different_frt.coord(frt).points[0]
+        expected_bounds = [[self.reliability_cube.coord(frt).bounds[0][0],
+                            self.different_frt.coord(frt).bounds[0][-1]]]
+        result = create_unified_frt_coord(frt_coord)
+
+        self.assertIsInstance(result, iris.coords.DimCoord)
+        assert_array_equal(result.points, expected_points)
+        assert_array_equal(result.bounds, expected_bounds)
+        self.assertEqual(result.name(), frt_coord.name())
+        self.assertEqual(result.units, frt_coord.units)
+
+
 class Test_merge_land_and_sea(IrisTest):
 
     """Test merge_land_and_sea"""
@@ -480,70 +539,6 @@
             expected_cube.xml(checksum=True),
             self.percentiles_land.xml(checksum=True))
         self.assertEqual(self.percentiles_land.data.dtype, np.float32)
-=======
-class Test_create_unified_frt_coord(Test_Aggregation):
-
-    """Test the create_unified_frt_coord method."""
-
-    def test_coordinate(self):
-        """Test the forecast reference time coordinate has the expected point,
-        bounds, and type for an input with multiple forecast reference time
-        points."""
-
-        frt = 'forecast_reference_time'
-        frt_coord = self.forecasts.coord(frt)
-
-        expected_points = self.forecast_2.coord(frt).points[0]
-        expected_bounds = [[self.forecast_1.coord(frt).points[0],
-                            expected_points]]
-        result = create_unified_frt_coord(frt_coord)
-
-        self.assertIsInstance(result, iris.coords.DimCoord)
-        assert_array_equal(result.points, expected_points)
-        assert_array_equal(result.bounds, expected_bounds)
-        self.assertEqual(result.name(), frt_coord.name())
-        self.assertEqual(result.units, frt_coord.units)
-
-    def test_coordinate_single_frt_input(self):
-        """Test the forecast reference time coordinate has the expected point,
-        bounds, and type for an input with a single forecast reference time
-        point."""
-
-        frt = 'forecast_reference_time'
-        frt_coord = self.forecast_1.coord(frt)
-
-        expected_points = self.forecast_1.coord(frt).points[0]
-        expected_bounds = [[self.forecast_1.coord(frt).points[0],
-                            expected_points]]
-        result = create_unified_frt_coord(frt_coord)
-
-        self.assertIsInstance(result, iris.coords.DimCoord)
-        assert_array_equal(result.points, expected_points)
-        assert_array_equal(result.bounds, expected_bounds)
-        self.assertEqual(result.name(), frt_coord.name())
-        self.assertEqual(result.units, frt_coord.units)
-
-    def test_coordinate_input_with_bounds(self):
-        """Test the forecast reference time coordinate has the expected point,
-        bounds, and type for an input multiple forecast reference times, each
-        with bounds."""
-
-        frt = 'forecast_reference_time'
-        cube = iris.cube.CubeList([self.reliability_cube,
-                                   self.different_frt]).merge_cube()
-        frt_coord = cube.coord(frt)
-
-        expected_points = self.different_frt.coord(frt).points[0]
-        expected_bounds = [[self.reliability_cube.coord(frt).bounds[0][0],
-                            self.different_frt.coord(frt).bounds[0][-1]]]
-        result = create_unified_frt_coord(frt_coord)
-
-        self.assertIsInstance(result, iris.coords.DimCoord)
-        assert_array_equal(result.points, expected_points)
-        assert_array_equal(result.bounds, expected_bounds)
-        self.assertEqual(result.name(), frt_coord.name())
-        self.assertEqual(result.units, frt_coord.units)
->>>>>>> 020dbcb3
 
 
 if __name__ == '__main__':
