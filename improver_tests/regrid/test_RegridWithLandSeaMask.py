# (C) Crown Copyright, Met Office. All rights reserved.
#
# This file is part of 'IMPROVER' and is released under the BSD 3-Clause license.
# See LICENSE in the root of the repository for full licensing details.
"""Unit tests for the RegridWithLandSeaMask class"""
# set up a special data set and corresponding land-sea mask info
# set up target grid and its land-sea mask info
# it is designed to cover different scenarios for regridding with land-sea
# the regridding reference results are manually checked for different methods
# not using "set_up_variable_cube" because of different spacing at lat/lon

import numpy as np
import pytest

from improver.regrid.bilinear import basic_indexes
from improver.regrid.grid import calculate_input_grid_spacing, latlon_from_cube
from improver.regrid.landsea import RegridLandSea
from improver.synthetic_data.set_up_test_cubes import set_up_variable_cube
from improver.utilities.pad_spatial import pad_cube_with_halo


def modify_cube_coordinate_value(cube, coord_x, coord_y):
    """modify x(longitude) & y(latitude) and coordinates for a cube"""
    cube.coord(axis="x").points = coord_x
    cube.coord(axis="x").bounds = None
    cube.coord(axis="x").guess_bounds()
    cube.coord(axis="y").points = coord_y
    cube.coord(axis="y").bounds = None
    cube.coord(axis="y").guess_bounds()
    return cube


def define_source_target_grid_data():
    """define cube_in, cube_in_mask,cube_out_mask using assumed data"""
    # source (input) grid
    in_lats = np.linspace(0, 15, 4, dtype=np.float32)
    in_lons = np.linspace(0, 40, 5, dtype=np.float32)

    # target (output) grid
    out_lats = np.linspace(0, 14, 8, dtype=np.float32)
    out_lons = np.linspace(5, 35, 11, dtype=np.float32)

    # assume a set of nwp data
    data = np.arange(20).reshape(4, 5).astype(np.float32)

    # input grid mask info
<<<<<<< HEAD
    in_mask = np.empty((4, 5), dtype=np.int32)
=======
    in_mask = np.empty((4, 5), dtype=int)
>>>>>>> 0fefe7d6
    in_mask[:, :] = 1
    in_mask[0, 2] = 0
    in_mask[2, 2:4] = 0
    in_mask[3, 2:4] = 0

    # output grid mask info
<<<<<<< HEAD
    out_mask = np.empty((8, 11), dtype=np.int32)
=======
    out_mask = np.empty((8, 11), dtype=int)
>>>>>>> 0fefe7d6
    out_mask[:, :] = 1
    out_mask[0, 4:7] = 0
    out_mask[1, 5] = 0
    out_mask[5:9, 4:10] = 0

    out_mask[6, 6] = 1
    out_mask[7, 6] = 1
    out_mask[1, 0] = 0

    # create cube with default spacing
    cube_in = set_up_variable_cube(data, name="air_temperature", units="Celsius")
    cube_in_mask = set_up_variable_cube(in_mask, name="Land_Binary_Mask", units="1")
    cube_out_mask = set_up_variable_cube(out_mask, name="Land_Binary_Mask", units="1")

    # modify cube coordinates to the designed value
    cube_in = modify_cube_coordinate_value(cube_in, in_lons, in_lats)
    cube_in_mask = modify_cube_coordinate_value(cube_in_mask, in_lons, in_lats)
    cube_out_mask = modify_cube_coordinate_value(cube_out_mask, out_lons, out_lats)

    return cube_in, cube_out_mask, cube_in_mask


def define_source_target_grid_data_same_domain():
    """define cube_in, cube_in_mask,cube_out_mask, assume the same domain"""
    # source (input) grid
    in_lats = np.linspace(0, 15, 4, dtype=np.float32)
    in_lons = np.linspace(0, 40, 5, dtype=np.float32)

    # target (output) grid
    out_lats = np.linspace(0, 15, 7, dtype=np.float32)
    out_lons = np.linspace(0, 40, 9, dtype=np.float32)

    # assume a set of nwp data
    data = np.arange(20).reshape(4, 5).astype(np.float32)

    # input grid mask info
<<<<<<< HEAD
    in_mask = np.empty((4, 5), dtype=np.int32)
=======
    in_mask = np.empty((4, 5), dtype=int)
>>>>>>> 0fefe7d6
    in_mask[:, :] = 1
    in_mask[0, 2] = 0
    in_mask[2, 2:4] = 0
    in_mask[3, 2:4] = 0

    # output grid mask info
<<<<<<< HEAD
    out_mask = np.empty((7, 9), dtype=np.int32)
=======
    out_mask = np.empty((7, 9), dtype=int)
>>>>>>> 0fefe7d6
    out_mask[:, :] = 1
    out_mask[0, 3:6] = 0
    out_mask[1, 4] = 0
    out_mask[4:9, 4:8] = 0
    out_mask[6, 6] = 1
    out_mask[1, 0] = 0

    # create cube with default spacing
    cube_in = set_up_variable_cube(data, name="air_temperature", units="Celsius")
    cube_in_mask = set_up_variable_cube(in_mask, name="Land_Binary_Mask", units="1")
    cube_out_mask = set_up_variable_cube(out_mask, name="Land_Binary_Mask", units="1")

    # modify cube coordinates to the designed value
    cube_in = modify_cube_coordinate_value(cube_in, in_lons, in_lats)
    cube_in_mask = modify_cube_coordinate_value(cube_in_mask, in_lons, in_lats)
    cube_out_mask = modify_cube_coordinate_value(cube_out_mask, out_lons, out_lats)

    return cube_in, cube_out_mask, cube_in_mask


def test_basic_indexes():
    """Test basic_indexes for identical source and target domain case"""
    cube_in, cube_out_mask, _ = define_source_target_grid_data_same_domain()
    in_latlons = latlon_from_cube(cube_in)
    out_latlons = latlon_from_cube(cube_out_mask)
    in_lons_size = cube_in.coord(axis="x").shape[0]
    lat_spacing, lon_spacing = calculate_input_grid_spacing(cube_in)
    indexes = basic_indexes(
        out_latlons, in_latlons, in_lons_size, lat_spacing, lon_spacing
    )
    test_results = indexes[58:63, :]
    expected_results = np.array(
        [
            [12, 17, 18, 13],
            [12, 17, 18, 13],
            [13, 18, 19, 14],
            [13, 18, 19, 14],
            [13, 18, 19, 14],
        ]
    )
    np.testing.assert_array_equal(test_results, expected_results)


def test_regrid_nearest_2():
    """Test nearest neighbour regridding option 'nearest-2'"""

    cube_in, cube_out_mask, _ = define_source_target_grid_data()
    regrid_nearest = RegridLandSea(regrid_mode="nearest-2")(cube_in, cube_out_mask)
    expected_results = np.array(
        [
            [0, 1, 1, 1, 2, 2, 2, 3, 3, 3, 3],
            [0, 1, 1, 1, 2, 2, 2, 3, 3, 3, 3],
            [5, 6, 6, 6, 7, 7, 7, 8, 8, 8, 8],
            [5, 6, 6, 6, 7, 7, 7, 8, 8, 8, 8],
            [10, 11, 11, 11, 12, 12, 12, 13, 13, 13, 13],
            [10, 11, 11, 11, 12, 12, 12, 13, 13, 13, 13],
            [10, 11, 11, 11, 12, 12, 12, 13, 13, 13, 13],
            [15, 16, 16, 16, 17, 17, 17, 18, 18, 18, 18],
        ]
    )
    np.testing.assert_allclose(regrid_nearest.data, expected_results, atol=1e-3)


def test_regrid_bilinear_2():
    """Test bilinear regridding option 'bilinear-2'"""

    cube_in, cube_out_mask, _ = define_source_target_grid_data()
    regrid_bilinear = RegridLandSea(regrid_mode="bilinear-2")(cube_in, cube_out_mask)

    expected_results = np.array(
        [
            [0.5, 0.8, 1.1, 1.4, 1.7, 2.0, 2.3, 2.6, 2.9, 3.2, 3.5],
            [2.5, 2.8, 3.1, 3.4, 3.7, 4.0, 4.3, 4.6, 4.9, 5.2, 5.5],
            [4.5, 4.8, 5.1, 5.4, 5.7, 6.0, 6.3, 6.6, 6.9, 7.2, 7.5],
            [6.5, 6.8, 7.1, 7.4, 7.7, 8.0, 8.3, 8.6, 8.9, 9.2, 9.5],
            [8.5, 8.8, 9.1, 9.4, 9.7, 10.0, 10.3, 10.6, 10.9, 11.2, 11.5],
            [10.5, 10.8, 11.1, 11.4, 11.7, 12.0, 12.3, 12.6, 12.9, 13.2, 13.5],
            [12.5, 12.8, 13.1, 13.4, 13.7, 14.0, 14.3, 14.6, 14.9, 15.2, 15.5],
            [14.5, 14.8, 15.1, 15.4, 15.7, 16.0, 16.3, 16.6, 16.9, 17.2, 17.5],
        ]
    )

    np.testing.assert_allclose(regrid_bilinear.data, expected_results, atol=1e-3)


def test_regrid_nearest_with_mask_2():
    """Test nearest-with-mask-2 regridding"""

    cube_in, cube_out_mask, cube_in_mask = define_source_target_grid_data()
    regrid_nearest_with_mask = RegridLandSea(
        regrid_mode="nearest-with-mask-2",
        landmask=cube_in_mask,
        landmask_vicinity=250000000,
    )(cube_in, cube_out_mask)

    expected_results = np.array(
        [
            [0, 1, 1, 1, 2, 2, 2, 3, 3, 3, 3],
            [0, 1, 1, 1, 7, 2, 7, 3, 3, 3, 3],
            [5, 6, 6, 6, 7, 7, 7, 8, 8, 8, 8],
            [5, 6, 6, 6, 7, 7, 7, 8, 8, 8, 9],
            [10, 11, 11, 11, 7, 7, 7, 8, 8, 8, 14],
            [10, 11, 11, 11, 12, 12, 12, 13, 13, 13, 14],
            [10, 11, 11, 11, 12, 12, 7, 13, 13, 13, 14],
            [15, 16, 16, 16, 17, 17, 7, 18, 18, 18, 19],
        ],
    )
    np.testing.assert_allclose(
        regrid_nearest_with_mask.data, expected_results, atol=1e-3
    )

    # consider constant field
    cube_in.data = np.repeat(1.0, 20).reshape(4, 5).astype(np.float32)
    regrid_nearest_with_mask = RegridLandSea(
        regrid_mode="nearest-with-mask-2",
        landmask=cube_in_mask,
        landmask_vicinity=250000000,
    )(cube_in, cube_out_mask)

    expected_results = np.repeat(1.0, 88).reshape(8, 11).astype(np.float32)
    np.testing.assert_allclose(
        regrid_nearest_with_mask.data, expected_results, atol=1e-3
    )


def test_regrid_bilinear_with_mask_2():
    """Test bilinear-with-mask-2 regridding"""

    cube_in, cube_out_mask, cube_in_mask = define_source_target_grid_data()
    regrid_bilinear_with_mask = RegridLandSea(
        regrid_mode="bilinear-with-mask-2",
        landmask=cube_in_mask,
        landmask_vicinity=250000000,
    )(cube_in, cube_out_mask)

    expected_results = np.array(
        [
            [0.5, 0.8, 1.401, 3.292, 2.0, 2.0, 2.0, 4.943, 3.256, 3.2, 3.5],
            [2.5, 2.8, 3.1, 3.4, 5.489, 2.763, 6.329, 4.6, 4.9, 5.2, 5.5],
            [4.5, 4.8, 5.1, 5.4, 5.7, 7.015, 6.3, 6.6, 6.9, 7.2, 7.5],
            [6.5, 6.8, 7.1, 7.4, 7.7, 7.0, 7.19, 7.668, 7.662, 9.2, 9.5],
            [8.5, 8.8, 9.1, 9.4, 8.106, 7.0, 7.0, 7.629, 7.217, 9.114, 10.524],
            [10.5, 10.8, 11.0, 11.012, 13.154, 12.0, 12.3, 12.6, 12.9, 13.713, 15.745],
            [
                12.5,
                12.8,
                12.234,
                13.259,
                14.142,
                14.0,
                8.073,
                14.6,
                14.9,
                14.963,
                16.333,
            ],
            [14.5, 14.8, 15.1, 14.227, 15.509, 16.0, 9.873, 16.6, 16.9, 16.911, 17.038],
        ]
    )

    np.testing.assert_allclose(
        regrid_bilinear_with_mask.data, expected_results, atol=1e-3
    )

    # consider constant field
    cube_in.data = np.repeat(1.0, 20).reshape(4, 5).astype(np.float32)
    regrid_bilinear_with_mask = RegridLandSea(
        regrid_mode="bilinear-with-mask-2",
        landmask=cube_in_mask,
        landmask_vicinity=250000000,
    )(cube_in, cube_out_mask)

    expected_results = np.repeat(1.0, 88).reshape(8, 11).astype(np.float32)

    np.testing.assert_allclose(
        regrid_bilinear_with_mask.data, expected_results, atol=1e-3
    )


@pytest.mark.parametrize("regridder", ("nearest", "bilinear"))
@pytest.mark.parametrize("landmask", (True, False))
@pytest.mark.parametrize("maskedinput", (True, False))
def test_target_domain_bigger_than_source_domain(regridder, landmask, maskedinput):
    """Test regridding when target domain is bigger than source domain"""

    # set up source cube, target cube and land-sea mask cube
    cube_in, cube_out_mask, cube_in_mask = define_source_target_grid_data_same_domain()

    # add a circle of grid points so that output domain is much bigger than input domain
    width_x, width_y = 2, 4  # lon,lat
    cube_out_mask_pad = pad_cube_with_halo(cube_out_mask, width_x, width_y)

    if landmask:
        with_mask = "-with-mask"
    else:
        with_mask = ""
        cube_in_mask = None
    regrid_mode = f"{regridder}{with_mask}-2"

    if maskedinput:
        # convert the input data to a masked array with no values covered by the mask
        cube_in_masked_data = np.ma.masked_array(cube_in.data, mask=False)
        cube_in.data = cube_in_masked_data

    # run the regridding
    regridderLandSea = RegridLandSea(
        regrid_mode=regrid_mode, landmask=cube_in_mask, landmask_vicinity=250000000
    )
    regrid_out = regridderLandSea(cube_in, cube_out_mask)
    regrid_out_pad = regridderLandSea(cube_in, cube_out_mask_pad)

    # check that results inside the padding matches the same regridding without padding
    np.testing.assert_allclose(
        regrid_out.data, regrid_out_pad.data[width_y:-width_y, width_x:-width_x]
    )

    # check results in the padded area
    if maskedinput:
        # masked array input should result in masked array output
        assert hasattr(regrid_out_pad.data, "mask")
        assert regrid_out_pad.dtype == np.float32
        regrid_out_pad.data.mask[width_y:-width_y, width_x:-width_x] = True
        np.testing.assert_array_equal(
            regrid_out_pad.data.mask,
            np.full_like(regrid_out_pad.data, True, dtype=np.bool),
        )
    else:
        assert not hasattr(regrid_out_pad.data, "mask")
        assert regrid_out_pad.dtype == np.float32
        # fill the area inside the padding with NaNs
        regrid_out_pad.data[width_y:-width_y, width_x:-width_x] = np.nan
        # this should result in the whole grid being NaN
        np.testing.assert_array_equal(
            regrid_out_pad.data, np.full_like(regrid_out_pad.data, np.nan)
        )<|MERGE_RESOLUTION|>--- conflicted
+++ resolved
@@ -44,22 +44,14 @@
     data = np.arange(20).reshape(4, 5).astype(np.float32)
 
     # input grid mask info
-<<<<<<< HEAD
-    in_mask = np.empty((4, 5), dtype=np.int32)
-=======
     in_mask = np.empty((4, 5), dtype=int)
->>>>>>> 0fefe7d6
     in_mask[:, :] = 1
     in_mask[0, 2] = 0
     in_mask[2, 2:4] = 0
     in_mask[3, 2:4] = 0
 
     # output grid mask info
-<<<<<<< HEAD
-    out_mask = np.empty((8, 11), dtype=np.int32)
-=======
     out_mask = np.empty((8, 11), dtype=int)
->>>>>>> 0fefe7d6
     out_mask[:, :] = 1
     out_mask[0, 4:7] = 0
     out_mask[1, 5] = 0
@@ -96,22 +88,14 @@
     data = np.arange(20).reshape(4, 5).astype(np.float32)
 
     # input grid mask info
-<<<<<<< HEAD
-    in_mask = np.empty((4, 5), dtype=np.int32)
-=======
     in_mask = np.empty((4, 5), dtype=int)
->>>>>>> 0fefe7d6
     in_mask[:, :] = 1
     in_mask[0, 2] = 0
     in_mask[2, 2:4] = 0
     in_mask[3, 2:4] = 0
 
     # output grid mask info
-<<<<<<< HEAD
-    out_mask = np.empty((7, 9), dtype=np.int32)
-=======
     out_mask = np.empty((7, 9), dtype=int)
->>>>>>> 0fefe7d6
     out_mask[:, :] = 1
     out_mask[0, 3:6] = 0
     out_mask[1, 4] = 0
