# -*- coding: utf-8 -*-
# -----------------------------------------------------------------------------
# (C) British Crown copyright. The Met Office.
# All rights reserved.
#
# Redistribution and use in source and binary forms, with or without
# modification, are permitted provided that the following conditions are met:
#
# * Redistributions of source code must retain the above copyright notice, this
#   list of conditions and the following disclaimer.
#
# * Redistributions in binary form must reproduce the above copyright notice,
#   this list of conditions and the following disclaimer in the documentation
#   and/or other materials provided with the distribution.
#
# * Neither the name of the copyright holder nor the names of its
#   contributors may be used to endorse or promote products derived from
#   this software without specific prior written permission.
#
# THIS SOFTWARE IS PROVIDED BY THE COPYRIGHT HOLDERS AND CONTRIBUTORS "AS IS"
# AND ANY EXPRESS OR IMPLIED WARRANTIES, INCLUDING, BUT NOT LIMITED TO, THE
# IMPLIED WARRANTIES OF MERCHANTABILITY AND FITNESS FOR A PARTICULAR PURPOSE
# ARE DISCLAIMED. IN NO EVENT SHALL THE COPYRIGHT HOLDER OR CONTRIBUTORS BE
# LIABLE FOR ANY DIRECT, INDIRECT, INCIDENTAL, SPECIAL, EXEMPLARY, OR
# CONSEQUENTIAL DAMAGES (INCLUDING, BUT NOT LIMITED TO, PROCUREMENT OF
# SUBSTITUTE GOODS OR SERVICES; LOSS OF USE, DATA, OR PROFITS; OR BUSINESS
# INTERRUPTION) HOWEVER CAUSED AND ON ANY THEORY OF LIABILITY, WHETHER IN
# CONTRACT, STRICT LIABILITY, OR TORT (INCLUDING NEGLIGENCE OR OTHERWISE)
# ARISING IN ANY WAY OUT OF THE USE OF THIS SOFTWARE, EVEN IF ADVISED OF THE
# POSSIBILITY OF SUCH DAMAGE.
"""Tests for the apply-rainforests-calibration CLI."""

import json

import pytest

from . import acceptance as acc

lightgbm = pytest.importorskip("lightgbm")

pytestmark = [pytest.mark.acc, acc.skip_if_kgo_missing]
CLI = acc.cli_name_with_dashes(__file__)
run_cli = acc.run_cli(CLI)


@pytest.fixture
def create_model_config():
    """Load model-config json containing relative paths, and create a duplicate version
    of the associated dictionary with relative paths replaced with absolute paths."""
    model_file_dir = acc.kgo_root() / "apply-rainforests-calibration/model_files"
    # Load model config containing paths relative to apply-rainforests-calibration
    # within the directory contaning improver acceptance test data.
    relative_path_model_config_file = model_file_dir / "model_config.json"
    with open(relative_path_model_config_file, "r") as model_config_json:
        relative_path_model_config_dict = json.load(model_config_json)

    absolute_path_model_config_dict = {}
<<<<<<< HEAD
    for lead_time in relative_path_model_config_dict.keys():
        absolute_path_model_config_dict[lead_time] = {}
        for threshold, relative_path in relative_path_model_config_dict[lead_time].items():
            absolute_path = relative_path["lightgbm_model"].replace(
                "./", str(acc.kgo_root()) + "/"
            )
            absolute_path_model_config_dict[lead_time][threshold] = {"lightgbm_model": absolute_path}
=======
    for threshold, relative_path in relative_path_model_config_dict.items():
        absolute_path = relative_path["lightgbm_model"].replace(
            "./", str(acc.kgo_root()) + "/"
        )
        absolute_path_model_config_dict[threshold] = {"lightgbm_model": absolute_path}
>>>>>>> a6267995

    return absolute_path_model_config_dict


def test_basic(tmp_path, create_model_config):
    """
    Test calibration of a forecast using a rainforests approach.
    """
    rainforests_dir = acc.kgo_root() / "apply-rainforests-calibration"
    kgo_path = rainforests_dir / "basic" / "kgo.nc"
    forecast_path = (
        rainforests_dir
        / "features"
        / "20200802T0000Z-PT0024H00M-precipitation_accumulation-PT24H.nc"
    )
    feature_paths = (rainforests_dir / "features").glob("20200802T0000Z-PT00*-PT24H.nc")
    model_config = create_model_config
    output_path = tmp_path / "output.nc"
    args = [
        forecast_path,
        *feature_paths,
        "--model-config",
        model_config,
        "--output-thresholds",
        "0.0,0.0005,0.001",
<<<<<<< HEAD
=======
        "--output",
        output_path,
    ]
    run_cli(args)
    acc.compare(output_path, kgo_path)


def test_json_threshold_config(tmp_path, create_model_config):
    """
    Test calibration of a forecast using a rainforests approach where
    thresholds are specified with json file.
    """
    rainforests_dir = acc.kgo_root() / "apply-rainforests-calibration"
    kgo_path = rainforests_dir / "basic" / "kgo.nc"
    forecast_path = (
        rainforests_dir
        / "features"
        / "20200802T0000Z-PT0024H00M-precipitation_accumulation-PT24H.nc"
    )
    feature_paths = (rainforests_dir / "features").glob("20200802T0000Z-PT00*-PT24H.nc")
    model_config = create_model_config
    output_path = tmp_path / "output.nc"
    json_path = rainforests_dir / "threshold_config" / "thresholds.json"
    args = [
        forecast_path,
        *feature_paths,
        "--model-config",
        model_config,
        "--output-threshold-config",
        json_path,
        "--output",
        output_path,
    ]
    run_cli(args)
    acc.compare(output_path, kgo_path)


def test_no_threshold_config(tmp_path):
    """
    Test cli raises an error when no threshold config is specified.
    """
    rainforests_dir = acc.kgo_root() / "apply-rainforests-calibration"
    forecast_path = (
        rainforests_dir
        / "features"
        / "20200802T0000Z-PT0024H00M-precipitation_accumulation-PT24H.nc"
    )
    feature_paths = (rainforests_dir / "features").glob("20200802T0000Z-PT00*-PT24H.nc")
    model_config = create_model_config
    output_path = tmp_path / "output.nc"
    args = [
        forecast_path,
        *feature_paths,
        "--model-config",
        model_config,
>>>>>>> a6267995
        "--output",
        output_path,
    ]
    with pytest.raises(ValueError, match="must be specified"):
        run_cli(args)<|MERGE_RESOLUTION|>--- conflicted
+++ resolved
@@ -55,7 +55,6 @@
         relative_path_model_config_dict = json.load(model_config_json)
 
     absolute_path_model_config_dict = {}
-<<<<<<< HEAD
     for lead_time in relative_path_model_config_dict.keys():
         absolute_path_model_config_dict[lead_time] = {}
         for threshold, relative_path in relative_path_model_config_dict[lead_time].items():
@@ -63,13 +62,6 @@
                 "./", str(acc.kgo_root()) + "/"
             )
             absolute_path_model_config_dict[lead_time][threshold] = {"lightgbm_model": absolute_path}
-=======
-    for threshold, relative_path in relative_path_model_config_dict.items():
-        absolute_path = relative_path["lightgbm_model"].replace(
-            "./", str(acc.kgo_root()) + "/"
-        )
-        absolute_path_model_config_dict[threshold] = {"lightgbm_model": absolute_path}
->>>>>>> a6267995
 
     return absolute_path_model_config_dict
 
@@ -95,8 +87,6 @@
         model_config,
         "--output-thresholds",
         "0.0,0.0005,0.001",
-<<<<<<< HEAD
-=======
         "--output",
         output_path,
     ]
@@ -152,7 +142,6 @@
         *feature_paths,
         "--model-config",
         model_config,
->>>>>>> a6267995
         "--output",
         output_path,
     ]
