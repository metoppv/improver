# -*- coding: utf-8 -*-
# -----------------------------------------------------------------------------
# (C) British Crown copyright. The Met Office.
# All rights reserved.
#
# Redistribution and use in source and binary forms, with or without
# modification, are permitted provided that the following conditions are met:
#
# * Redistributions of source code must retain the above copyright notice, this
#   list of conditions and the following disclaimer.
#
# * Redistributions in binary form must reproduce the above copyright notice,
#   this list of conditions and the following disclaimer in the documentation
#   and/or other materials provided with the distribution.
#
# * Neither the name of the copyright holder nor the names of its
#   contributors may be used to endorse or promote products derived from
#   this software without specific prior written permission.
#
# THIS SOFTWARE IS PROVIDED BY THE COPYRIGHT HOLDERS AND CONTRIBUTORS "AS IS"
# AND ANY EXPRESS OR IMPLIED WARRANTIES, INCLUDING, BUT NOT LIMITED TO, THE
# IMPLIED WARRANTIES OF MERCHANTABILITY AND FITNESS FOR A PARTICULAR PURPOSE
# ARE DISCLAIMED. IN NO EVENT SHALL THE COPYRIGHT HOLDER OR CONTRIBUTORS BE
# LIABLE FOR ANY DIRECT, INDIRECT, INCIDENTAL, SPECIAL, EXEMPLARY, OR
# CONSEQUENTIAL DAMAGES (INCLUDING, BUT NOT LIMITED TO, PROCUREMENT OF
# SUBSTITUTE GOODS OR SERVICES; LOSS OF USE, DATA, OR PROFITS; OR BUSINESS
# INTERRUPTION) HOWEVER CAUSED AND ON ANY THEORY OF LIABILITY, WHETHER IN
# CONTRACT, STRICT LIABILITY, OR TORT (INCLUDING NEGLIGENCE OR OTHERWISE)
# ARISING IN ANY WAY OUT OF THE USE OF THIS SOFTWARE, EVEN IF ADVISED OF THE
# POSSIBILITY OF SUCH DAMAGE.
"""Unit tests for the cube_checker utility."""

import unittest
from datetime import datetime
from typing import List

import iris
import numpy as np
import pytest
from iris.cube import Cube
from iris.exceptions import CoordinateNotFoundError
from iris.tests import IrisTest

from improver.synthetic_data.set_up_test_cubes import (
    add_coordinate,
    set_up_variable_cube,
)
from improver.utilities.cube_checker import (
<<<<<<< HEAD
    assert_time_coords_valid,
=======
    assert_spatial_coords_match,
>>>>>>> 0946f937
    check_cube_coordinates,
    check_for_x_and_y_axes,
    find_dimension_coordinate_mismatch,
    spatial_coords_match,
)


class Test_check_for_x_and_y_axes(IrisTest):

    """Test whether the cube has an x and y axis."""

    def setUp(self):
        """Set up a cube."""
        data = np.ones((1, 5, 5), dtype=np.float32)
        self.cube = set_up_variable_cube(
            data, "precipitation_amount", "kg m^-2", "equalarea",
        )

    def test_no_y_coordinate(self):
        """Test that the expected exception is raised, if there is no
        y coordinate."""
        sliced_cube = next(self.cube.slices(["projection_x_coordinate"]))
        sliced_cube.remove_coord("projection_y_coordinate")
        msg = "The cube does not contain the expected"
        with self.assertRaisesRegex(ValueError, msg):
            check_for_x_and_y_axes(sliced_cube)

    def test_no_x_coordinate(self):
        """Test that the expected exception is raised, if there is no
        x coordinate."""

        sliced_cube = next(self.cube.slices(["projection_y_coordinate"]))
        sliced_cube.remove_coord("projection_x_coordinate")
        msg = "The cube does not contain the expected"
        with self.assertRaisesRegex(ValueError, msg):
            check_for_x_and_y_axes(sliced_cube)

    def test_pass_dimension_requirement(self):
        """Pass in compatible cubes that should not raise an exception. No
        assert statement required as any other input will raise an
        exception."""
        check_for_x_and_y_axes(self.cube, require_dim_coords=True)

    def test_fail_dimension_requirement(self):
        """Test that the expected exception is raised, if there the x and y
        coordinates are not dimensional coordinates."""
        msg = "The cube does not contain the expected"
        cube = self.cube[0, :, 0]
        with self.assertRaisesRegex(ValueError, msg):
            check_for_x_and_y_axes(cube, require_dim_coords=True)


class Test_check_cube_coordinates(IrisTest):

    """Test check_cube_coordinates successfully promotes scalar coordinates to
    dimension coordinates in a new cube if they were dimension coordinates in
    the progenitor cube."""

    def setUp(self):
        """Set up a cube."""
        data = np.ones((1, 16, 16), dtype=np.float32)
        self.cube = set_up_variable_cube(
            data, "precipitation_amount", "kg m^-2", "equalarea",
        )
        self.squeezed_cube = iris.util.squeeze(self.cube)

    def test_basic(self):
        """Test returns iris.cube.Cube."""
        result = check_cube_coordinates(self.cube, self.cube)
        self.assertIsInstance(result, Cube)

    def test_basic_transpose(self):
        """Test when we only want to transpose the new_cube."""
        new_cube = self.cube.copy()
        new_cube.transpose([2, 1, 0])
        result = check_cube_coordinates(self.cube, new_cube)
        self.assertEqual(result.dim_coords, self.cube.dim_coords)

    def test_coord_promotion(self):
        """Test that scalar coordinates in new_cube are promoted to dimension
        coordinates to match the parent cube."""
        result = check_cube_coordinates(self.cube, self.squeezed_cube)
        self.assertEqual(result.dim_coords, self.cube.dim_coords)
        self.assertEqual(
            result.coords(dim_coords=False), self.cube.coords(dim_coords=False)
        )

    def test_coord_promotion_and_reordering(self):
        """Test case in which a scalar coordinate are promoted but the order
        must be corrected to match the progenitor cube."""
        self.cube.transpose(new_order=[1, 0, 2])
        result = check_cube_coordinates(self.cube, self.squeezed_cube)
        self.assertEqual(result.dim_coords, self.cube.dim_coords)

    def test_permitted_exception_coordinates(self):
        """Test that if the new_cube is known to have additional coordinates
        compared with the original cube, these coordinates are listed as
        exception_coordinates and handled correctly."""
        exception_coordinates = ["realization"]
        result = check_cube_coordinates(
            self.squeezed_cube, self.cube, exception_coordinates=exception_coordinates
        )
        dim_coords = (
            tuple(self.cube.coord("realization")) + self.squeezed_cube.dim_coords
        )
        self.assertEqual(result.dim_coords, dim_coords)

    def test_no_permitted_exception_coordinates(self):
        """Test that if the new_cube has additional coordinates compared with
        the original cube, if no coordinates are listed as exception
        coordinates, then an exception will be raised."""
        msg = "The number of dimension coordinates within the new cube"
        with self.assertRaisesRegex(CoordinateNotFoundError, msg):
            check_cube_coordinates(self.squeezed_cube, self.cube)

    def test_missing_exception_coordinates(self):
        """Test that if the new_cube has additional coordinates compared with
        the original cube, if these coordinates are not listed as exception
        coordinates, then an exception will be raised."""
        exception_coordinates = ["height"]
        msg = "All permitted exception_coordinates must be on the new_cube."
        with self.assertRaisesRegex(CoordinateNotFoundError, msg):
            check_cube_coordinates(
                self.squeezed_cube,
                self.cube,
                exception_coordinates=exception_coordinates,
            )

    def test_coord_promotion_missing_scalar(self):
        """Test case in which a scalar coordinate has been lost from new_cube,
        meaning the cube undergoing checking ends up with different dimension
        coordinates to the progenitor cube. This raises an error."""
        self.squeezed_cube.remove_coord("realization")
        msg = "The number of dimension coordinates within the new cube"
        with self.assertRaisesRegex(CoordinateNotFoundError, msg):
            check_cube_coordinates(self.cube, self.squeezed_cube)


class Test_find_dimension_coordinate_mismatch(IrisTest):

    """Test if two cubes have the dimension coordinates."""

    def setUp(self):
        """Set up a cube."""
        data = np.ones((2, 16, 16), dtype=np.float32)
        self.cube = set_up_variable_cube(
            data, "precipitation_amount", "kg m^-2", "equalarea",
        )

    def test_no_mismatch(self):
        """Test if there is no mismatch between the dimension coordinates."""
        result = find_dimension_coordinate_mismatch(self.cube, self.cube)
        self.assertIsInstance(result, list)
        self.assertFalse(result)

    def test_mismatch_in_first_cube(self):
        """Test when finding a one-way mismatch, so that the second cube has
        a missing coordinate. This returns an empty list."""
        first_cube = self.cube.copy()
        second_cube = next(self.cube.slices_over("realization")).copy()
        second_cube.remove_coord("realization")
        result = find_dimension_coordinate_mismatch(
            first_cube, second_cube, two_way_mismatch=False
        )
        self.assertIsInstance(result, list)
        self.assertFalse(result)

    def test_mismatch_in_second_cube(self):
        """Test when finding a one-way mismatch, so that the first cube has
        a missing coordinate. This returns a list with the missing coordinate
        name."""
        first_cube = next(self.cube.slices_over("realization")).copy()
        first_cube.remove_coord("realization")
        second_cube = self.cube.copy()
        result = find_dimension_coordinate_mismatch(
            first_cube, second_cube, two_way_mismatch=False
        )
        self.assertIsInstance(result, list)
        self.assertListEqual(result, ["realization"])

    def test_two_way_mismatch(self):
        """Test when finding a two-way mismatch, when the first and second
        cube contain different coordinates."""
        first_cube = self.cube.copy()
        second_cube = next(self.cube.slices_over("realization")).copy()
        second_cube.remove_coord("realization")
        second_cube = add_coordinate(second_cube, [10, 20], "height", "m")
        result = find_dimension_coordinate_mismatch(first_cube, second_cube)
        self.assertIsInstance(result, list)
        self.assertListEqual(result, ["height", "realization"])


class Test_spatial_coords_match(IrisTest):
    """Test for function testing cube spatial coords."""

    def setUp(self):
        """Create two unmatching cubes for spatial comparison."""
        data_a = np.ones((1, 16, 16), dtype=np.float32)
        data_b = np.ones((1, 10, 10), dtype=np.float32)
        self.cube_a = set_up_variable_cube(
            data_a, "precipitation_amount", "kg m^-2", "equalarea",
        )
        self.cube_b = set_up_variable_cube(
            data_b, "precipitation_amount", "kg m^-2", "equalarea",
        )

    def test_single_cube(self):
        """Test that True is returned if a single cube is provided as input."""
        result = spatial_coords_match([self.cube_a])
        self.assertTrue(result)

    def test_matching(self):
        """Test bool return when given one cube twice."""
        result = spatial_coords_match([self.cube_a, self.cube_a])
        self.assertTrue(result)

    def test_assert_matching(self):
        """Test for no error when test_matching is repeated with assert method."""
        assert_spatial_coords_match([self.cube_a, self.cube_a])

    def test_matching_multiple(self):
        """Test when given more than two cubes to test, these matching."""
        result = spatial_coords_match([self.cube_a, self.cube_a, self.cube_a])
        self.assertTrue(result)

    def test_copy(self):
        """Test when given one cube copied."""
        result = spatial_coords_match([self.cube_a, self.cube_a.copy()])
        self.assertTrue(result)

    def test_other_coord_diffs(self):
        """Test when given cubes that differ in non-spatial coords."""
        cube_c = self.cube_a.copy()
        r_coord = cube_c.coord("realization")
        r_coord.points = [r * 2 for r in r_coord.points]
        result = spatial_coords_match([self.cube_a, cube_c])
        self.assertTrue(result)

    def test_other_coord_bigger_diffs(self):
        """Test when given cubes that differ in shape on non-spatial coords."""
        data_c = np.ones((4, 16, 16), dtype=np.float32)
        data_c[:, 7, 7] = 0.0
        cube_c = set_up_variable_cube(
            data_c, "precipitation_amount", "kg m^-2", "equalarea",
        )
        r_coord = cube_c.coord("realization")
        r_coord.points = [r * 2 for r in r_coord.points]
        result = spatial_coords_match([self.cube_a, cube_c])
        self.assertTrue(result)

    def test_unmatching(self):
        """Test when given two spatially different cubes of same resolution."""
        result = spatial_coords_match([self.cube_a, self.cube_b])
        self.assertFalse(result)

    def test_assert_unmatching(self):
        """Test assert method when given two spatially different cubes of same resolution."""
        msg = "Mismatched spatial coords for "
        with self.assertRaisesRegex(ValueError, msg):
            assert_spatial_coords_match([self.cube_a, self.cube_b])

    def test_unmatching_multiple(self):
        """Test when given more than two cubes to test, these unmatching."""
        result = spatial_coords_match([self.cube_a, self.cube_b, self.cube_a])
        self.assertFalse(result)

    def test_unmatching_x(self):
        """Test when given two cubes of the same shape, but with differing
        x coordinate values."""
        cube_c = self.cube_a.copy()
        x_coord = cube_c.coord(axis="x")
        x_coord.points = [x * 2.0 for x in x_coord.points]
        result = spatial_coords_match([self.cube_a, cube_c])
        self.assertFalse(result)

    def test_unmatching_y(self):
        """Test when given two cubes of the same shape, but with differing
        y coordinate values."""
        cube_c = self.cube_a.copy()
        y_coord = cube_c.coord(axis="y")
        y_coord.points = [y * 1.01 for y in y_coord.points]
        result = spatial_coords_match([self.cube_a, cube_c])
        self.assertFalse(result)


@pytest.fixture(name="cubes")
def cubes_fixture(time_bounds) -> List[Cube]:
    """Set up matching r, y, x cubes matching Plugin requirements, with or without time bounds"""
    cubes = []
    data = np.ones((2, 3, 4), dtype=np.float32)
    kwargs = {}
    if time_bounds:
        kwargs["time_bounds"] = (
            datetime(2017, 11, 10, 3, 0),
            datetime(2017, 11, 10, 4, 0),
        )
    cube = set_up_variable_cube(data, **kwargs)
    for descriptor in (
        {"name": "air_temperature", "units": "K"},
        {"name": "air_pressure", "units": "Pa"},
        {"name": "relative_humidity", "units": "kg kg-1"},
    ):
        cube = cube.copy()
        cube.rename(descriptor["name"])
        cube.units = descriptor["units"]
        cubes.append(cube)
    return cubes


def swap_frt_for_blend_time(cubes: List[Cube]):
    """Renames the forecast_reference_time coord on each cube to blend_time"""
    for cube in cubes:
        cube.coord("forecast_reference_time").rename("blend_time")


@pytest.mark.parametrize("blend_time", (True, False))
@pytest.mark.parametrize("time_bounds", (True, False))
@pytest.mark.parametrize("input_count", (2, 3))
def test_time_coords_valid(
    cubes: List[Cube], input_count: int, time_bounds: bool, blend_time: bool
):
    """Test that no exceptions are raised when the required conditions are met
    for either 2 or 3 cubes, with or without time bounds, with or without blend_time"""
    if blend_time:
        swap_frt_for_blend_time(cubes)
    assert_time_coords_valid(cubes[:input_count], time_bounds=time_bounds)


def inconsistent_time_bounds(cubes: List[Cube]):
    """Adds time bounds only to the first cube"""
    time_point = cubes[0].coord("time").points[0]
    cubes[0].coord("time").bounds = (time_point - 3600, time_point)


def inconsistent_time_point(cubes: List[Cube]):
    """Moves time point of first cube back by one hour"""
    cubes[0].coord("time").points = cubes[0].coord("time").points - 3600


def inconsistent_frt(cubes: List[Cube]):
    """Moves forecast_reference_time point of first cube back by one hour"""
    cubes[0].coord("forecast_reference_time").points = (
        cubes[0].coord("forecast_reference_time").points - 3600
    )


def remove_one_time_bounds(cubes: List[Cube]):
    """Removes time bounds from first cube"""
    cubes[0].coord("time").bounds = None


def remove_two_time_bounds(cubes: List[Cube]):
    """Removes time bounds from first two cubes"""
    cubes[0].coord("time").bounds = None
    cubes[1].coord("time").bounds = None


def only_one_cube(cubes: List[Cube]):
    """Removes second and third cubes"""
    cubes.pop(2)
    cubes.pop(1)


@pytest.mark.parametrize(
    "modifier, time_bounds, error_match",
    (
        (inconsistent_time_bounds, False, "^air_temperature must not have time bounds"),
        (inconsistent_time_point, False, "^time coordinates do not match."),
        (inconsistent_frt, False, "^forecast_reference_time coordinates do not match."),
        (remove_one_time_bounds, True, "^air_temperature must have time bounds"),
        (
            remove_two_time_bounds,
            True,
            "^air_temperature and air_pressure must have time bounds",
        ),
        (only_one_cube, False, "^Need at least 2 cubes to check. Found 1",),
    ),
)
def test_time_coord_exceptions(
    cubes, modifier: callable, time_bounds: bool, error_match: str
):
    """Checks that assert_time_coords_valid raises useful errors
    when the required conditions are not met."""
    modifier(cubes)
    with pytest.raises(ValueError, match=error_match):
        assert_time_coords_valid(cubes, time_bounds=time_bounds)


if __name__ == "__main__":
    unittest.main()<|MERGE_RESOLUTION|>--- conflicted
+++ resolved
@@ -46,11 +46,8 @@
     set_up_variable_cube,
 )
 from improver.utilities.cube_checker import (
-<<<<<<< HEAD
+    assert_spatial_coords_match,
     assert_time_coords_valid,
-=======
-    assert_spatial_coords_match,
->>>>>>> 0946f937
     check_cube_coordinates,
     check_for_x_and_y_axes,
     find_dimension_coordinate_mismatch,
