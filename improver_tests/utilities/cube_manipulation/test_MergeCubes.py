# (C) Crown Copyright, Met Office. All rights reserved.
#
# This file is part of 'IMPROVER' and is released under the BSD 3-Clause license.
# See LICENSE in the root of the repository for full licensing details.
"""
Unit tests for the "cube_manipulation.MergeCubes" plugin.
"""

import unittest
from datetime import datetime as dt

import iris
import numpy as np
from iris.exceptions import DuplicateDataError

from improver.synthetic_data.set_up_test_cubes import (
    set_up_probability_cube,
    set_up_variable_cube,
)
from improver.utilities.cube_manipulation import MergeCubes


class Test__init__(unittest.TestCase):
    """Test the __init__ method"""

    def test_basic(self):
        """Test default parameters"""
        plugin = MergeCubes()
        self.assertSequenceEqual(
            plugin.silent_attributes, ["history", "title", "mosg__grid_version"]
        )


class Test__equalise_cell_methods(unittest.TestCase):
    """Test the _equalise_cell_methods method"""

    def setUp(self):
        """Use temperature probability cube to test with."""
        data = np.array(
            [0.9 * np.ones((3, 3)), 0.5 * np.ones((3, 3)), 0.1 * np.ones((3, 3))],
            dtype=np.float32,
        )
        thresholds = np.array([273.0, 275.0, 277.0], dtype=np.float32)
        self.cube = set_up_probability_cube(data.copy(), thresholds)
        self.cell_method1 = iris.coords.CellMethod("mean", "realization")
        self.cell_method2 = iris.coords.CellMethod("mean", "time")
        self.cell_method3 = iris.coords.CellMethod("max", "neighbourhood")
        self.plugin = MergeCubes()

    def test_basic(self):
        """Test returns an iris.cube.CubeList."""
        cubelist = iris.cube.CubeList([self.cube, self.cube])
        self.plugin._equalise_cell_methods(cubelist)
        self.assertIsInstance(cubelist, iris.cube.CubeList)
        self.assertEqual(len(cubelist), 2)
        self.assertTrue(cubelist[0].is_compatible(cubelist[1]))

    def test_different_cell_methods(self):
        """Test returns an iris.cube.CubeList with matching cell methods."""
        cube1 = self.cube.copy()
        cube2 = self.cube.copy()
        cube3 = self.cube.copy()
        cube1.cell_methods = (self.cell_method1, self.cell_method2)
        cube2.cell_methods = (self.cell_method1, self.cell_method2, self.cell_method3)
        cube3.cell_methods = (self.cell_method1, self.cell_method3)
        cubelist = iris.cube.CubeList([cube1, cube2, cube3])
        self.plugin._equalise_cell_methods(cubelist)
        self.assertIsInstance(cubelist, iris.cube.CubeList)
        self.assertEqual(len(cubelist[0].cell_methods), 1)
        check = cubelist[1].cell_methods[0] == self.cell_method1
        self.assertTrue(check)


class Test__check_time_bounds_ranges(unittest.TestCase):
    """Test the _check_time_bounds_ranges method"""

    def setUp(self):
        """Set up some cubes with different time bounds ranges"""
        frt = dt(2017, 11, 9, 21, 0)
        times = [dt(2017, 11, 10, 3, 0), dt(2017, 11, 10, 4, 0), dt(2017, 11, 10, 5, 0)]
        time_bounds = np.array(
            [
                [dt(2017, 11, 10, 2, 0), dt(2017, 11, 10, 3, 0)],
                [dt(2017, 11, 10, 3, 0), dt(2017, 11, 10, 4, 0)],
                [dt(2017, 11, 10, 4, 0), dt(2017, 11, 10, 5, 0)],
            ]
        )

        cubes = iris.cube.CubeList([])
        for tpoint, tbounds in zip(times, time_bounds):
            cube = set_up_probability_cube(
                0.6 * np.ones((2, 3, 3), dtype=np.float32),
                np.array([278.0, 280.0], dtype=np.float32),
                time=tpoint,
                frt=frt,
                time_bounds=tbounds,
            )
            cubes.append(cube)
        self.matched_cube = cubes.merge_cube()

        time_bounds[2, 0] = dt(2017, 11, 10, 2, 0)
        cubes = iris.cube.CubeList([])
        for tpoint, tbounds in zip(times, time_bounds):
            cube = set_up_probability_cube(
                0.6 * np.ones((2, 3, 3), dtype=np.float32),
                np.array([278.0, 280.0], dtype=np.float32),
                time=tpoint,
                frt=frt,
                time_bounds=tbounds,
            )
            cubes.append(cube)
        self.unmatched_cube = cubes.merge_cube()
        self.plugin = MergeCubes()

    def test_basic(self):
        """Test no error when bounds match"""
        self.plugin._check_time_bounds_ranges(self.matched_cube)

    def test_inverted(self):
        """Test no error when bounds ranges match but bounds are in the wrong
        order"""
        inverted_bounds = np.flip(self.matched_cube.coord("time").bounds.copy(), axis=1)
        self.matched_cube.coord("time").bounds = inverted_bounds
        self.plugin._check_time_bounds_ranges(self.matched_cube)

    def test_error(self):
        """Test error when bounds do not match"""
        msg = "Cube with mismatching time bounds ranges"
        with self.assertRaisesRegex(ValueError, msg):
            self.plugin._check_time_bounds_ranges(self.unmatched_cube)

    def test_no_error_missing_coord(self):
        """Test missing time or forecast period coordinate does not raise
        error"""
        self.matched_cube.remove_coord("forecast_period")
        self.plugin._check_time_bounds_ranges(self.matched_cube)


class Test_process(unittest.TestCase):
    """Test the process method (see also test_merge_cubes.py)"""

    def setUp(self):
        """Use temperature exceedance probability cubes to test with."""
        data = np.ones((2, 3, 3), dtype=np.float32)
        thresholds = np.array([274, 275], dtype=np.float32)
        time_point = dt(2015, 11, 23, 7)

        # set up some UKV cubes with 4, 5 and 6 hour forecast periods and
        # different histories
        self.cube_ukv = set_up_probability_cube(
            data.copy(),
            thresholds.copy(),
            standard_grid_metadata="uk_det",
            time=time_point,
            frt=dt(2015, 11, 23, 3),
            attributes={"history": "something"},
        )

        self.cube_ukv_t1 = set_up_probability_cube(
            data.copy(),
            thresholds.copy(),
            standard_grid_metadata="uk_det",
            time=time_point,
            frt=dt(2015, 11, 23, 2),
            attributes={"history": "different"},
        )

        self.cube_ukv_t2 = set_up_probability_cube(
            data.copy(),
            thresholds.copy(),
            standard_grid_metadata="uk_det",
            time=time_point,
            frt=dt(2015, 11, 23, 1),
            attributes={"history": "entirely"},
        )

        self.plugin = MergeCubes()

    def test_basic(self):
        """Test that the utility returns an iris.cube.Cube"""
        result = self.plugin.process([self.cube_ukv, self.cube_ukv_t1])
        self.assertIsInstance(result, iris.cube.Cube)

    def test_null(self):
        """Test single cube is returned unmodified"""
        cube = self.cube_ukv.copy()
        result = self.plugin.process(cube)
        np.testing.assert_array_almost_equal(result.data, self.cube_ukv.data)
        self.assertEqual(result.metadata, self.cube_ukv.metadata)

    def test_single_item_list(self):
        """Test cube from single item list is returned unmodified"""
        cubelist = iris.cube.CubeList([self.cube_ukv.copy()])
        result = self.plugin.process(cubelist)
        np.testing.assert_array_almost_equal(result.data, self.cube_ukv.data)
        self.assertEqual(result.metadata, self.cube_ukv.metadata)

    def test_unmatched_attributes(self):
        """Test that unmatched attributes are removed without modifying the
        input cubes"""
        result = self.plugin.process([self.cube_ukv, self.cube_ukv_t1])
        self.assertNotIn("history", result.attributes.keys())
        self.assertEqual(self.cube_ukv.attributes["history"], "something")
        self.assertEqual(self.cube_ukv_t1.attributes["history"], "different")

    def test_identical_cubes(self):
        """Test that merging identical cubes fails."""
        cubes = iris.cube.CubeList([self.cube_ukv, self.cube_ukv])
        msg = "failed to merge into a single cube"
        with self.assertRaisesRegex(DuplicateDataError, msg):
            self.plugin.process(cubes)

    def test_lagged_ukv(self):
        """Test lagged UKV merge OK (forecast periods in seconds)"""
        expected_fp_points = 3600 * np.array([6, 5, 4], dtype=np.int32)
        cubes = iris.cube.CubeList([self.cube_ukv, self.cube_ukv_t1, self.cube_ukv_t2])
        result = self.plugin.process(cubes)
        self.assertIsInstance(result, iris.cube.Cube)
        np.testing.assert_array_almost_equal(
            result.coord("forecast_period").points, expected_fp_points
        )

    def test_check_time_bounds_ranges(self):
        """Test optional failure when time bounds ranges are not matched
        (eg if merging cubes with different accumulation periods)"""
        time_point = dt(2015, 11, 23, 7)
        time_bounds = [dt(2015, 11, 23, 4), time_point]
        cube1 = set_up_variable_cube(
            self.cube_ukv.data.copy(),
            standard_grid_metadata="uk_det",
            time=time_point,
            frt=dt(2015, 11, 23, 3),
            time_bounds=time_bounds,
        )
        cube2 = cube1.copy()
        cube2.coord("forecast_reference_time").points = (
            cube2.coord("forecast_reference_time").points + 3600
        )
        cube2.coord("time").bounds = [
            cube2.coord("time").bounds[0, 0] + 3600,
            cube2.coord("time").bounds[0, 1],
        ]
        cube2.coord("forecast_period").bounds = [
            cube2.coord("forecast_period").bounds[0, 0] + 3600,
            cube2.coord("forecast_period").bounds[0, 1],
        ]
        msg = "Cube with mismatching time bounds ranges cannot be blended"
        with self.assertRaisesRegex(ValueError, msg):
            MergeCubes(check_time_bounds_ranges=True).process([cube1, cube2])

    def test_slice_over_realization(self):
        """Test merging of cubes with different realization coordinates"""
        data = 275 * np.ones((3, 3, 3), dtype=np.float32)
        cube1 = set_up_variable_cube(data, realizations=np.array([1, 2, 3]))
        cube2 = set_up_variable_cube(data, realizations=np.array([0, 4, 5]))
<<<<<<< HEAD
        result = MergeCubes(slice_over_realization=True).process([cube1, cube2])
        self.assertArrayEqual(result.coord("realization").points, np.arange(6))
=======
        result = self.plugin([cube1, cube2], slice_over_realization=True)
        np.testing.assert_array_equal(result.coord("realization").points, np.arange(6))
>>>>>>> 706a775a

    def test_slice_over_realization_scalar(self):
        """Demonstrate behaviour with a single-valued realization coordinate
        when the slicing option is set"""
        data = 275 * np.ones((1, 3, 3), dtype=np.float32)
        cube1 = set_up_variable_cube(
            data, time=dt(2015, 11, 23, 7), frt=dt(2015, 11, 23, 6)
        )
        cube2 = set_up_variable_cube(
            data, time=dt(2015, 11, 23, 8), frt=dt(2015, 11, 23, 6)
        )
        expected_dims = ["time", "latitude", "longitude"]
        result = MergeCubes(slice_over_realization=True).process([cube1, cube2])
        result_coords = [coord.name() for coord in result.coords()]
        result_dims = [coord.name() for coord in result.coords(dim_coords=True)]
        self.assertIn("realization", result_coords)
        self.assertSequenceEqual(result_dims, expected_dims)

    def test_copy(self):
        """Tests the use of copy avoids altering an object in place."""
        self.cube_ukv.var_name = "VAR1"
        cubes = iris.cube.CubeList([self.cube_ukv, self.cube_ukv_t1])
        cube_orig = cubes[0].copy()
        self.plugin.process(cubes)
        self.assertTrue(cubes[0] == cube_orig)

        MergeCubes(copy=False).process(cubes)
        self.assertFalse(cubes[0] == cube_orig)


if __name__ == "__main__":
    unittest.main()<|MERGE_RESOLUTION|>--- conflicted
+++ resolved
@@ -253,13 +253,8 @@
         data = 275 * np.ones((3, 3, 3), dtype=np.float32)
         cube1 = set_up_variable_cube(data, realizations=np.array([1, 2, 3]))
         cube2 = set_up_variable_cube(data, realizations=np.array([0, 4, 5]))
-<<<<<<< HEAD
         result = MergeCubes(slice_over_realization=True).process([cube1, cube2])
-        self.assertArrayEqual(result.coord("realization").points, np.arange(6))
-=======
-        result = self.plugin([cube1, cube2], slice_over_realization=True)
         np.testing.assert_array_equal(result.coord("realization").points, np.arange(6))
->>>>>>> 706a775a
 
     def test_slice_over_realization_scalar(self):
         """Demonstrate behaviour with a single-valued realization coordinate
