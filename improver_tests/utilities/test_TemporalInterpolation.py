# -*- coding: utf-8 -*-
# -----------------------------------------------------------------------------
# (C) British Crown copyright. The Met Office.
# All rights reserved.
#
# Redistribution and use in source and binary forms, with or without
# modification, are permitted provided that the following conditions are met:
#
# * Redistributions of source code must retain the above copyright notice, this
#   list of conditions and the following disclaimer.
#
# * Redistributions in binary form must reproduce the above copyright notice,
#   this list of conditions and the following disclaimer in the documentation
#   and/or other materials provided with the distribution.
#
# * Neither the name of the copyright holder nor the names of its
#   contributors may be used to endorse or promote products derived from
#   this software without specific prior written permission.
#
# THIS SOFTWARE IS PROVIDED BY THE COPYRIGHT HOLDERS AND CONTRIBUTORS "AS IS"
# AND ANY EXPRESS OR IMPLIED WARRANTIES, INCLUDING, BUT NOT LIMITED TO, THE
# IMPLIED WARRANTIES OF MERCHANTABILITY AND FITNESS FOR A PARTICULAR PURPOSE
# ARE DISCLAIMED. IN NO EVENT SHALL THE COPYRIGHT HOLDER OR CONTRIBUTORS BE
# LIABLE FOR ANY DIRECT, INDIRECT, INCIDENTAL, SPECIAL, EXEMPLARY, OR
# CONSEQUENTIAL DAMAGES (INCLUDING, BUT NOT LIMITED TO, PROCUREMENT OF
# SUBSTITUTE GOODS OR SERVICES; LOSS OF USE, DATA, OR PROFITS; OR BUSINESS
# INTERRUPTION) HOWEVER CAUSED AND ON ANY THEORY OF LIABILITY, WHETHER IN
# CONTRACT, STRICT LIABILITY, OR TORT (INCLUDING NEGLIGENCE OR OTHERWISE)
# ARISING IN ANY WAY OUT OF THE USE OF THIS SOFTWARE, EVEN IF ADVISED OF THE
# POSSIBILITY OF SUCH DAMAGE.
"""Unit tests for temporal utilities."""

import datetime
from datetime import datetime as dt
from typing import List, Optional, Tuple

import iris
import numpy as np
import pytest
from iris.cube import Cube, CubeList
from iris.exceptions import CoordinateNotFoundError

from improver.synthetic_data.set_up_test_cubes import set_up_variable_cube
from improver.utilities.temporal_interpolation import TemporalInterpolation


def _grid_params(spatial_grid: str, npoints: int) -> Tuple[Tuple[float, float], float]:
    """Set domain corner and grid spacing for lat-lon or equal area
    projections.

    Args:
        spatial_grid:
            "latlon" or "equalarea" to determine the type of projection.
        npoints:
            The number of grid points to use in both x and y.
    Returns:
        A tuple containing a further tuple that includes the grid corner
        coordinates, and a single value specifying the grid spacing.
    """

    domain_corner = None
    grid_spacing = None
    if spatial_grid == "latlon":
        domain_corner = (40, -20)
        grid_spacing = 40 / (npoints - 1)
    elif spatial_grid == "equalarea":
        domain_corner = (-100000, -400000)
        grid_spacing = np.around(1000000.0 / npoints)
    return domain_corner, grid_spacing


def diagnostic_cube(
    time: dt,
    frt: dt,
    data: np.ndarray,
    spatial_grid: str,
    realizations: Optional[List] = None,
) -> Cube:
    """Return a diagnostic cube containing the provided data.

    Args:
        time:
            A datetime object that gives the validity time of the cube.
        frt:
            The forecast reference time for the cube.
        data:
            The data to be contained in the cube.
        spatial_grid:
            Whether this is a lat-lon or equal areas projection.
        realizations:
            An optional list of realizations identifiers. The length of this
            list will determine how many realizations are created.
    Returns:
        A diagnostic cube for use in testing.
    """
    npoints = data.shape[0]
    domain_corner, grid_spacing = _grid_params(spatial_grid, npoints)

    if realizations:
        data = np.stack([data] * len(realizations))

    return set_up_variable_cube(
        data,
        time=time,
        frt=frt,
        spatial_grid=spatial_grid,
        domain_corner=domain_corner,
        grid_spacing=grid_spacing,
        realizations=realizations,
    )


def multi_time_cube(
    times: List,
    data: np.ndarray,
    spatial_grid: str,
    bounds: bool = False,
    realizations: Optional[List] = None,
) -> Cube:
    """Return a multi-time diagnostic cube containing the provided data.

    Args:
        times:
            A list of datetime objects that gives the validity times for
            the cube.
        data:
            The data to be contained in the cube. If the cube is 3-D the
            leading dimension should be the same size as the list of times
            and will be sliced to associate each slice with each time.
        spatial_grid:
            Whether this is a lat-lon or equal areas projection.
        bounds:
            If True return time coordinates with time bounds.
        realizations:
            An optional list of realizations identifiers. The length of this
            list will determine how many realizations are created.
    Returns:
        A diagnostic cube for use in testing.
    """
    cubes = CubeList()
    if data.ndim == 2:
        data = np.stack([data] * len(times))

    frt = sorted(times)[0] - (times[1] - times[0])  # Such that guess bounds are +ve
    for time, data_slice in zip(times, data):
        cubes.append(
            diagnostic_cube(
                time, frt, data_slice, spatial_grid, realizations=realizations
            )
        )

<<<<<<< HEAD
    def test_solar(self):
        """Test that the __repr__ returns the expected string for solar."""
        result = str(
            TemporalInterpolation(interval_in_minutes=60, interpolation_method="solar")
        )
        msg = (
            "<TemporalInterpolation: interval_in_minutes: 60,"
            " times: None,"
            " method: solar>"
        )
        self.assertEqual(result, msg)

    def test_daynight(self):
        """Test that the __repr__ returns the expected string for daynight."""
        result = str(
            TemporalInterpolation(
                interval_in_minutes=60, interpolation_method="daynight"
            )
        )
        msg = (
            "<TemporalInterpolation: interval_in_minutes: 60,"
            " times: None,"
            " method: daynight>"
        )
        self.assertEqual(result, msg)


class Test_construct_time_list(IrisTest):

    """Test construction of time lists suitable for iris interpolation using
    this function."""

    def setUp(self):
        """Set up the test inputs."""
        self.time_0 = datetime.datetime(2017, 11, 1, 3)
        self.time_1 = datetime.datetime(2017, 11, 1, 9)
        self.times = []
        for i in range(4, 9):
            self.times.append(datetime.datetime(2017, 11, 1, i))
        self.expected = [("time", list(self.times))]

    def test_return_type(self):
        """Test that a list is returned."""

        result = TemporalInterpolation(interval_in_minutes=60).construct_time_list(
            self.time_0, self.time_1
        )
        self.assertIsInstance(result, list)

    def test_list_from_interval_in_minutes(self):
        """Test generating a list between two times using the
        interval_in_minutes keyword to define the spacing."""

        result = TemporalInterpolation(interval_in_minutes=60).construct_time_list(
            self.time_0, self.time_1
        )
        self.assertEqual(self.expected, result)

    def test_non_equally_divisible_interval_in_minutes(self):
        """Test an exception is raised when trying to generate a list of times
        that would not divide the time range equally."""

        msg = "interval_in_minutes of"
        with self.assertRaisesRegex(ValueError, msg):
            TemporalInterpolation(interval_in_minutes=61).construct_time_list(
                self.time_0, self.time_1
            )

    def test_list_from_existing_list(self):
        """Test generating an iris interpolation suitable list from an
        existing list of datetime objects."""

        result = TemporalInterpolation(times=self.times).construct_time_list(
            self.time_0, self.time_1
        )
        self.assertEqual(self.expected, result)

    def test_time_list_out_of_bounds(self):
        """Test an exception is raised when trying to generate a list of times
        using a pre-existing list that includes times outside the range of the
        initial and final times."""

        self.times.append(datetime.datetime(2017, 11, 1, 10))

        msg = "List of times falls outside the range given by"
        with self.assertRaisesRegex(ValueError, msg):
            TemporalInterpolation(times=self.times).construct_time_list(
                self.time_0, self.time_1
            )


class Test_enforce_time_coords_dtype(IrisTest):

    """Test that the datatypes and units of the time, forecast_reference_time
    and forecast_period coordinates have been enforced."""

    def setUp(self):
        """Set up the test inputs."""
        time_start = datetime.datetime(2017, 11, 1, 3)
        time_mid = datetime.datetime(2017, 11, 1, 6)
        time_end = datetime.datetime(2017, 11, 1, 9)
        self.npoints = 10

        domain_corner, grid_spacing = _grid_params("latlon", self.npoints)

        data_time_0 = np.ones((self.npoints, self.npoints), dtype=np.float32)
        cube_time_0 = set_up_variable_cube(
            data_time_0,
            time=time_start,
            frt=time_start,
            domain_corner=domain_corner,
            x_grid_spacing=grid_spacing,
            y_grid_spacing=grid_spacing,
        )
        cube_times = add_coordinate(
            cube_time_0.copy(),
            [time_start, time_mid, time_end],
            "time",
            is_datetime=True,
        )
        # Convert units and datatypes, so that they are non-standard.
        cube_times.coord("time").convert_units("hours since 1970-01-01 00:00:00")
        cube_times.coord("time").points = cube_times.coord("time").points.astype(
            np.int32
        )
        cube_times.coord("forecast_reference_time").convert_units(
            "hours since 1970-01-01 00:00:00"
        )
        cube_times.coord("forecast_reference_time").points = cube_times.coord(
            "forecast_reference_time"
        ).points.astype(np.int32)
        cube_times.coord("forecast_period").convert_units("hours")
        cube_times.coord("forecast_period").points.astype(np.float32)
        self.cube = cube_times

        self.coord_dtypes = {
            "time": np.int64,
            "forecast_reference_time": np.int64,
            "forecast_period": np.int32,
        }
        self.coord_units = {
            "time": "seconds since 1970-01-01 00:00:00",
            "forecast_reference_time": "seconds since 1970-01-01 00:00:00",
            "forecast_period": "seconds",
        }

    def test_check_points(self):
        """Test that a cube is returned with the desired types for the points
        of the time, forecast_reference_time and forecast_period
        coordinates."""
        plugin = TemporalInterpolation(interval_in_minutes=60)
        result = plugin.enforce_time_coords_dtype(self.cube.copy())
        self.assertIsInstance(result, iris.cube.Cube)
        # All coordinates converted to the desired units and datatypes.
        # Check time coordinate.
        self.assertEqual(result.coord("time").points.dtype, self.coord_dtypes["time"])
        self.assertEqual(result.coord("time").units, self.coord_units["time"])
        # Check forecast_reference_time.
        self.assertEqual(
            result.coord("forecast_reference_time").points.dtype,
            self.coord_dtypes["forecast_reference_time"],
        )
        self.assertEqual(
            result.coord("forecast_reference_time").units,
            self.coord_units["forecast_reference_time"],
        )
        # Check forecast_period.
        self.assertEqual(
            result.coord("forecast_period").points.dtype,
            self.coord_dtypes["forecast_period"],
        )
        self.assertEqual(
            result.coord("forecast_period").units, self.coord_units["forecast_period"]
        )

    def test_check_bounds(self):
        """Test that a cube is returned with the desired types when
        the time and forecast_period coordinates have bounds."""
        plugin = TemporalInterpolation(interval_in_minutes=60)
        cube = self.cube
        # Use of guess_bounds converts datatype to float64.
        cube.coord("time").guess_bounds()
        cube.coord("forecast_period").guess_bounds()

        result = plugin.enforce_time_coords_dtype(cube.copy())
        self.assertIsInstance(result, iris.cube.Cube)
        # All coordinates including bounds converted to the
        # desired units and datatypes.
        # Check time coordinate.
        self.assertEqual(result.coord("time").points.dtype, self.coord_dtypes["time"])
        self.assertEqual(result.coord("time").bounds.dtype, self.coord_dtypes["time"])
        self.assertEqual(result.coord("time").units, self.coord_units["time"])
        # Check forecast_reference_time coordinate.
        self.assertEqual(
            result.coord("forecast_reference_time").points.dtype,
            self.coord_dtypes["forecast_reference_time"],
        )
        self.assertEqual(
            result.coord("forecast_reference_time").units,
            self.coord_units["forecast_reference_time"],
        )
        # Check forecast_period coordinate.
        self.assertEqual(
            result.coord("forecast_period").points.dtype,
            self.coord_dtypes["forecast_period"],
        )
        self.assertEqual(
            result.coord("forecast_period").bounds.dtype,
            self.coord_dtypes["forecast_period"],
        )
        self.assertEqual(
            result.coord("forecast_period").units, self.coord_units["forecast_period"]
        )


class Test_calc_sin_phi(IrisTest):

    """Test Calculate sin of solar elevation."""

    def test_sin_phi(self):
        """Test that the function returns the values expected."""
        latitudes = np.array([50.0, 50.0, 50.0])
        longitudes = np.array([-5.0, 0.0, 5.0])
        dtval = datetime.datetime(2017, 1, 11, 8)
        expected_array = np.array([-0.05481607, -0.00803911, 0.03659632])
        plugin = TemporalInterpolation(
            interval_in_minutes=60, interpolation_method="solar"
        )
        result = plugin.calc_sin_phi(dtval, latitudes, longitudes)
        self.assertIsInstance(result, np.ndarray)
        self.assertArrayAlmostEqual(result, expected_array)


class Test_calc_lats_lons(IrisTest):

    """Test Calculate lats and lons."""

    def setUp(self):
        """Set up the test inputs."""
        time_start = datetime.datetime(2017, 11, 1, 3)
        time_mid = datetime.datetime(2017, 11, 1, 6)
        time_end = datetime.datetime(2017, 11, 1, 9)
        self.npoints = 3

        equalarea_domain_corner, equalarea_grid_spacing = _grid_params(
            "equalarea", self.npoints
        )
        latlon_domain_corner, latlon_grid_spacing = _grid_params("latlon", self.npoints)

        data_time_0 = np.ones((self.npoints, self.npoints), dtype=np.float32)
        cube_time_0 = set_up_variable_cube(
            data_time_0,
            time=time_start,
            frt=time_start,
            domain_corner=latlon_domain_corner,
            x_grid_spacing=latlon_grid_spacing,
            y_grid_spacing=latlon_grid_spacing,
        )
        self.cube = add_coordinate(
            cube_time_0, [time_start, time_mid, time_end], "time", is_datetime=True
        )
        cube_time_0_equalarea = set_up_variable_cube(
            data_time_0,
            time=time_start,
            frt=time_start,
            spatial_grid="equalarea",
            domain_corner=equalarea_domain_corner,
            x_grid_spacing=equalarea_grid_spacing,
            y_grid_spacing=equalarea_grid_spacing,
        )
        self.cube_equalarea = add_coordinate(
            cube_time_0_equalarea,
            [time_start, time_mid, time_end],
            "time",
            is_datetime=True,
        )

    def test_lat_lon(self):
        """Test that the function returns the lats and lons expected."""
        expected_lons = np.array(
            [[-20.0, 0.0, 20.0], [-20.0, 0.0, 20.0], [-20.0, 0.0, 20.0]]
        )
        expected_lats = np.array(
            [[40.0, 40.0, 40.0], [60.0, 60.0, 60.0], [80.0, 80.0, 80.0]]
        )
        plugin = TemporalInterpolation(
            interval_in_minutes=60, interpolation_method="solar"
        )
        result_lats, result_lons = plugin.calc_lats_lons(self.cube)
        self.assertIsInstance(result_lats, np.ndarray)
        self.assertEqual(result_lats.shape, (3, 3))
        self.assertIsInstance(result_lons, np.ndarray)
        self.assertEqual(result_lons.shape, (3, 3))
        self.assertArrayAlmostEqual(result_lats, expected_lats)
        self.assertArrayAlmostEqual(result_lons, expected_lons)

    def test_x_y(self):
        """Test that the function returns the lats and lons expected."""
        expected_lats = np.array(
            [
                [53.84618597, 53.99730779, 53.93247526],
                [56.82670954, 56.99111356, 56.9205672],
                [59.8045105, 59.98499383, 59.90752513],
            ]
        )

        expected_lons = np.array(
            [
                [-8.58580705, -3.51660018, 1.56242662],
                [-9.06131306, -3.59656346, 1.88105082],
                [-9.63368459, -3.69298822, 2.26497216],
            ]
        )

        plugin = TemporalInterpolation(
            interval_in_minutes=60, interpolation_method="solar"
        )
        result_lats, result_lons = plugin.calc_lats_lons(self.cube_equalarea)
        self.assertIsInstance(result_lats, np.ndarray)
        self.assertEqual(result_lats.shape, (3, 3))
        self.assertIsInstance(result_lons, np.ndarray)
        self.assertEqual(result_lons.shape, (3, 3))
        self.assertArrayAlmostEqual(result_lats, expected_lats)
        self.assertArrayAlmostEqual(result_lons, expected_lons)


class Test_solar_interpolation(IrisTest):

    """Test Solar interpolation."""

    def setUp(self):
        """Set up the test inputs spanning sunrise."""
        self.time_0 = datetime.datetime(2017, 11, 1, 6)
        self.time_mid = datetime.datetime(2017, 11, 1, 8)
        self.time_1 = datetime.datetime(2017, 11, 1, 10)
        self.npoints = 5
        self.expected = np.array(
            [
                [0.02358028, 0.15887623, 0.2501732, 0.32049885, 0.3806127],
                [0.0, 0.09494493, 0.21051247, 0.2947393, 0.36431003],
                [0.0, 0.0, 0.11747278, 0.23689085, 0.32841164],
                [0.0, 0.0, 0.0, 0.0, 0.15872595],
                [0.0, 0.0, 0.0, 0.0, 0.0],
            ]
        )

        domain_corner, grid_spacing = _grid_params("latlon", self.npoints)

        data_time_0 = np.zeros((self.npoints, self.npoints), dtype=np.float32)
        data_time_1 = np.ones((self.npoints, self.npoints), dtype=np.float32)
        data_time_mid = np.ones((self.npoints, self.npoints), dtype=np.float32)
        cube_time_0 = set_up_variable_cube(
            data_time_0,
            time=self.time_0,
            frt=self.time_0,
            domain_corner=domain_corner,
            x_grid_spacing=grid_spacing,
            y_grid_spacing=grid_spacing,
        )
        cube_time_1 = set_up_variable_cube(
            data_time_1,
            time=self.time_1,
            frt=self.time_0,
            domain_corner=domain_corner,
            x_grid_spacing=grid_spacing,
            y_grid_spacing=grid_spacing,
        )
        cubes = iris.cube.CubeList([cube_time_0, cube_time_1])
        self.cube = cubes.merge_cube()
        interp_cube = set_up_variable_cube(
            data_time_mid,
            time=self.time_mid,
            frt=self.time_0,
            domain_corner=domain_corner,
            x_grid_spacing=grid_spacing,
            y_grid_spacing=grid_spacing,
        )
        self.interpolated_cube = iris.util.new_axis(interp_cube, "time")
        data_time_0_ens = np.zeros((3, self.npoints, self.npoints), dtype=np.float32)
        data_time_1_ens = np.ones((3, self.npoints, self.npoints), dtype=np.float32)
        data_time_mid_ens = np.ones((3, self.npoints, self.npoints), dtype=np.float32)
        cube_time_0_ens = set_up_variable_cube(
            data_time_0_ens,
            time=self.time_0,
            frt=self.time_0,
            realizations=[0, 1, 2],
            domain_corner=domain_corner,
            x_grid_spacing=grid_spacing,
            y_grid_spacing=grid_spacing,
        )
        cube_time_1_ens = set_up_variable_cube(
            data_time_1_ens,
            time=self.time_1,
            frt=self.time_0,
            realizations=[0, 1, 2],
            domain_corner=domain_corner,
            x_grid_spacing=grid_spacing,
            y_grid_spacing=grid_spacing,
        )
        interp_cube_ens = set_up_variable_cube(
            data_time_mid_ens,
            time=self.time_mid,
            frt=self.time_0,
            realizations=[0, 1, 2],
            domain_corner=domain_corner,
            x_grid_spacing=grid_spacing,
            y_grid_spacing=grid_spacing,
        )
        self.interpolated_cube_ens = iris.util.new_axis(interp_cube_ens, "time")
        cubes_ens = iris.cube.CubeList([cube_time_0_ens, cube_time_1_ens])
        self.cube_ens = cubes_ens.merge_cube()

    def test_return_type(self):
        """Test that an iris cubelist is returned."""

        plugin = TemporalInterpolation(
            interpolation_method="solar", times=[self.time_mid]
        )
        result = plugin.solar_interpolate(self.cube, self.interpolated_cube)
        self.assertIsInstance(result, iris.cube.CubeList)

    def test_solar_interpolation(self):
        """Test interpolating using solar method works correctly."""

        expected_time = [1509523200]
        expected_fp = 2 * 3600
        plugin = TemporalInterpolation(
            interpolation_method="solar", times=[self.time_mid]
        )
        (result,) = plugin.solar_interpolate(self.cube, self.interpolated_cube)
        self.assertArrayAlmostEqual(result.data, self.expected)
        self.assertArrayAlmostEqual(result.coord("time").points, expected_time)
        self.assertAlmostEqual(result.coord("forecast_period").points[0], expected_fp)

    def test_solar_interpolation_shape(self):
        """Test interpolating using solar method with len(shape) >= 3
        works correctly."""

        expected_time = [1509523200]
        expected_fp = 2 * 3600
        plugin = TemporalInterpolation(
            interpolation_method="solar", times=[self.time_mid]
        )
        (result,) = plugin.solar_interpolate(self.cube_ens, self.interpolated_cube_ens)

        self.assertArrayEqual(result.data.shape, (3, 5, 5))
        self.assertArrayAlmostEqual(result.data[0], self.expected)
        self.assertArrayAlmostEqual(result.coord("time").points, expected_time)
        self.assertAlmostEqual(result.coord("forecast_period").points[0], expected_fp)


class Test_daynight_interpolation(IrisTest):

    """Test daynight interpolation."""

    def setUp(self):
        """Set up the test inputs spanning sunrise."""
        self.time_0 = datetime.datetime(2017, 11, 1, 6)
        self.time_mid = datetime.datetime(2017, 11, 1, 8)
        self.npoints = 10
        self.daynight_mask = np.array(
=======
    cube = cubes.merge_cube()

    if bounds:
        for crd in ["time", "forecast_period"]:
            cube.coord(crd).guess_bounds(bound_position=1.0)
    return cube


def non_standard_times(
    times: List, data: np.ndarray, spatial_grid: str, bounds: bool = False
) -> Cube:
    """Return a multi-time diagnostic cube containing the provided data.
    The units of the time dimensions are made non-standards compliant.

    Args:
        times:
            A list of datetime objects that gives the validity times for
            the cube.
        data:
            The data to be contained in the cube. If the cube is 3-D the
            leading dimension should be the same size and the list of times
            and will be sliced to associate each slice with each time.
        spatial_grid:
            Whether this is a lat-lon or equal areas projection.
        bounds:
            If True return time coordinates with time bounds.
    Returns:
        A diagnostic cube for use in testing.
    """
    cube = multi_time_cube(times, data, spatial_grid, bounds=bounds)

    epoch = "hours since 1970-01-01 00:00:00"
    for crd in ["time", "forecast_reference_time"]:
        cube.coord(crd).convert_units(epoch)
        cube.coord(crd).points = cube.coord(crd).points.astype(np.int32)

    cube.coord("forecast_period").convert_units("hours")
    cube.coord("forecast_period").points.astype(np.float32)

    return cube


@pytest.fixture
def solar_expected():
    """Return the expected values for the solar interpolation tests."""
    return np.array(
        [
            [0.02358028, 0.15887623, 0.2501732, 0.32049885, 0.3806127],
            [0.0, 0.09494493, 0.21051247, 0.2947393, 0.36431003],
            [0.0, 0.0, 0.11747278, 0.23689085, 0.32841164],
            [0.0, 0.0, 0.0, 0.0, 0.15872595],
            [0.0, 0.0, 0.0, 0.0, 0.0],
        ]
    )


def mask_values():
    """The mask matching the terminator position for the daynight
    interpolation tests."""
    return np.array(
        [
>>>>>>> 96cdbefc
            [
                [1, 1, 1, 1, 1, 1, 1, 1, 1, 1],
                [0, 1, 1, 1, 1, 1, 1, 1, 1, 1],
                [0, 1, 1, 1, 1, 1, 1, 1, 1, 1],
                [0, 0, 1, 1, 1, 1, 1, 1, 1, 1],
                [0, 0, 0, 1, 1, 1, 1, 1, 1, 1],
                [0, 0, 0, 0, 1, 1, 1, 1, 1, 1],
                [0, 0, 0, 0, 0, 0, 1, 1, 1, 1],
                [0, 0, 0, 0, 0, 0, 0, 0, 0, 1],
                [0, 0, 0, 0, 0, 0, 0, 0, 0, 0],
                [0, 0, 0, 0, 0, 0, 0, 0, 0, 0],
<<<<<<< HEAD
            ]
        )

        domain_corner, grid_spacing = _grid_params("latlon", self.npoints)

        data_time_mid = np.ones((self.npoints, self.npoints), dtype=np.float32) * 4

        interp_cube = set_up_variable_cube(
            data_time_mid,
            time=self.time_mid,
            frt=self.time_0,
            domain_corner=domain_corner,
            x_grid_spacing=grid_spacing,
            y_grid_spacing=grid_spacing,
        )
        self.interpolated_cube = iris.util.new_axis(interp_cube, "time")

        data_time_mid_ens = (
            np.ones((3, self.npoints, self.npoints), dtype=np.float32) * 4
        )
        interp_cube_ens = set_up_variable_cube(
            data_time_mid_ens,
            time=self.time_mid,
            frt=self.time_0,
            realizations=[0, 1, 2],
            domain_corner=domain_corner,
            x_grid_spacing=grid_spacing,
            y_grid_spacing=grid_spacing,
        )
        self.interpolated_cube_ens = iris.util.new_axis(interp_cube_ens, "time")

    def test_return_type(self):
        """Test that an iris cubelist is returned."""

        plugin = TemporalInterpolation(
            interpolation_method="daynight", times=[self.time_mid]
        )
        result = plugin.daynight_interpolate(self.interpolated_cube)
        self.assertIsInstance(result, iris.cube.CubeList)

    def test_daynight_interpolation(self):
        """Test interpolating to the a point where the daynight
        mask is not all zero."""

        expected_data = np.ones((self.npoints, self.npoints)) * 4
        index = np.where(self.daynight_mask == 0)
        expected_data[index] = 0.0
        expected_time = [1509523200]
        expected_fp = 2 * 3600
        plugin = TemporalInterpolation(
            interpolation_method="daynight", times=[self.time_mid]
        )
        (result,) = plugin.daynight_interpolate(self.interpolated_cube)
        self.assertArrayAlmostEqual(expected_data, result.data)
        self.assertArrayAlmostEqual(result.coord("time").points, expected_time)
        self.assertAlmostEqual(result.coord("forecast_period").points[0], expected_fp)

    def test_daynight_interpolation_ens(self):
        """Test interpolating to the a point where the daynight
        mask is not all zero and the len(shape) of the cube > 2."""

        expected_data_grid = np.ones((self.npoints, self.npoints)) * 4
        index = np.where(self.daynight_mask == 0)
        expected_data_grid[index] = 0.0
        expected_data = np.repeat(expected_data_grid[np.newaxis, :, :], 3, axis=0)
        expected_time = [1509523200]
        expected_fp = 2 * 3600
        plugin = TemporalInterpolation(
            interpolation_method="daynight", times=[self.time_mid]
        )
        (result,) = plugin.daynight_interpolate(self.interpolated_cube_ens)
        self.assertArrayAlmostEqual(expected_data, result.data)
        self.assertArrayAlmostEqual(result.coord("time").points, expected_time)
        self.assertAlmostEqual(result.coord("forecast_period").points[0], expected_fp)


class Test_process(IrisTest):

    """Test interpolation of cubes to intermediate times using the plugin."""

    def setUp(self):
        """Set up the test inputs."""
        self.time_0 = datetime.datetime(2017, 11, 1, 3)
        self.time_extra = datetime.datetime(2017, 11, 1, 6)
        self.time_1 = datetime.datetime(2017, 11, 1, 9)
        self.npoints = 10

        domain_corner, grid_spacing = _grid_params("latlon", self.npoints)

        data_time_0 = np.ones((self.npoints, self.npoints), dtype=np.float32)
        data_time_1 = np.ones((self.npoints, self.npoints), dtype=np.float32) * 7
        self.cube_time_0 = set_up_variable_cube(
            data_time_0,
            time=self.time_0,
            frt=self.time_0,
            domain_corner=domain_corner,
            x_grid_spacing=grid_spacing,
            y_grid_spacing=grid_spacing,
        )
        self.cube_time_1 = set_up_variable_cube(
            data_time_1,
            time=self.time_1,
            frt=self.time_0,
            domain_corner=domain_corner,
            x_grid_spacing=grid_spacing,
            y_grid_spacing=grid_spacing,
        )

    def test_return_type(self):
        """Test that an iris cubelist is returned."""

        result = TemporalInterpolation(interval_in_minutes=180).process(
            self.cube_time_0, self.cube_time_1
        )
        self.assertIsInstance(result, iris.cube.CubeList)

    def test_wind_direction_interpolation_over_north(self):
        """Test that wind directions are interpolated properly at the 0/360
        circular cross-over."""

        data_time_0 = np.ones((self.npoints, self.npoints), dtype=np.float32) * 350
        data_time_1 = np.ones((self.npoints, self.npoints), dtype=np.float32) * 20
        domain_corner, grid_spacing = _grid_params("latlon", self.npoints)
        cube_time_0 = set_up_variable_cube(
            data_time_0,
            name="wind_from_direction",
            units="degrees",
            time=self.time_0,
            frt=self.time_0,
            domain_corner=domain_corner,
            x_grid_spacing=grid_spacing,
            y_grid_spacing=grid_spacing,
        )
        cube_time_1 = set_up_variable_cube(
            data_time_1,
            name="wind_from_direction",
            units="degrees",
            time=self.time_1,
            frt=self.time_1,
            domain_corner=domain_corner,
            x_grid_spacing=grid_spacing,
            y_grid_spacing=grid_spacing,
        )
        expected_data = np.full((self.npoints, self.npoints), 5, dtype=np.float32)
        (result,) = TemporalInterpolation(interval_in_minutes=180).process(
            cube_time_0, cube_time_1
        )

        self.assertArrayAlmostEqual(expected_data, result.data, decimal=4)

    def test_wind_direction_interpolation(self):
        """Test that wind directions are interpolated properly when the interpolation
        doesn't cross the 0/360 boundary."""

        data_time_0 = np.ones((self.npoints, self.npoints), dtype=np.float32) * 40
        data_time_1 = np.ones((self.npoints, self.npoints), dtype=np.float32) * 60
        domain_corner, grid_spacing = _grid_params("latlon", self.npoints)
        cube_time_0 = set_up_variable_cube(
            data_time_0,
            units="degrees",
            time=self.time_0,
            frt=self.time_0,
            domain_corner=domain_corner,
            x_grid_spacing=grid_spacing,
            y_grid_spacing=grid_spacing,
        )
        cube_time_1 = set_up_variable_cube(
            data_time_1,
            units="degrees",
            time=self.time_1,
            frt=self.time_1,
            domain_corner=domain_corner,
            x_grid_spacing=grid_spacing,
            y_grid_spacing=grid_spacing,
        )
        expected_data = expected_data = np.full(
            (self.npoints, self.npoints), 50, dtype=np.float32
        )
        (result,) = TemporalInterpolation(interval_in_minutes=180).process(
            cube_time_0, cube_time_1
        )

        self.assertArrayAlmostEqual(expected_data, result.data, decimal=4)

    def test_valid_single_interpolation(self):
        """Test interpolating to the mid point of the time range. Expect the
        data to be half way between, and the time coordinate should be at
        06Z November 11th 2017."""

        expected_data = np.ones((self.npoints, self.npoints)) * 4
        expected_time = [1509516000]
        expected_fp = 3 * 3600
        (result,) = TemporalInterpolation(interval_in_minutes=180).process(
            self.cube_time_0, self.cube_time_1
        )

        self.assertArrayAlmostEqual(expected_data, result.data)
        self.assertArrayAlmostEqual(result.coord("time").points, expected_time)
        self.assertAlmostEqual(result.coord("forecast_period").points[0], expected_fp)

    def test_valid_multiple_interpolations(self):
        """Test interpolating to every hour between the two input cubes.
        Check the data increments as expected and the time coordinates are also
        set correctly.

        NB Interpolation in iris is prone to float precision errors of order
        10E-6, hence the need to use AlmostEqual below."""

        result = TemporalInterpolation(interval_in_minutes=60).process(
            self.cube_time_0, self.cube_time_1
        )
        for i, cube in enumerate(result):
            expected_data = np.ones((self.npoints, self.npoints)) * i + 2
            expected_time = [1509508800 + i * 3600]

            self.assertArrayAlmostEqual(expected_data, cube.data)
            self.assertArrayAlmostEqual(
                cube.coord("time").points, expected_time, decimal=5
            )
            self.assertAlmostEqual(
                cube.coord("forecast_period").points[0], (i + 1) * 3600
            )

    def test_valid_interpolation_from_given_list(self):
        """Test interpolating to a point defined in a list between the two
        input cube validity times. Check the data increments as expected and
        the time coordinates are also set correctly.

        NB Interpolation in iris is prone to float precision errors of order
        10E-6, hence the need to use AlmostEqual below."""

        (result,) = TemporalInterpolation(times=[self.time_extra]).process(
            self.cube_time_0, self.cube_time_1
        )
        expected_data = np.ones((self.npoints, self.npoints)) * 4
        expected_time = [1509516000]
        expected_fp = 3 * 3600

        self.assertArrayAlmostEqual(expected_data, result.data)
        self.assertArrayAlmostEqual(
            result.coord("time").points, expected_time, decimal=5
        )
        self.assertAlmostEqual(result.coord("forecast_period").points[0], expected_fp)
        self.assertEqual(result.data.dtype, np.float32)
        self.assertEqual(str(result.coord("time").points.dtype), "int64")
        self.assertEqual(str(result.coord("forecast_period").points.dtype), "int32")

    def test_solar_interpolation_from_given_list(self):
        """Test solar interpolating to a point defined in a list
        between the two input cube validity times.
        Check the data increments as expected and
        the time coordinates are also set correctly."""

        plugin = TemporalInterpolation(
            times=[self.time_extra], interpolation_method="solar"
        )
        (result,) = plugin.process(self.cube_time_0, self.cube_time_1)
        expected_time = [1509516000]
        expected_fp = 3 * 3600

        self.assertArrayAlmostEqual(
            result.coord("time").points, expected_time, decimal=5
        )
        self.assertAlmostEqual(result.coord("forecast_period").points[0], expected_fp)
        self.assertEqual(result.data.dtype, np.float32)
        self.assertEqual(str(result.coord("time").points.dtype), "int64")
        self.assertEqual(str(result.coord("forecast_period").points.dtype), "int32")

    def test_daynight_interpolation_from_given_list(self):
        """Test daynight interpolating to a point defined in a list
        between the two input cube validity times.
        Check the data increments as expected and
        the time coordinates are also set correctly."""

        plugin = TemporalInterpolation(
            times=[self.time_extra], interpolation_method="daynight"
        )
        (result,) = plugin.process(self.cube_time_0, self.cube_time_1)
        expected_data = np.zeros((self.npoints, self.npoints))
        expected_data[:2, 7:] = 4.0
        expected_data[2, 8:] = 4.0
        expected_data[3, 9] = 4.0
        expected_time = [1509516000]
        expected_fp = 3 * 3600

        self.assertArrayAlmostEqual(expected_data, result.data)
        self.assertArrayAlmostEqual(
            result.coord("time").points, expected_time, decimal=5
        )
        self.assertAlmostEqual(result.coord("forecast_period").points[0], expected_fp)
        self.assertEqual(result.data.dtype, np.float32)
        self.assertEqual(str(result.coord("time").points.dtype), "int64")
        self.assertEqual(str(result.coord("forecast_period").points.dtype), "int32")

    def test_input_cube_without_time_coordinate(self):
        """Test that an exception is raised if a cube is provided without a
        time coordiate."""

        self.cube_time_0.remove_coord("time")

        msg = "Cube provided to TemporalInterpolation " "contains no time coordinate"
        with self.assertRaisesRegex(CoordinateNotFoundError, msg):
            TemporalInterpolation(interval_in_minutes=180).process(
                self.cube_time_0, self.cube_time_1
            )

    def test_input_cubes_in_incorrect_time_order(self):
        """Test that an exception is raised if the cube representing the
        initial time has a validity time that is after the cube representing
        the final time."""
=======
            ],
            [
                [1, 1, 1, 1, 1, 1, 1, 1, 1, 1],
                [1, 1, 1, 1, 1, 1, 1, 1, 1, 1],
                [1, 1, 1, 1, 1, 1, 1, 1, 1, 1],
                [1, 1, 1, 1, 1, 1, 1, 1, 1, 1],
                [1, 1, 1, 1, 1, 1, 1, 1, 1, 1],
                [1, 1, 1, 1, 1, 1, 1, 1, 1, 1],
                [1, 1, 1, 1, 1, 1, 1, 1, 1, 1],
                [0, 0, 1, 1, 1, 1, 1, 1, 1, 1],
                [0, 0, 0, 0, 0, 0, 0, 0, 0, 0],
                [0, 0, 0, 0, 0, 0, 0, 0, 0, 0],
            ],
        ]
    )


@pytest.fixture
def daynight_mask():
    """Fixture to return mask values."""
    return mask_values()


@pytest.mark.parametrize(
    "kwargs,exception",
    [
        ({}, "TemporalInterpolation: One of"),  # No target times defined
        (
            {"interval_in_minutes": 60, "times": [datetime.datetime(2017, 11, 1, 9)]},
            "TemporalInterpolation: Only one of",
        ),  # Two methods of defining targets used
        (
            {"interval_in_minutes": 60, "interpolation_method": "invalid"},
            "TemporalInterpolation: Unknown interpolation method",
        ),  # Invalid interpolation method requested
        (
            {"interval_in_minutes": 60, "max": True, "min": True},
            "Only one type of period diagnostics may be specified:",
        ),  # Invalid interpolation method requested
        (
            {"interval_in_minutes": 60, "max": True, "interpolation_method": "solar"},
            "Period diagnostics can only be temporally interpolated",
        ),  # Invalid interpolation method requested
    ],
)
def test__init__(kwargs, exception):
    """Test exceptions raised by the __init__ method."""
    with pytest.raises(ValueError, match=exception):
        TemporalInterpolation(**kwargs)


@pytest.mark.parametrize(
    "kwargs,exception",
    [
        (
            {"interval_in_minutes": 60},
            None,
        ),  # Generate times between bounds using interval
        ({"times": None}, None),  # Use the expected times as the input
        (
            {"times": datetime.datetime(2017, 11, 1, 10)},
            "List of times falls outside the range given by",
        ),  # Use the expected times, plus another outside the range as the input
        (
            {"interval_in_minutes": 61},
            "interval_in_minutes of",
        ),  # Use an invalid interval
    ],
)
def test_construct_time_list(kwargs, exception):
    """Test construction of target times using various inputs and testing
    exceptions that can be raised."""
    time_0 = datetime.datetime(2017, 11, 1, 3)
    time_1 = datetime.datetime(2017, 11, 1, 9)

    # Expected times are all those interpolated to and time_1.
    times = []
    for i in range(4, 10):
        times.append(datetime.datetime(2017, 11, 1, i))
    expected = [("time", list(times))]

    # If a times kwarg is supplied, populate the value with the default
    # times plus any others specified in the kwarg.
    try:
        target_times = times.copy()
        target_times.append(kwargs["times"]) if kwargs[
            "times"
        ] is not None else target_times
    except KeyError:
        pass
    else:
        kwargs["times"] = target_times

    plugin = TemporalInterpolation(**kwargs)

    # If an exception is provided as a kwarg test for this.
    if exception is not None:
        with pytest.raises(ValueError, match=exception):
            plugin.construct_time_list(time_0, time_1)
    else:
        result = plugin.construct_time_list(time_0, time_1)
        assert isinstance(result, list)
        assert expected == result


@pytest.mark.parametrize("bounds", (False, True))
def test_enforce_time_coords_dtype(bounds):
    """Test that the datatypes and units of the time, forecast_reference_time
    and forecast_period coordinates have been enforced."""
>>>>>>> 96cdbefc

    times = [datetime.datetime(2017, 11, 1, hour) for hour in [3, 6, 9]]
    data = np.ones((10, 10), dtype=np.float32)
    cube = non_standard_times(times, data, "latlon", bounds=bounds)

    expected_coord_dtypes = {
        "time": np.int64,
        "forecast_reference_time": np.int64,
        "forecast_period": np.int32,
    }
    expected_coord_units = {
        "time": "seconds since 1970-01-01 00:00:00",
        "forecast_reference_time": "seconds since 1970-01-01 00:00:00",
        "forecast_period": "seconds",
    }

    plugin = TemporalInterpolation(interval_in_minutes=60)
    result = plugin.enforce_time_coords_dtype(cube.copy())

    assert isinstance(result, Cube)

    for crd, expected in expected_coord_dtypes.items():
        assert result.coord(crd).points.dtype == expected
        try:
            assert result.coord(crd).bounds.dtype == expected
        except AttributeError:
            pass
    for crd, expected in expected_coord_units.items():
        assert result.coord(crd).units == expected


def test_sin_phi():
    """Test that the function returns the values expected for solar
    elevation."""

    latitudes = np.array([50.0, 50.0, 50.0])
    longitudes = np.array([-5.0, 0.0, 5.0])
    dtval = datetime.datetime(2017, 1, 11, 8)
    expected_array = np.array([-0.05481607, -0.00803911, 0.03659632])
    plugin = TemporalInterpolation(interval_in_minutes=60, interpolation_method="solar")
    result = plugin.calc_sin_phi(dtval, latitudes, longitudes)
    assert isinstance(result, np.ndarray)
    np.testing.assert_almost_equal(result, expected_array)


@pytest.mark.parametrize(
    "spatial_grid,expected_lats,expected_lons",
    [
        (
            "latlon",
            np.array([[40.0, 40.0, 40.0], [60.0, 60.0, 60.0], [80.0, 80.0, 80.0]]),
            np.array([[-20.0, 0.0, 20.0], [-20.0, 0.0, 20.0], [-20.0, 0.0, 20.0]]),
        ),
        (
            "equalarea",
            np.array(
                [
                    [53.84618597, 53.99730779, 53.93247526],
                    [56.82670954, 56.99111356, 56.9205672],
                    [59.8045105, 59.98499383, 59.90752513],
                ]
            ),
            np.array(
                [
                    [-8.58580705, -3.51660018, 1.56242662],
                    [-9.06131306, -3.59656346, 1.88105082],
                    [-9.63368459, -3.69298822, 2.26497216],
                ]
            ),
        ),
    ],
)
def test_calc_lats_lons(spatial_grid, expected_lats, expected_lons):
    """Test that the function returns the lats and lons expected for a native
    lat-lon projection and for an equal areas projection."""

    times = [datetime.datetime(2017, 11, 1, hour) for hour in [3, 6, 9]]
    data = np.ones((3, 3), dtype=np.float32)
    cube = multi_time_cube(times, data, spatial_grid)

    plugin = TemporalInterpolation(interval_in_minutes=60, interpolation_method="solar")
    result_lats, result_lons = plugin.calc_lats_lons(cube)
    assert isinstance(result_lats, np.ndarray)
    assert result_lats.shape == (3, 3)
    assert isinstance(result_lons, np.ndarray)
    assert result_lons.shape == (3, 3)
    np.testing.assert_almost_equal(result_lats, expected_lats)
    np.testing.assert_almost_equal(result_lons, expected_lons)


@pytest.mark.parametrize("realizations", (None, [0, 1, 2]))
def test_solar_interpolation(solar_expected, realizations):
    """Test interpolation using the solar method. Apply it to deterministic
    and ensemble data."""

    times = [datetime.datetime(2017, 11, 1, hour) for hour in [6, 8, 10]]
    npoints = 5
    data = np.stack(
        [
            np.zeros((npoints, npoints), dtype=np.float32),
            np.ones((npoints, npoints), dtype=np.float32),
            np.ones((npoints, npoints), dtype=np.float32),
        ]
    )
    cube = multi_time_cube(times, data, "latlon", realizations=realizations)
    interpolated_cube = cube[1].copy()
    interpolated_cube = iris.util.new_axis(interpolated_cube, "time")
    cube = cube[0::2]

    plugin = TemporalInterpolation(interpolation_method="solar", times=[times[1]])

    result = plugin.solar_interpolate(cube, interpolated_cube)
    assert isinstance(result, CubeList)
    (result,) = result
    assert result.coord("time").points == 1509523200
    assert result.coord("forecast_period").points[0] == 3600 * 4
    if result.ndim == 2:
        np.testing.assert_almost_equal(result.data, solar_expected)
    else:
        for dslice in result.data:
            np.testing.assert_almost_equal(dslice, solar_expected)


@pytest.mark.parametrize("realizations", (None, [0, 1, 2]))
@pytest.mark.parametrize(
    "interp_times,expected_times,expected_fps",
    [
        ([8], [1509523200], [7200]),  # Interpolate to a single time.
        ([8, 10], [1509523200, 1509530400], [7200, 14400]),  # Interpolate to two times.
    ],
)
def test_daynight_interpolation(
    daynight_mask, realizations, interp_times, expected_times, expected_fps
):
    """Test daynight function applies a suitable mask to interpolated
    data. In this test the day-night terminator crosses the domain to
    ensure the impact is captured. A deterministic and ensemble input
    are tested."""

    times = [datetime.datetime(2017, 11, 1, hour) for hour in interp_times]
    data = np.ones((10, 10), dtype=np.float32) * 4
    if len(times) > 1:
        interpolated_cube = multi_time_cube(
            times, data, "latlon", realizations=realizations
        )
    else:
        frt = datetime.datetime(2017, 11, 1, 6)
        interpolated_cube = diagnostic_cube(
            times, frt, data, "latlon", realizations=realizations
        )

    plugin = TemporalInterpolation(interpolation_method="daynight", times=[times])
    result = plugin.daynight_interpolate(interpolated_cube)

    assert isinstance(result, CubeList)
    for index, cube in enumerate(result):
        expected = np.where(daynight_mask[index] == 0, 0, data)

        assert cube.coord("time").points == expected_times[index]
        assert cube.coord("forecast_period").points[0] == expected_fps[index]

        if cube.coords("realization"):
            cslices = cube.slices_over("realization")
        else:
            cslices = [cube]
        for cslice in cslices:
            np.testing.assert_almost_equal(cslice.data, expected)


@pytest.mark.parametrize("bearings,expected_value", [([350, 20], 5), ([40, 60], 50)])
def test_process_wind_direction(bearings, expected_value):
    """Test that wind directions are interpolated properly at the 0/360
    circular cross-over and away from this cross-over. The interpolated
    values are returned, along with the cube corresponding to the later
    input time. This later cube should be the same as the input."""
    times = [datetime.datetime(2017, 11, 1, hour) for hour in [3, 9]]
    npoints = 10
    data = np.stack(
        [
            np.ones((npoints, npoints), dtype=np.float32) * bearings[0],
            np.ones((npoints, npoints), dtype=np.float32) * bearings[1],
        ]
    )
    cube = multi_time_cube(times, data, "latlon")
    cube.rename("wind_from_direction")
    cube.units = "degrees"

    expected = np.full((npoints, npoints), expected_value, dtype=np.float32)
    result = TemporalInterpolation(interval_in_minutes=180).process(cube[0], cube[1])

    assert isinstance(result, CubeList)
    np.testing.assert_almost_equal(result[0].data, expected, decimal=4)
    # Ideally the data at the later of the input cube times would be
    # completely unchanged by the interpolation, but there are some small
    # precision level changes.
    np.testing.assert_almost_equal(result[1].data, cube[1].data, decimal=5)


@pytest.mark.parametrize(
    "kwargs,offsets,expected",
    [
        ({"interval_in_minutes": 180}, [3, 6], [4, 7]),
        ({"interval_in_minutes": 60}, [1, 2, 3, 4, 5, 6], [2, 3, 4, 5, 6, 7]),
        ({"times": [datetime.datetime(2017, 11, 1, 6)]}, [3, 6], [4, 7]),
        (
            {
                "times": [datetime.datetime(2017, 11, 1, 8)],
                "interpolation_method": "daynight",
            },
            [5],
            [6 * mask_values()[0]],
        ),
        (
            {
                "times": [datetime.datetime(2017, 11, 1, 8)],
                "interpolation_method": "solar",
            },
            [5],
            [None],
        ),
    ],
)
def test_process_interpolation(kwargs, offsets, expected):
    """Test the process method with a variety of kwargs, selecting different
    interpolation methods and output times. Check that the returned times and
    data are as expected."""

    times = [datetime.datetime(2017, 11, 1, hour) for hour in [3, 9]]
    npoints = 10
    data = np.stack(
        [
            np.ones((npoints, npoints), dtype=np.float32),
            np.ones((npoints, npoints), dtype=np.float32) * 7,
        ]
    )
    cube = multi_time_cube(times, data, "latlon")

    result = TemporalInterpolation(**kwargs).process(cube[0], cube[1])

    for i, (offset, value) in enumerate(zip(offsets, expected)):
        expected_data = np.full((npoints, npoints), value)
        expected_time = 1509505200 + (offset * 3600)
        expected_fp = (6 + offset) * 3600

        assert result[i].coord("time").points[0] == expected_time
        assert result[i].coord("forecast_period").points[0] == expected_fp
        assert result[i].coord("time").points.dtype == "int64"
        assert result[i].coord("forecast_period").points.dtype == "int32"
        if value is not None:
            np.testing.assert_almost_equal(result[i].data, expected_data)


def test_input_cube_without_time_coordinate():
    """Test that an exception is raised if a cube is provided without a
    time coordiate."""

    times = [datetime.datetime(2017, 11, 1, hour) for hour in [3, 9]]
    data = np.ones((5, 5), dtype=np.float32)
    cube = multi_time_cube(times, data, "latlon")
    cube_0 = cube[0]
    cube_1 = cube[1]
    cube_1.remove_coord("time")

    msg = "Cube provided to TemporalInterpolation contains no time coordinate"
    with pytest.raises(CoordinateNotFoundError, match=msg):
        TemporalInterpolation(interval_in_minutes=180).process(cube_0, cube_1)


def test_input_cubes_in_incorrect_time_order():
    """Test that an exception is raised if the cube representing the
    initial time has a validity time that is after the cube representing
    the final time."""

    times = [datetime.datetime(2017, 11, 1, hour) for hour in [3, 9]]
    data = np.ones((5, 5), dtype=np.float32)
    cube = multi_time_cube(times, data, "latlon")
    cube_0 = cube[0]
    cube_1 = cube[1]

    msg = "TemporalInterpolation input cubes ordered incorrectly"
    with pytest.raises(ValueError, match=msg):
        TemporalInterpolation(interval_in_minutes=180).process(cube_1, cube_0)


def test_input_cube_with_multiple_times():
    """Test that an exception is raised if a cube is provided that has
    multiple validity times (a multi-entried time dimension)."""

    times = [datetime.datetime(2017, 11, 1, hour) for hour in [3, 6, 9]]
    data = np.ones((5, 5), dtype=np.float32)
    cube = multi_time_cube(times, data, "latlon")
    cube_0 = cube[0:2]
    cube_1 = cube[2]

    msg = "Cube provided to TemporalInterpolation contains multiple"
    with pytest.raises(ValueError, match=msg):
        TemporalInterpolation(interval_in_minutes=60).process(cube_0, cube_1)


def test_input_cubelists_raises_exception():
    """Test that providing cubelists instead of cubes raises an
    exception."""

    times = [datetime.datetime(2017, 11, 1, hour) for hour in [3, 9]]
    data = np.ones((5, 5), dtype=np.float32)
    cube = multi_time_cube(times, data, "latlon")
    cubes = CubeList([cube[0], cube[1]])

    msg = "Inputs to TemporalInterpolation are not of type "
    with pytest.raises(TypeError, match=msg):
        TemporalInterpolation(interval_in_minutes=180).process(cubes, cube[1])


def test_mix_instantaneous_and_period():
    """Test that providing one instantaneous and one period diagnostic raises
    an exception."""

    times = [datetime.datetime(2017, 11, 1, hour) for hour in [3, 9]]
    data = np.ones((5, 5), dtype=np.float32)
    cube = multi_time_cube(times, data, "latlon", bounds=True)

    cube_0 = cube[0]
    cube_1 = cube[1]
    for crd in ["time", "forecast_period"]:
        cube_0.coord(crd).bounds = None

    msg = "Period and non-period diagnostics cannot be combined"
    with pytest.raises(ValueError, match=msg):
        TemporalInterpolation(interval_in_minutes=180).process(cube_0, cube_1)


def test_period_diagnostic_no_period_type():
    """Test that providing a period diagnostic without declaring the type of
    period to be processed raises an exception."""

    times = [datetime.datetime(2017, 11, 1, hour) for hour in [3, 9]]
    data = np.ones((5, 5), dtype=np.float32)
    cube = multi_time_cube(times, data, "latlon", bounds=True)

    msg = "Interpolation of period diagnostics should be done using"
    with pytest.raises(ValueError, match=msg):
        TemporalInterpolation(interval_in_minutes=180).process(cube[0], cube[1])


@pytest.mark.parametrize(
    "kwargs",
    (
        [
            {"interval_in_minutes": 180, "accumulation": True},
            {"interval_in_minutes": 180, "max": True},
            {"interval_in_minutes": 180, "min": True},
        ]
    ),
)
def test_period_method_non_period_diagnostics(kwargs):
    """Test that declaring a period type for the interpolation and then
    passing in non-period diagnostics raises an exception."""

    times = [datetime.datetime(2017, 11, 1, hour) for hour in [3, 9]]
    data = np.ones((5, 5), dtype=np.float32)
    cube = multi_time_cube(times, data, "latlon")

    msg = "A period method has been declared for temporal"
    with pytest.raises(ValueError, match=msg):
        TemporalInterpolation(**kwargs).process(cube[0], cube[1])


def test_period_unequal_to_interval_exception():
    """Test that providing a period diagnostic where the represented
    periods overlap raises an exception."""

    times = [datetime.datetime(2017, 11, 1, hour) for hour in [3, 9]]
    data = np.ones((5, 5), dtype=np.float32)
    cube = multi_time_cube(times, data, "latlon", bounds=True)
    for crd in ["time", "forecast_period"]:
        bounds = cube.coord(crd).bounds
        bounds = [[lower, upper + 3600] for lower, upper in bounds]
        cube.coord(crd).bounds = bounds

    msg = "The diagnostic provided represents the period"
    with pytest.raises(ValueError, match=msg):
        TemporalInterpolation(interval_in_minutes=180, accumulation=True).process(
            cube[0], cube[1]
        )


@pytest.mark.parametrize(
    "input_times,expected_time_bounds,expected_fp_bounds",
    [
        (
            [3, 6, 9],  # Forecast reference time ends up as 0 AM.
            [[1509505200, 1509516000], [1509516000, 1509526800]],  # 3-6, 6-9 AM
            [[10800, 21600], [21600, 32400]],  # T+3 - T+6, T+6 - T+9
        ),
        (
            [3, 4, 6, 9],  # Forecast reference time ends up as 2 AM.
            [
                [1509505200, 1509508800],
                [1509508800, 1509516000],
                [1509516000, 1509526800],
            ],  # 3-4, 4-6, 6-9 AM
            [
                [3600, 7200],
                [7200, 14400],
                [14400, 25200],
            ],  # T+1 - T+2, T+2 - T+4, T+4 - T+7
        ),
        (
            [3, 4, 9],  # Forecast reference time ends up as 2 AM.
            [[1509505200, 1509508800], [1509508800, 1509526800]],  # 3-4, 4-9 AM
            [[3600, 7200], [7200, 25200]],  # T+1 - T+2, T+2 - T+7
        ),
    ],
)
def test_add_bounds(input_times, expected_time_bounds, expected_fp_bounds):
    """Test the add bounds method creates the expected bounds for interpolated
    data with different interpolated time intervals."""

    times = [datetime.datetime(2017, 11, 1, hour) for hour in input_times]

    data = np.ones((5, 5), dtype=np.float32)
    cube = multi_time_cube(times, data, "latlon")
    # The first of the input times is used to represent the earlier of the
    # input cubes. The other input time represent the interpolated times.
    cube_t0 = cube[0]
    interpolated_cube = cube[1:].copy()

    # Note the interval_in_minutes defined here is not used but required.
    TemporalInterpolation(interval_in_minutes=60).add_bounds(cube_t0, interpolated_cube)

    assert (interpolated_cube.coord("time").bounds == expected_time_bounds).all()
    assert (
        interpolated_cube.coord("forecast_period").bounds == expected_fp_bounds
    ).all()


@pytest.mark.parametrize("realizations", (None, [0, 1, 2]))
@pytest.mark.parametrize(
    "kwargs,values,offsets,expected",
    [
        # Equal adjacent accumulations, divided into equal shorter periods.
        (
            {"interval_in_minutes": 180, "accumulation": True},
            [5, 5],
            [3, 6],
            [2.5, 2.5],
        ),
        # Equal adjacent period maxes, shorter periods have the same max.
        ({"interval_in_minutes": 180, "max": True}, [5, 5], [3, 6], [5, 5],),
        # Equal adjacent period minimums, shorter periods have the same
        # min.
        ({"interval_in_minutes": 180, "min": True}, [5, 5], [3, 6], [5, 5],),
        # Trend of increasing accumulations with time, which is reflected
        # in the shorter periods generated.
        (
            {"interval_in_minutes": 180, "accumulation": True},
            [3, 9],
            [3, 6],
            [3.375, 5.625],
        ),
        # Trend of increasing maxes with time, which is reflected in the
        # shorter periods generated.
        ({"interval_in_minutes": 180, "max": True}, [3, 9], [3, 6], [6, 9],),
        # Later input period minimum is 9, expect all new periods to be >= 9
        ({"interval_in_minutes": 180, "min": True}, [3, 9], [3, 6], [9, 9],),
        # Trend of increasing accumulations with time, which is reflected
        # in the shorter periods generated.
        (
            {"interval_in_minutes": 120, "accumulation": True},
            [0, 9],
            [2, 4, 6],
            [1, 3, 5],
        ),
        # Trend of increasing maxes with time, which is reflected in the
        # shorter periods generated.
        ({"interval_in_minutes": 120, "max": True}, [0, 9], [2, 4, 6], [3, 6, 9],),
        # Trend of increasing maxes with time, which is reflected in the
        # shorter periods generated.
        ({"interval_in_minutes": 120, "min": True}, [0, 9], [2, 4, 6], [9, 9, 9],),
        # Later input period is 0, expect all new periods to be 0
        (
            {"interval_in_minutes": 120, "accumulation": True},
            [9, 0],
            [2, 4, 6],
            [0, 0, 0],
        ),
        # Later input period max is 0, expect all new periods to be 0
        ({"interval_in_minutes": 120, "max": True}, [9, 0], [2, 4, 6], [0, 0, 0],),
        # Later input period minimum is 0, expect all new periods to be >= 0
        ({"interval_in_minutes": 120, "min": True}, [9, 0], [2, 4, 6], [6, 3, 0],),
        # Equal adjacent accumulations, divided into unequal shorter periods.
        (
            {"times": [datetime.datetime(2017, 11, 1, 4)], "accumulation": True},
            [6, 6],
            [1, 6],
            [1, 5],
        ),
        # Equal adjacent period maxes, unequal shorter periods have the
        # same max.
        (
            {"times": [datetime.datetime(2017, 11, 1, 4)], "max": True},
            [6, 6],
            [1, 6],
            [6, 6],
        ),
        # Equal adjacent period minimums, unequal shorter periods have
        # the same min.
        (
            {"times": [datetime.datetime(2017, 11, 1, 4)], "min": True},
            [6, 6],
            [1, 6],
            [6, 6],
        ),
        # Trend of increasing accumulations with time, which is reflected
        # in the unequal shorter periods generated.
        (
            {"times": [datetime.datetime(2017, 11, 1, 4)], "accumulation": True},
            [0, 9],
            [1, 6],
            [0.25, 8.75],
        ),
        # Trend of decreasing accumulations with time, which is reflected
        # in the unequal shorter periods generated.
        (
            {"times": [datetime.datetime(2017, 11, 1, 4)], "accumulation": True},
            [12, 3],
            [1, 6],
            [0.75, 2.25],
        ),
    ],
)
def test_process_periods(kwargs, values, offsets, expected, realizations):
    """Test the process method when applied to period diagnostics, some
    accumlations and some not. Test with and without multiple realizations."""

    times = [datetime.datetime(2017, 11, 1, hour) for hour in [3, 9]]
    npoints = 5
    data = np.stack(
        [
            np.full((npoints, npoints), values[0], dtype=np.float32),
            np.full((npoints, npoints), values[1], dtype=np.float32),
        ]
    )
    cube = multi_time_cube(
        times, data, "latlon", bounds=True, realizations=realizations
    )

    result = TemporalInterpolation(**kwargs).process(cube[0], cube[1])

    for i, (offset, value) in enumerate(zip(offsets, expected)):
        if realizations:
            expected_data = np.full((len(realizations), npoints, npoints), value)
        else:
            expected_data = np.full((npoints, npoints), value)
        expected_time = 1509505200 + (offset * 3600)
        expected_lower_bound_time = 1509505200 + [0, *offsets][i] * 3600
        expected_upper_bound_time = expected_time
        expected_fp = (6 + offset) * 3600
        expected_lower_bound_fp = (6 + [0, *offsets][i]) * 3600
        expected_upper_bound_fp = expected_fp

        assert result[i].coord("time").points[0] == expected_time
        np.testing.assert_array_equal(
            result[i].coord("time").bounds,
            [[expected_lower_bound_time, expected_upper_bound_time]],
        )
        assert result[i].coord("forecast_period").points[0] == expected_fp
        np.testing.assert_array_equal(
            result[i].coord("forecast_period").bounds,
            [[expected_lower_bound_fp, expected_upper_bound_fp]],
        )
        assert result[i].coord("time").points.dtype == "int64"
        assert result[i].coord("forecast_period").points.dtype == "int32"
        if value is not None:
            np.testing.assert_almost_equal(result[i].data, expected_data)


@pytest.mark.parametrize(
    "kwargs",
    (
        [
            {"interval_in_minutes": 360, "accumulation": True},
            {"times": [datetime.datetime(2017, 11, 1, 9)], "accumulation": True},
        ]
    ),
)
def test_process_return_input(kwargs):
    """Test the process method returns an unmodified cube when the
    target time is identical to that of the trailing input."""

    times = [datetime.datetime(2017, 11, 1, hour) for hour in [3, 9]]
    npoints = 5
    data = np.stack(
        [
            np.full((npoints, npoints), 3, dtype=np.float32),
            np.full((npoints, npoints), 4, dtype=np.float32),
        ]
    )
    cube = multi_time_cube(times, data, "latlon", bounds=True)

    # Slice here to keep memory addresses consistent when passed in to
    # plugin.
    cube_0 = cube[0]
    cube_1 = cube[1]
    result = TemporalInterpolation(**kwargs).process(cube_0, cube_1)

    # assert that the object returned is the same one in memory that was
    # passed in.
    assert result[0] is cube_1


@pytest.mark.parametrize("realizations", (None, [0, 1, 2]))
@pytest.mark.parametrize(
    "kwargs,values,offsets,expected",
    [
        # Unequal input periods and accumulations give effective rates of
        # 1 mm/hr and 2 mm/hr at the start and end of the period. This gives
        # a gradient of 1/6 mm/hr across the period which results in the
        # expected 3-hour accumulations returned across the period.
        ({"interval_in_minutes": 180, "accumulation": True}, [3, 12], [3, 6], [5, 7],),
        # Unequal input periods and accumulations give effective rates of
        # 2 mm/hr and 1 mm/hr at the start and end of the period. This gives
        # a gradient of -1/6 mm/hr across the period which results in the
        # expected 3-hour accumulations returned across the period.
        (
            {"interval_in_minutes": 180, "accumulation": True},
            [6, 6],
            [3, 6],
            [3.5, 2.5],
        ),
        # Unequal input periods and accumulations give a consistent effective
        # rate of 1 mm/hr across the the period. This results in equal
        # accumulations across the two returned 3-hour periods.
        ({"interval_in_minutes": 180, "accumulation": True}, [3, 6], [3, 6], [3, 3],),
        # Unequal input periods and accumulations give a consistent effective
        # rate of 1 mm/hr across the the period. The unequal output periods
        # split the total accumulation as expected.
        (
            {"times": [datetime.datetime(2017, 11, 1, 4)], "accumulation": True},
            [3, 6],
            [1, 6],
            [1, 5],
        ),
        # Unequal input periods and accumulations give effective rates of
        # 1 mm/hr and 1.5 mm/hr at the start and end of the period. This gives
        # a gradient of 1/12 mm/hr across the period. The unequal output periods
        # divide up the total accumulation in line with this as expected.
        (
            {"times": [datetime.datetime(2017, 11, 1, 5)], "accumulation": True},
            [3, 9],
            [2, 6],
            [2.6, 6.4],
        ),
    ],
)
def test_process_accumulation_unequal_inputs(
    kwargs, values, offsets, expected, realizations
):
    """Test that the expected values are returned when the accumulation inputs
    are of different periods. The accumulations are converted to rates using
    each input cube's period prior to interpolation which allows for this."""

    times = [datetime.datetime(2017, 11, 1, hour) for hour in [3, 9]]
    npoints = 5
    data = np.stack(
        [
            np.full((npoints, npoints), values[0], dtype=np.float32),
            np.full((npoints, npoints), values[1], dtype=np.float32),
        ]
    )
    cube = multi_time_cube(
        times, data, "latlon", bounds=True, realizations=realizations
    )
    cube_0 = cube[0]
    cube_1 = cube[1]

    for crd in ["time", "forecast_period"]:
        bounds = cube_0.coord(crd).bounds
        bounds = [[lower + 10800, upper] for lower, upper in bounds]
        cube_0.coord(crd).bounds = bounds

    result = TemporalInterpolation(**kwargs).process(cube_0, cube_1)

    for i, (offset, value) in enumerate(zip(offsets, expected)):
        if realizations:
            expected_data = np.full((len(realizations), npoints, npoints), value)
        else:
            expected_data = np.full((npoints, npoints), value)
        expected_time = 1509505200 + (offset * 3600)
        expected_lower_bound_time = 1509505200 + [0, *offsets][i] * 3600
        expected_upper_bound_time = expected_time
        expected_fp = (6 + offset) * 3600
        expected_lower_bound_fp = (6 + [0, *offsets][i]) * 3600
        expected_upper_bound_fp = expected_fp

        assert result[i].coord("time").points[0] == expected_time
        np.testing.assert_array_equal(
            result[i].coord("time").bounds,
            [[expected_lower_bound_time, expected_upper_bound_time]],
        )
        assert result[i].coord("forecast_period").points[0] == expected_fp
        np.testing.assert_array_equal(
            result[i].coord("forecast_period").bounds,
            [[expected_lower_bound_fp, expected_upper_bound_fp]],
        )
        assert result[i].coord("time").points.dtype == "int64"
        assert result[i].coord("forecast_period").points.dtype == "int32"
        if value is not None:
            np.testing.assert_almost_equal(result[i].data, expected_data)<|MERGE_RESOLUTION|>--- conflicted
+++ resolved
@@ -149,469 +149,6 @@
             )
         )
 
-<<<<<<< HEAD
-    def test_solar(self):
-        """Test that the __repr__ returns the expected string for solar."""
-        result = str(
-            TemporalInterpolation(interval_in_minutes=60, interpolation_method="solar")
-        )
-        msg = (
-            "<TemporalInterpolation: interval_in_minutes: 60,"
-            " times: None,"
-            " method: solar>"
-        )
-        self.assertEqual(result, msg)
-
-    def test_daynight(self):
-        """Test that the __repr__ returns the expected string for daynight."""
-        result = str(
-            TemporalInterpolation(
-                interval_in_minutes=60, interpolation_method="daynight"
-            )
-        )
-        msg = (
-            "<TemporalInterpolation: interval_in_minutes: 60,"
-            " times: None,"
-            " method: daynight>"
-        )
-        self.assertEqual(result, msg)
-
-
-class Test_construct_time_list(IrisTest):
-
-    """Test construction of time lists suitable for iris interpolation using
-    this function."""
-
-    def setUp(self):
-        """Set up the test inputs."""
-        self.time_0 = datetime.datetime(2017, 11, 1, 3)
-        self.time_1 = datetime.datetime(2017, 11, 1, 9)
-        self.times = []
-        for i in range(4, 9):
-            self.times.append(datetime.datetime(2017, 11, 1, i))
-        self.expected = [("time", list(self.times))]
-
-    def test_return_type(self):
-        """Test that a list is returned."""
-
-        result = TemporalInterpolation(interval_in_minutes=60).construct_time_list(
-            self.time_0, self.time_1
-        )
-        self.assertIsInstance(result, list)
-
-    def test_list_from_interval_in_minutes(self):
-        """Test generating a list between two times using the
-        interval_in_minutes keyword to define the spacing."""
-
-        result = TemporalInterpolation(interval_in_minutes=60).construct_time_list(
-            self.time_0, self.time_1
-        )
-        self.assertEqual(self.expected, result)
-
-    def test_non_equally_divisible_interval_in_minutes(self):
-        """Test an exception is raised when trying to generate a list of times
-        that would not divide the time range equally."""
-
-        msg = "interval_in_minutes of"
-        with self.assertRaisesRegex(ValueError, msg):
-            TemporalInterpolation(interval_in_minutes=61).construct_time_list(
-                self.time_0, self.time_1
-            )
-
-    def test_list_from_existing_list(self):
-        """Test generating an iris interpolation suitable list from an
-        existing list of datetime objects."""
-
-        result = TemporalInterpolation(times=self.times).construct_time_list(
-            self.time_0, self.time_1
-        )
-        self.assertEqual(self.expected, result)
-
-    def test_time_list_out_of_bounds(self):
-        """Test an exception is raised when trying to generate a list of times
-        using a pre-existing list that includes times outside the range of the
-        initial and final times."""
-
-        self.times.append(datetime.datetime(2017, 11, 1, 10))
-
-        msg = "List of times falls outside the range given by"
-        with self.assertRaisesRegex(ValueError, msg):
-            TemporalInterpolation(times=self.times).construct_time_list(
-                self.time_0, self.time_1
-            )
-
-
-class Test_enforce_time_coords_dtype(IrisTest):
-
-    """Test that the datatypes and units of the time, forecast_reference_time
-    and forecast_period coordinates have been enforced."""
-
-    def setUp(self):
-        """Set up the test inputs."""
-        time_start = datetime.datetime(2017, 11, 1, 3)
-        time_mid = datetime.datetime(2017, 11, 1, 6)
-        time_end = datetime.datetime(2017, 11, 1, 9)
-        self.npoints = 10
-
-        domain_corner, grid_spacing = _grid_params("latlon", self.npoints)
-
-        data_time_0 = np.ones((self.npoints, self.npoints), dtype=np.float32)
-        cube_time_0 = set_up_variable_cube(
-            data_time_0,
-            time=time_start,
-            frt=time_start,
-            domain_corner=domain_corner,
-            x_grid_spacing=grid_spacing,
-            y_grid_spacing=grid_spacing,
-        )
-        cube_times = add_coordinate(
-            cube_time_0.copy(),
-            [time_start, time_mid, time_end],
-            "time",
-            is_datetime=True,
-        )
-        # Convert units and datatypes, so that they are non-standard.
-        cube_times.coord("time").convert_units("hours since 1970-01-01 00:00:00")
-        cube_times.coord("time").points = cube_times.coord("time").points.astype(
-            np.int32
-        )
-        cube_times.coord("forecast_reference_time").convert_units(
-            "hours since 1970-01-01 00:00:00"
-        )
-        cube_times.coord("forecast_reference_time").points = cube_times.coord(
-            "forecast_reference_time"
-        ).points.astype(np.int32)
-        cube_times.coord("forecast_period").convert_units("hours")
-        cube_times.coord("forecast_period").points.astype(np.float32)
-        self.cube = cube_times
-
-        self.coord_dtypes = {
-            "time": np.int64,
-            "forecast_reference_time": np.int64,
-            "forecast_period": np.int32,
-        }
-        self.coord_units = {
-            "time": "seconds since 1970-01-01 00:00:00",
-            "forecast_reference_time": "seconds since 1970-01-01 00:00:00",
-            "forecast_period": "seconds",
-        }
-
-    def test_check_points(self):
-        """Test that a cube is returned with the desired types for the points
-        of the time, forecast_reference_time and forecast_period
-        coordinates."""
-        plugin = TemporalInterpolation(interval_in_minutes=60)
-        result = plugin.enforce_time_coords_dtype(self.cube.copy())
-        self.assertIsInstance(result, iris.cube.Cube)
-        # All coordinates converted to the desired units and datatypes.
-        # Check time coordinate.
-        self.assertEqual(result.coord("time").points.dtype, self.coord_dtypes["time"])
-        self.assertEqual(result.coord("time").units, self.coord_units["time"])
-        # Check forecast_reference_time.
-        self.assertEqual(
-            result.coord("forecast_reference_time").points.dtype,
-            self.coord_dtypes["forecast_reference_time"],
-        )
-        self.assertEqual(
-            result.coord("forecast_reference_time").units,
-            self.coord_units["forecast_reference_time"],
-        )
-        # Check forecast_period.
-        self.assertEqual(
-            result.coord("forecast_period").points.dtype,
-            self.coord_dtypes["forecast_period"],
-        )
-        self.assertEqual(
-            result.coord("forecast_period").units, self.coord_units["forecast_period"]
-        )
-
-    def test_check_bounds(self):
-        """Test that a cube is returned with the desired types when
-        the time and forecast_period coordinates have bounds."""
-        plugin = TemporalInterpolation(interval_in_minutes=60)
-        cube = self.cube
-        # Use of guess_bounds converts datatype to float64.
-        cube.coord("time").guess_bounds()
-        cube.coord("forecast_period").guess_bounds()
-
-        result = plugin.enforce_time_coords_dtype(cube.copy())
-        self.assertIsInstance(result, iris.cube.Cube)
-        # All coordinates including bounds converted to the
-        # desired units and datatypes.
-        # Check time coordinate.
-        self.assertEqual(result.coord("time").points.dtype, self.coord_dtypes["time"])
-        self.assertEqual(result.coord("time").bounds.dtype, self.coord_dtypes["time"])
-        self.assertEqual(result.coord("time").units, self.coord_units["time"])
-        # Check forecast_reference_time coordinate.
-        self.assertEqual(
-            result.coord("forecast_reference_time").points.dtype,
-            self.coord_dtypes["forecast_reference_time"],
-        )
-        self.assertEqual(
-            result.coord("forecast_reference_time").units,
-            self.coord_units["forecast_reference_time"],
-        )
-        # Check forecast_period coordinate.
-        self.assertEqual(
-            result.coord("forecast_period").points.dtype,
-            self.coord_dtypes["forecast_period"],
-        )
-        self.assertEqual(
-            result.coord("forecast_period").bounds.dtype,
-            self.coord_dtypes["forecast_period"],
-        )
-        self.assertEqual(
-            result.coord("forecast_period").units, self.coord_units["forecast_period"]
-        )
-
-
-class Test_calc_sin_phi(IrisTest):
-
-    """Test Calculate sin of solar elevation."""
-
-    def test_sin_phi(self):
-        """Test that the function returns the values expected."""
-        latitudes = np.array([50.0, 50.0, 50.0])
-        longitudes = np.array([-5.0, 0.0, 5.0])
-        dtval = datetime.datetime(2017, 1, 11, 8)
-        expected_array = np.array([-0.05481607, -0.00803911, 0.03659632])
-        plugin = TemporalInterpolation(
-            interval_in_minutes=60, interpolation_method="solar"
-        )
-        result = plugin.calc_sin_phi(dtval, latitudes, longitudes)
-        self.assertIsInstance(result, np.ndarray)
-        self.assertArrayAlmostEqual(result, expected_array)
-
-
-class Test_calc_lats_lons(IrisTest):
-
-    """Test Calculate lats and lons."""
-
-    def setUp(self):
-        """Set up the test inputs."""
-        time_start = datetime.datetime(2017, 11, 1, 3)
-        time_mid = datetime.datetime(2017, 11, 1, 6)
-        time_end = datetime.datetime(2017, 11, 1, 9)
-        self.npoints = 3
-
-        equalarea_domain_corner, equalarea_grid_spacing = _grid_params(
-            "equalarea", self.npoints
-        )
-        latlon_domain_corner, latlon_grid_spacing = _grid_params("latlon", self.npoints)
-
-        data_time_0 = np.ones((self.npoints, self.npoints), dtype=np.float32)
-        cube_time_0 = set_up_variable_cube(
-            data_time_0,
-            time=time_start,
-            frt=time_start,
-            domain_corner=latlon_domain_corner,
-            x_grid_spacing=latlon_grid_spacing,
-            y_grid_spacing=latlon_grid_spacing,
-        )
-        self.cube = add_coordinate(
-            cube_time_0, [time_start, time_mid, time_end], "time", is_datetime=True
-        )
-        cube_time_0_equalarea = set_up_variable_cube(
-            data_time_0,
-            time=time_start,
-            frt=time_start,
-            spatial_grid="equalarea",
-            domain_corner=equalarea_domain_corner,
-            x_grid_spacing=equalarea_grid_spacing,
-            y_grid_spacing=equalarea_grid_spacing,
-        )
-        self.cube_equalarea = add_coordinate(
-            cube_time_0_equalarea,
-            [time_start, time_mid, time_end],
-            "time",
-            is_datetime=True,
-        )
-
-    def test_lat_lon(self):
-        """Test that the function returns the lats and lons expected."""
-        expected_lons = np.array(
-            [[-20.0, 0.0, 20.0], [-20.0, 0.0, 20.0], [-20.0, 0.0, 20.0]]
-        )
-        expected_lats = np.array(
-            [[40.0, 40.0, 40.0], [60.0, 60.0, 60.0], [80.0, 80.0, 80.0]]
-        )
-        plugin = TemporalInterpolation(
-            interval_in_minutes=60, interpolation_method="solar"
-        )
-        result_lats, result_lons = plugin.calc_lats_lons(self.cube)
-        self.assertIsInstance(result_lats, np.ndarray)
-        self.assertEqual(result_lats.shape, (3, 3))
-        self.assertIsInstance(result_lons, np.ndarray)
-        self.assertEqual(result_lons.shape, (3, 3))
-        self.assertArrayAlmostEqual(result_lats, expected_lats)
-        self.assertArrayAlmostEqual(result_lons, expected_lons)
-
-    def test_x_y(self):
-        """Test that the function returns the lats and lons expected."""
-        expected_lats = np.array(
-            [
-                [53.84618597, 53.99730779, 53.93247526],
-                [56.82670954, 56.99111356, 56.9205672],
-                [59.8045105, 59.98499383, 59.90752513],
-            ]
-        )
-
-        expected_lons = np.array(
-            [
-                [-8.58580705, -3.51660018, 1.56242662],
-                [-9.06131306, -3.59656346, 1.88105082],
-                [-9.63368459, -3.69298822, 2.26497216],
-            ]
-        )
-
-        plugin = TemporalInterpolation(
-            interval_in_minutes=60, interpolation_method="solar"
-        )
-        result_lats, result_lons = plugin.calc_lats_lons(self.cube_equalarea)
-        self.assertIsInstance(result_lats, np.ndarray)
-        self.assertEqual(result_lats.shape, (3, 3))
-        self.assertIsInstance(result_lons, np.ndarray)
-        self.assertEqual(result_lons.shape, (3, 3))
-        self.assertArrayAlmostEqual(result_lats, expected_lats)
-        self.assertArrayAlmostEqual(result_lons, expected_lons)
-
-
-class Test_solar_interpolation(IrisTest):
-
-    """Test Solar interpolation."""
-
-    def setUp(self):
-        """Set up the test inputs spanning sunrise."""
-        self.time_0 = datetime.datetime(2017, 11, 1, 6)
-        self.time_mid = datetime.datetime(2017, 11, 1, 8)
-        self.time_1 = datetime.datetime(2017, 11, 1, 10)
-        self.npoints = 5
-        self.expected = np.array(
-            [
-                [0.02358028, 0.15887623, 0.2501732, 0.32049885, 0.3806127],
-                [0.0, 0.09494493, 0.21051247, 0.2947393, 0.36431003],
-                [0.0, 0.0, 0.11747278, 0.23689085, 0.32841164],
-                [0.0, 0.0, 0.0, 0.0, 0.15872595],
-                [0.0, 0.0, 0.0, 0.0, 0.0],
-            ]
-        )
-
-        domain_corner, grid_spacing = _grid_params("latlon", self.npoints)
-
-        data_time_0 = np.zeros((self.npoints, self.npoints), dtype=np.float32)
-        data_time_1 = np.ones((self.npoints, self.npoints), dtype=np.float32)
-        data_time_mid = np.ones((self.npoints, self.npoints), dtype=np.float32)
-        cube_time_0 = set_up_variable_cube(
-            data_time_0,
-            time=self.time_0,
-            frt=self.time_0,
-            domain_corner=domain_corner,
-            x_grid_spacing=grid_spacing,
-            y_grid_spacing=grid_spacing,
-        )
-        cube_time_1 = set_up_variable_cube(
-            data_time_1,
-            time=self.time_1,
-            frt=self.time_0,
-            domain_corner=domain_corner,
-            x_grid_spacing=grid_spacing,
-            y_grid_spacing=grid_spacing,
-        )
-        cubes = iris.cube.CubeList([cube_time_0, cube_time_1])
-        self.cube = cubes.merge_cube()
-        interp_cube = set_up_variable_cube(
-            data_time_mid,
-            time=self.time_mid,
-            frt=self.time_0,
-            domain_corner=domain_corner,
-            x_grid_spacing=grid_spacing,
-            y_grid_spacing=grid_spacing,
-        )
-        self.interpolated_cube = iris.util.new_axis(interp_cube, "time")
-        data_time_0_ens = np.zeros((3, self.npoints, self.npoints), dtype=np.float32)
-        data_time_1_ens = np.ones((3, self.npoints, self.npoints), dtype=np.float32)
-        data_time_mid_ens = np.ones((3, self.npoints, self.npoints), dtype=np.float32)
-        cube_time_0_ens = set_up_variable_cube(
-            data_time_0_ens,
-            time=self.time_0,
-            frt=self.time_0,
-            realizations=[0, 1, 2],
-            domain_corner=domain_corner,
-            x_grid_spacing=grid_spacing,
-            y_grid_spacing=grid_spacing,
-        )
-        cube_time_1_ens = set_up_variable_cube(
-            data_time_1_ens,
-            time=self.time_1,
-            frt=self.time_0,
-            realizations=[0, 1, 2],
-            domain_corner=domain_corner,
-            x_grid_spacing=grid_spacing,
-            y_grid_spacing=grid_spacing,
-        )
-        interp_cube_ens = set_up_variable_cube(
-            data_time_mid_ens,
-            time=self.time_mid,
-            frt=self.time_0,
-            realizations=[0, 1, 2],
-            domain_corner=domain_corner,
-            x_grid_spacing=grid_spacing,
-            y_grid_spacing=grid_spacing,
-        )
-        self.interpolated_cube_ens = iris.util.new_axis(interp_cube_ens, "time")
-        cubes_ens = iris.cube.CubeList([cube_time_0_ens, cube_time_1_ens])
-        self.cube_ens = cubes_ens.merge_cube()
-
-    def test_return_type(self):
-        """Test that an iris cubelist is returned."""
-
-        plugin = TemporalInterpolation(
-            interpolation_method="solar", times=[self.time_mid]
-        )
-        result = plugin.solar_interpolate(self.cube, self.interpolated_cube)
-        self.assertIsInstance(result, iris.cube.CubeList)
-
-    def test_solar_interpolation(self):
-        """Test interpolating using solar method works correctly."""
-
-        expected_time = [1509523200]
-        expected_fp = 2 * 3600
-        plugin = TemporalInterpolation(
-            interpolation_method="solar", times=[self.time_mid]
-        )
-        (result,) = plugin.solar_interpolate(self.cube, self.interpolated_cube)
-        self.assertArrayAlmostEqual(result.data, self.expected)
-        self.assertArrayAlmostEqual(result.coord("time").points, expected_time)
-        self.assertAlmostEqual(result.coord("forecast_period").points[0], expected_fp)
-
-    def test_solar_interpolation_shape(self):
-        """Test interpolating using solar method with len(shape) >= 3
-        works correctly."""
-
-        expected_time = [1509523200]
-        expected_fp = 2 * 3600
-        plugin = TemporalInterpolation(
-            interpolation_method="solar", times=[self.time_mid]
-        )
-        (result,) = plugin.solar_interpolate(self.cube_ens, self.interpolated_cube_ens)
-
-        self.assertArrayEqual(result.data.shape, (3, 5, 5))
-        self.assertArrayAlmostEqual(result.data[0], self.expected)
-        self.assertArrayAlmostEqual(result.coord("time").points, expected_time)
-        self.assertAlmostEqual(result.coord("forecast_period").points[0], expected_fp)
-
-
-class Test_daynight_interpolation(IrisTest):
-
-    """Test daynight interpolation."""
-
-    def setUp(self):
-        """Set up the test inputs spanning sunrise."""
-        self.time_0 = datetime.datetime(2017, 11, 1, 6)
-        self.time_mid = datetime.datetime(2017, 11, 1, 8)
-        self.npoints = 10
-        self.daynight_mask = np.array(
-=======
     cube = cubes.merge_cube()
 
     if bounds:
@@ -673,7 +210,6 @@
     interpolation tests."""
     return np.array(
         [
->>>>>>> 96cdbefc
             [
                 [1, 1, 1, 1, 1, 1, 1, 1, 1, 1],
                 [0, 1, 1, 1, 1, 1, 1, 1, 1, 1],
@@ -685,318 +221,6 @@
                 [0, 0, 0, 0, 0, 0, 0, 0, 0, 1],
                 [0, 0, 0, 0, 0, 0, 0, 0, 0, 0],
                 [0, 0, 0, 0, 0, 0, 0, 0, 0, 0],
-<<<<<<< HEAD
-            ]
-        )
-
-        domain_corner, grid_spacing = _grid_params("latlon", self.npoints)
-
-        data_time_mid = np.ones((self.npoints, self.npoints), dtype=np.float32) * 4
-
-        interp_cube = set_up_variable_cube(
-            data_time_mid,
-            time=self.time_mid,
-            frt=self.time_0,
-            domain_corner=domain_corner,
-            x_grid_spacing=grid_spacing,
-            y_grid_spacing=grid_spacing,
-        )
-        self.interpolated_cube = iris.util.new_axis(interp_cube, "time")
-
-        data_time_mid_ens = (
-            np.ones((3, self.npoints, self.npoints), dtype=np.float32) * 4
-        )
-        interp_cube_ens = set_up_variable_cube(
-            data_time_mid_ens,
-            time=self.time_mid,
-            frt=self.time_0,
-            realizations=[0, 1, 2],
-            domain_corner=domain_corner,
-            x_grid_spacing=grid_spacing,
-            y_grid_spacing=grid_spacing,
-        )
-        self.interpolated_cube_ens = iris.util.new_axis(interp_cube_ens, "time")
-
-    def test_return_type(self):
-        """Test that an iris cubelist is returned."""
-
-        plugin = TemporalInterpolation(
-            interpolation_method="daynight", times=[self.time_mid]
-        )
-        result = plugin.daynight_interpolate(self.interpolated_cube)
-        self.assertIsInstance(result, iris.cube.CubeList)
-
-    def test_daynight_interpolation(self):
-        """Test interpolating to the a point where the daynight
-        mask is not all zero."""
-
-        expected_data = np.ones((self.npoints, self.npoints)) * 4
-        index = np.where(self.daynight_mask == 0)
-        expected_data[index] = 0.0
-        expected_time = [1509523200]
-        expected_fp = 2 * 3600
-        plugin = TemporalInterpolation(
-            interpolation_method="daynight", times=[self.time_mid]
-        )
-        (result,) = plugin.daynight_interpolate(self.interpolated_cube)
-        self.assertArrayAlmostEqual(expected_data, result.data)
-        self.assertArrayAlmostEqual(result.coord("time").points, expected_time)
-        self.assertAlmostEqual(result.coord("forecast_period").points[0], expected_fp)
-
-    def test_daynight_interpolation_ens(self):
-        """Test interpolating to the a point where the daynight
-        mask is not all zero and the len(shape) of the cube > 2."""
-
-        expected_data_grid = np.ones((self.npoints, self.npoints)) * 4
-        index = np.where(self.daynight_mask == 0)
-        expected_data_grid[index] = 0.0
-        expected_data = np.repeat(expected_data_grid[np.newaxis, :, :], 3, axis=0)
-        expected_time = [1509523200]
-        expected_fp = 2 * 3600
-        plugin = TemporalInterpolation(
-            interpolation_method="daynight", times=[self.time_mid]
-        )
-        (result,) = plugin.daynight_interpolate(self.interpolated_cube_ens)
-        self.assertArrayAlmostEqual(expected_data, result.data)
-        self.assertArrayAlmostEqual(result.coord("time").points, expected_time)
-        self.assertAlmostEqual(result.coord("forecast_period").points[0], expected_fp)
-
-
-class Test_process(IrisTest):
-
-    """Test interpolation of cubes to intermediate times using the plugin."""
-
-    def setUp(self):
-        """Set up the test inputs."""
-        self.time_0 = datetime.datetime(2017, 11, 1, 3)
-        self.time_extra = datetime.datetime(2017, 11, 1, 6)
-        self.time_1 = datetime.datetime(2017, 11, 1, 9)
-        self.npoints = 10
-
-        domain_corner, grid_spacing = _grid_params("latlon", self.npoints)
-
-        data_time_0 = np.ones((self.npoints, self.npoints), dtype=np.float32)
-        data_time_1 = np.ones((self.npoints, self.npoints), dtype=np.float32) * 7
-        self.cube_time_0 = set_up_variable_cube(
-            data_time_0,
-            time=self.time_0,
-            frt=self.time_0,
-            domain_corner=domain_corner,
-            x_grid_spacing=grid_spacing,
-            y_grid_spacing=grid_spacing,
-        )
-        self.cube_time_1 = set_up_variable_cube(
-            data_time_1,
-            time=self.time_1,
-            frt=self.time_0,
-            domain_corner=domain_corner,
-            x_grid_spacing=grid_spacing,
-            y_grid_spacing=grid_spacing,
-        )
-
-    def test_return_type(self):
-        """Test that an iris cubelist is returned."""
-
-        result = TemporalInterpolation(interval_in_minutes=180).process(
-            self.cube_time_0, self.cube_time_1
-        )
-        self.assertIsInstance(result, iris.cube.CubeList)
-
-    def test_wind_direction_interpolation_over_north(self):
-        """Test that wind directions are interpolated properly at the 0/360
-        circular cross-over."""
-
-        data_time_0 = np.ones((self.npoints, self.npoints), dtype=np.float32) * 350
-        data_time_1 = np.ones((self.npoints, self.npoints), dtype=np.float32) * 20
-        domain_corner, grid_spacing = _grid_params("latlon", self.npoints)
-        cube_time_0 = set_up_variable_cube(
-            data_time_0,
-            name="wind_from_direction",
-            units="degrees",
-            time=self.time_0,
-            frt=self.time_0,
-            domain_corner=domain_corner,
-            x_grid_spacing=grid_spacing,
-            y_grid_spacing=grid_spacing,
-        )
-        cube_time_1 = set_up_variable_cube(
-            data_time_1,
-            name="wind_from_direction",
-            units="degrees",
-            time=self.time_1,
-            frt=self.time_1,
-            domain_corner=domain_corner,
-            x_grid_spacing=grid_spacing,
-            y_grid_spacing=grid_spacing,
-        )
-        expected_data = np.full((self.npoints, self.npoints), 5, dtype=np.float32)
-        (result,) = TemporalInterpolation(interval_in_minutes=180).process(
-            cube_time_0, cube_time_1
-        )
-
-        self.assertArrayAlmostEqual(expected_data, result.data, decimal=4)
-
-    def test_wind_direction_interpolation(self):
-        """Test that wind directions are interpolated properly when the interpolation
-        doesn't cross the 0/360 boundary."""
-
-        data_time_0 = np.ones((self.npoints, self.npoints), dtype=np.float32) * 40
-        data_time_1 = np.ones((self.npoints, self.npoints), dtype=np.float32) * 60
-        domain_corner, grid_spacing = _grid_params("latlon", self.npoints)
-        cube_time_0 = set_up_variable_cube(
-            data_time_0,
-            units="degrees",
-            time=self.time_0,
-            frt=self.time_0,
-            domain_corner=domain_corner,
-            x_grid_spacing=grid_spacing,
-            y_grid_spacing=grid_spacing,
-        )
-        cube_time_1 = set_up_variable_cube(
-            data_time_1,
-            units="degrees",
-            time=self.time_1,
-            frt=self.time_1,
-            domain_corner=domain_corner,
-            x_grid_spacing=grid_spacing,
-            y_grid_spacing=grid_spacing,
-        )
-        expected_data = expected_data = np.full(
-            (self.npoints, self.npoints), 50, dtype=np.float32
-        )
-        (result,) = TemporalInterpolation(interval_in_minutes=180).process(
-            cube_time_0, cube_time_1
-        )
-
-        self.assertArrayAlmostEqual(expected_data, result.data, decimal=4)
-
-    def test_valid_single_interpolation(self):
-        """Test interpolating to the mid point of the time range. Expect the
-        data to be half way between, and the time coordinate should be at
-        06Z November 11th 2017."""
-
-        expected_data = np.ones((self.npoints, self.npoints)) * 4
-        expected_time = [1509516000]
-        expected_fp = 3 * 3600
-        (result,) = TemporalInterpolation(interval_in_minutes=180).process(
-            self.cube_time_0, self.cube_time_1
-        )
-
-        self.assertArrayAlmostEqual(expected_data, result.data)
-        self.assertArrayAlmostEqual(result.coord("time").points, expected_time)
-        self.assertAlmostEqual(result.coord("forecast_period").points[0], expected_fp)
-
-    def test_valid_multiple_interpolations(self):
-        """Test interpolating to every hour between the two input cubes.
-        Check the data increments as expected and the time coordinates are also
-        set correctly.
-
-        NB Interpolation in iris is prone to float precision errors of order
-        10E-6, hence the need to use AlmostEqual below."""
-
-        result = TemporalInterpolation(interval_in_minutes=60).process(
-            self.cube_time_0, self.cube_time_1
-        )
-        for i, cube in enumerate(result):
-            expected_data = np.ones((self.npoints, self.npoints)) * i + 2
-            expected_time = [1509508800 + i * 3600]
-
-            self.assertArrayAlmostEqual(expected_data, cube.data)
-            self.assertArrayAlmostEqual(
-                cube.coord("time").points, expected_time, decimal=5
-            )
-            self.assertAlmostEqual(
-                cube.coord("forecast_period").points[0], (i + 1) * 3600
-            )
-
-    def test_valid_interpolation_from_given_list(self):
-        """Test interpolating to a point defined in a list between the two
-        input cube validity times. Check the data increments as expected and
-        the time coordinates are also set correctly.
-
-        NB Interpolation in iris is prone to float precision errors of order
-        10E-6, hence the need to use AlmostEqual below."""
-
-        (result,) = TemporalInterpolation(times=[self.time_extra]).process(
-            self.cube_time_0, self.cube_time_1
-        )
-        expected_data = np.ones((self.npoints, self.npoints)) * 4
-        expected_time = [1509516000]
-        expected_fp = 3 * 3600
-
-        self.assertArrayAlmostEqual(expected_data, result.data)
-        self.assertArrayAlmostEqual(
-            result.coord("time").points, expected_time, decimal=5
-        )
-        self.assertAlmostEqual(result.coord("forecast_period").points[0], expected_fp)
-        self.assertEqual(result.data.dtype, np.float32)
-        self.assertEqual(str(result.coord("time").points.dtype), "int64")
-        self.assertEqual(str(result.coord("forecast_period").points.dtype), "int32")
-
-    def test_solar_interpolation_from_given_list(self):
-        """Test solar interpolating to a point defined in a list
-        between the two input cube validity times.
-        Check the data increments as expected and
-        the time coordinates are also set correctly."""
-
-        plugin = TemporalInterpolation(
-            times=[self.time_extra], interpolation_method="solar"
-        )
-        (result,) = plugin.process(self.cube_time_0, self.cube_time_1)
-        expected_time = [1509516000]
-        expected_fp = 3 * 3600
-
-        self.assertArrayAlmostEqual(
-            result.coord("time").points, expected_time, decimal=5
-        )
-        self.assertAlmostEqual(result.coord("forecast_period").points[0], expected_fp)
-        self.assertEqual(result.data.dtype, np.float32)
-        self.assertEqual(str(result.coord("time").points.dtype), "int64")
-        self.assertEqual(str(result.coord("forecast_period").points.dtype), "int32")
-
-    def test_daynight_interpolation_from_given_list(self):
-        """Test daynight interpolating to a point defined in a list
-        between the two input cube validity times.
-        Check the data increments as expected and
-        the time coordinates are also set correctly."""
-
-        plugin = TemporalInterpolation(
-            times=[self.time_extra], interpolation_method="daynight"
-        )
-        (result,) = plugin.process(self.cube_time_0, self.cube_time_1)
-        expected_data = np.zeros((self.npoints, self.npoints))
-        expected_data[:2, 7:] = 4.0
-        expected_data[2, 8:] = 4.0
-        expected_data[3, 9] = 4.0
-        expected_time = [1509516000]
-        expected_fp = 3 * 3600
-
-        self.assertArrayAlmostEqual(expected_data, result.data)
-        self.assertArrayAlmostEqual(
-            result.coord("time").points, expected_time, decimal=5
-        )
-        self.assertAlmostEqual(result.coord("forecast_period").points[0], expected_fp)
-        self.assertEqual(result.data.dtype, np.float32)
-        self.assertEqual(str(result.coord("time").points.dtype), "int64")
-        self.assertEqual(str(result.coord("forecast_period").points.dtype), "int32")
-
-    def test_input_cube_without_time_coordinate(self):
-        """Test that an exception is raised if a cube is provided without a
-        time coordiate."""
-
-        self.cube_time_0.remove_coord("time")
-
-        msg = "Cube provided to TemporalInterpolation " "contains no time coordinate"
-        with self.assertRaisesRegex(CoordinateNotFoundError, msg):
-            TemporalInterpolation(interval_in_minutes=180).process(
-                self.cube_time_0, self.cube_time_1
-            )
-
-    def test_input_cubes_in_incorrect_time_order(self):
-        """Test that an exception is raised if the cube representing the
-        initial time has a validity time that is after the cube representing
-        the final time."""
-=======
             ],
             [
                 [1, 1, 1, 1, 1, 1, 1, 1, 1, 1],
@@ -1106,7 +330,6 @@
 def test_enforce_time_coords_dtype(bounds):
     """Test that the datatypes and units of the time, forecast_reference_time
     and forecast_period coordinates have been enforced."""
->>>>>>> 96cdbefc
 
     times = [datetime.datetime(2017, 11, 1, hour) for hour in [3, 6, 9]]
     data = np.ones((10, 10), dtype=np.float32)
