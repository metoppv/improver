# -*- coding: utf-8 -*-
# -----------------------------------------------------------------------------
# (C) British Crown Copyright 2017-2021 Met Office.
# All rights reserved.
#
# Redistribution and use in source and binary forms, with or without
# modification, are permitted provided that the following conditions are met:
#
# * Redistributions of source code must retain the above copyright notice, this
#   list of conditions and the following disclaimer.
#
# * Redistributions in binary form must reproduce the above copyright notice,
#   this list of conditions and the following disclaimer in the documentation
#   and/or other materials provided with the distribution.
#
# * Neither the name of the copyright holder nor the names of its
#   contributors may be used to endorse or promote products derived from
#   this software without specific prior written permission.
#
# THIS SOFTWARE IS PROVIDED BY THE COPYRIGHT HOLDERS AND CONTRIBUTORS "AS IS"
# AND ANY EXPRESS OR IMPLIED WARRANTIES, INCLUDING, BUT NOT LIMITED TO, THE
# IMPLIED WARRANTIES OF MERCHANTABILITY AND FITNESS FOR A PARTICULAR PURPOSE
# ARE DISCLAIMED. IN NO EVENT SHALL THE COPYRIGHT HOLDER OR CONTRIBUTORS BE
# LIABLE FOR ANY DIRECT, INDIRECT, INCIDENTAL, SPECIAL, EXEMPLARY, OR
# CONSEQUENTIAL DAMAGES (INCLUDING, BUT NOT LIMITED TO, PROCUREMENT OF
# SUBSTITUTE GOODS OR SERVICES; LOSS OF USE, DATA, OR PROFITS; OR BUSINESS
# INTERRUPTION) HOWEVER CAUSED AND ON ANY THEORY OF LIABILITY, WHETHER IN
# CONTRACT, STRICT LIABILITY, OR TORT (INCLUDING NEGLIGENCE OR OTHERWISE)
# ARISING IN ANY WAY OUT OF THE USE OF THIS SOFTWARE, EVEN IF ADVISED OF THE
# POSSIBILITY OF SUCH DAMAGE.
"""Unit tests for the nbhood.NeighbourhoodProcessing plugin."""


import unittest

import numpy as np
from iris.coords import CellMethod
from iris.cube import Cube
from iris.tests import IrisTest

from improver.nbhood.square_kernel import NeighbourhoodProcessing
from improver.synthetic_data.set_up_test_cubes import set_up_probability_cube


class Test__init__(IrisTest):

    """Test the __init__ method of NeighbourhoodProcessing."""

    def test_neighbourhood_method_does_not_exist(self):
        """Test that desired error message is raised, if the neighbourhood
        method does not exist."""
        neighbourhood_method = "nonsense"
        radii = 10000
        msg = "nonsense is not a valid neighbourhood_method"
        with self.assertRaisesRegex(ValueError, msg):
            NeighbourhoodProcessing(neighbourhood_method, radii)

    def test_square_nbhood_with_weighted_mode(self):
        """Test that desired error message is raised, if the neighbourhood
        method is square and the weighted_mode option is used."""
        radii = 10000
        msg = "weighted_mode can only be used if neighbourhood_method is circular"
        with self.assertRaisesRegex(ValueError, msg):
            NeighbourhoodProcessing("square", radii, weighted_mode=True)


class Test__calculate_neighbourhood(IrisTest):

    """Test the _calculate_neighbourhood method."""

    RADIUS = 2500

    def setUp(self):
        """Set up data arrays and kernels"""

        self.data = np.ones((5, 5), dtype=np.float32)
        self.data[2, 2] = 0
        self.nbhood_size = 3
        self.circular_kernel = np.array(
            [[0.0, 1.0, 0.0], [1.0, 1.0, 1.0], [0.0, 1.0, 0.0]]
        )
        self.weighted_circular_kernel = np.array(
            [
                [0.0, 0.0, 0.0, 0.0, 0.0],
                [0.0, 0.5, 0.75, 0.5, 0.0],
                [0.0, 0.75, 1.0, 0.75, 0.0],
                [0.0, 0.5, 0.75, 0.5, 0.0],
                [0.0, 0.0, 0.0, 0.0, 0.0],
            ]
        )

        # set up data for tests using masks
        self.data_for_masked_tests = np.array(
            [
                [1.0, 1.0, 0.0, 1.0, 1.0],
                [1.0, 1.0, 1.0, 0.0, 0.0],
                [1.0, 0.0, 1.0, 0.0, 0.0],
                [0.0, 0.0, 1.0, 1.0, 0.0],
                [0.0, 1.0, 1.0, 0.0, 1.0],
            ]
        )
        self.mask = np.array(
            [
                [0, 0, 1, 1, 0],
                [0, 1, 1, 1, 0],
                [0, 0, 1, 1, 1],
                [0, 0, 1, 1, 0],
                [0, 0, 1, 1, 0],
            ]
        )
        self.expected_array = np.array(
            [
                [1.0000, 0.666667, 0.600000, 0.500000, 0.50],
                [1.0000, 0.750000, 0.571429, 0.428571, 0.25],
                [1.0000, 1.000000, 0.714286, 0.571429, 0.25],
                [np.nan, 1.000000, 0.666667, 0.571429, 0.25],
                [np.nan, 1.000000, 0.750000, 0.750000, 0.50],
            ]
        )
        self.expected_mask = np.array(
            [
                [True, True, False, False, True],
                [True, False, False, False, True],
                [True, True, False, False, False],
                [True, True, False, False, True],
                [True, True, False, False, True],
            ]
        )

    def test_basic_square(self):
        """Test the _calculate_neighbourhood method with a square neighbourhood."""
        expected_array = np.array(
            [
                [1.0, 1.0, 1.0, 1.0, 1.0],
                [1.0, 0.88888889, 0.88888889, 0.88888889, 1.0],
                [1.0, 0.88888889, 0.88888889, 0.88888889, 1.0],
                [1.0, 0.88888889, 0.88888889, 0.88888889, 1.0],
                [1.0, 1.0, 1.0, 1.0, 1.0],
            ]
        )
<<<<<<< HEAD
        plugin = NeighbourhoodProcessing("square", self.RADIUS)
        plugin.nb_size = self.nbhood_size
        result = plugin._calculate_neighbourhood(self.data)
        self.assertArrayAlmostEqual(result, expected_array)
=======
        neighbourhood_method = "circular"
        radii = 4000
        result = NBHood(neighbourhood_method, radii, weighted_mode=True)(self.cube)
        self.assertIsInstance(result, Cube)
        self.assertArrayAlmostEqual(result.data, expected)
>>>>>>> 28faf19c

    def test_basic_circular(self):
        """Test the _calculate_neighbourhood method with a circular neighbourhood."""
        expected_array = np.array(
            [
                [1.0, 1.0, 1.0, 1.0, 1.0],
                [1.0, 1.0, 0.8, 1.0, 1.0],
                [1.0, 0.8, 0.8, 0.8, 1.0],
                [1.0, 1.0, 0.8, 1.0, 1.0],
                [1.0, 1.0, 1.0, 1.0, 1.0],
            ]
        )
<<<<<<< HEAD
        plugin = NeighbourhoodProcessing("circular", self.RADIUS)
        plugin.kernel = self.circular_kernel
        result = plugin._calculate_neighbourhood(self.data)
        self.assertArrayAlmostEqual(result.data, expected_array)

    def test_basic_weighted_circular(self):
        """Test the _calculate_neighbourhood method with a
        weighted circular neighbourhood."""
        expected_array = np.array(
            [
                [1.0, 1.0, 1.0, 1.0, 1.0],
                [1.0, 0.916667, 0.875, 0.916667, 1.0],
                [1.0, 0.875, 0.833333, 0.875, 1.0],
                [1.0, 0.916667, 0.875, 0.916667, 1.0],
                [1.0, 1.0, 1.0, 1.0, 1.0],
            ]
        )
        plugin = NeighbourhoodProcessing("circular", self.RADIUS)
        plugin.kernel = self.weighted_circular_kernel
        result = plugin._calculate_neighbourhood(self.data)
        self.assertArrayAlmostEqual(result.data, expected_array)

    def test_basic_square_sum(self):
        """Test the _calculate_neighbourhood method calculating a sum in
        a square neighbourhood."""
        expected_array = np.array(
            [
                [4.0, 6.0, 6.0, 6.0, 4.0],
                [6.0, 8.0, 8.0, 8.0, 6.0],
                [6.0, 8.0, 8.0, 8.0, 6.0],
                [6.0, 8.0, 8.0, 8.0, 6.0],
                [4.0, 6.0, 6.0, 6.0, 4.0],
            ]
        )
        plugin = NeighbourhoodProcessing("square", self.RADIUS, sum_only=True)
        plugin.nb_size = self.nbhood_size
        result = plugin._calculate_neighbourhood(self.data)
        self.assertArrayAlmostEqual(result, expected_array)

    def test_basic_circular_sum(self):
        """Test the _calculate_neighbourhood method calculating a sum in
        a circular neighbourhood."""
        expected_array = np.array(
            [
                [5.0, 5.0, 5.0, 5.0, 5.0],
                [5.0, 5.0, 4.0, 5.0, 5.0],
                [5.0, 4.0, 4.0, 4.0, 5.0],
                [5.0, 5.0, 4.0, 5.0, 5.0],
                [5.0, 5.0, 5.0, 5.0, 5.0],
            ]
        )
        plugin = NeighbourhoodProcessing("circular", self.RADIUS, sum_only=True)
        plugin.kernel = self.circular_kernel
        result = plugin._calculate_neighbourhood(self.data)
        self.assertArrayAlmostEqual(result.data, expected_array)

    def test_masked_array_re_mask_true_square(self):
        """Test the _calculate_neighbourhood method when masked data is
        passed in and re-masking is applied."""

        input_data = np.ma.masked_where(self.mask == 0, self.data_for_masked_tests)
        plugin = NeighbourhoodProcessing("square", self.RADIUS)
        plugin.nb_size = self.nbhood_size
        result = plugin._calculate_neighbourhood(input_data)
        self.assertArrayAlmostEqual(result.data, self.expected_array)
        self.assertArrayAlmostEqual(result.mask, self.expected_mask)

    def test_masked_array_re_mask_true_circular(self):
        """Test the _calculate_neighbourhood method when masked data is
        passed in and re-masking is applied with a circular neighbourhood."""

        expected_array = np.array(
            [
                [np.nan, 0.5, 0.5, 0.5, 1.0],
                [1.0, 1.0, 0.6, 0.5, 0.0],
                [np.nan, 1.0, 0.75, 0.4, 0.0],
                [np.nan, 1.0, 1.0, 0.5, 0.5],
                [np.nan, 1.0, 0.75, 0.5, 0.0],
            ]
        )
        input_data = np.ma.masked_where(self.mask == 0, self.data_for_masked_tests)
        plugin = NeighbourhoodProcessing("circular", self.RADIUS)
        plugin.kernel = self.circular_kernel
        result = plugin._calculate_neighbourhood(input_data)

        self.assertArrayAlmostEqual(result.data, expected_array)
        self.assertArrayAlmostEqual(result.mask, self.expected_mask)

    def test_masked_array_re_mask_false(self):
        """Test the _calculate_neighbourhood method when masked data is
        passed in and re-masking is not applied."""

        input_data = np.ma.masked_where(self.mask == 0, self.data_for_masked_tests)
        plugin = NeighbourhoodProcessing("square", self.RADIUS, re_mask=False)
        plugin.nb_size = self.nbhood_size
        result = plugin._calculate_neighbourhood(input_data)
        self.assertArrayAlmostEqual(result, self.expected_array)
        with self.assertRaises(AttributeError):
            result.mask

    def test_masked_array_with_nans_re_mask_true(self):
        """Test the _calculate_neighbourhood method when masked data
        (with masked Nans in) is passed in and re-masking is applied."""
        self.data_for_masked_tests[0, 0] = np.nan
        self.expected_array[0, 0] = np.nan
        input_data = np.ma.masked_where(self.mask == 0, self.data_for_masked_tests)
        plugin = NeighbourhoodProcessing("square", self.RADIUS)
        plugin.nb_size = self.nbhood_size
        result = plugin._calculate_neighbourhood(input_data)
        self.assertArrayAlmostEqual(result, self.expected_array)
        self.assertArrayAlmostEqual(result.mask, self.expected_mask)

    def test_complex(self):
        """Test that data containing complex numbers is sensibly processed"""
        self.data = self.data.astype(complex)
        self.data[1, 3] = 0.5 + 0.5j
        self.data[4, 3] = 0.4 + 0.6j
        expected_array = np.array(
            [
                [
                    1.0 + 0.0j,
                    1.0 + 0.0j,
                    0.91666667 + 0.083333333j,
                    0.91666667 + 0.083333333j,
                    0.875 + 0.125j,
                ],
                [
                    1.0 + 0.0j,
                    0.88888889 + 0.0j,
                    0.83333333 + 0.055555556j,
                    0.83333333 + 0.055555556j,
                    0.91666667 + 0.083333333j,
                ],
                [
                    1.0 + 0.0j,
                    0.88888889 + 0.0j,
                    0.83333333 + 0.055555556j,
                    0.83333333 + 0.055555556j,
                    0.91666667 + 0.083333333j,
                ],
                [
                    1.0 + 0.0j,
                    0.88888889 + 0.0j,
                    0.82222222 + 0.066666667j,
                    0.82222222 + 0.066666667j,
                    0.9 + 0.1j,
                ],
                [1.0 + 0.0j, 1.0 + 0.0j, 0.9 + 0.1j, 0.9 + 0.1j, 0.85 + 0.15j],
            ]
        )
        plugin = NeighbourhoodProcessing("square", self.RADIUS)
        plugin.nb_size = self.nbhood_size
        result = plugin._calculate_neighbourhood(self.data)
        self.assertArrayAlmostEqual(result, expected_array)

    def test_external_mask_square(self):
        """Test the _calculate_neighbourhood method when an external mask is
        passed in and re-masking is applied."""
        plugin = NeighbourhoodProcessing("square", self.RADIUS)
        plugin.nb_size = self.nbhood_size
        result = plugin._calculate_neighbourhood(self.data_for_masked_tests, self.mask)
        self.assertArrayAlmostEqual(result.data, self.expected_array)
        self.assertArrayAlmostEqual(result.mask, self.expected_mask)

    def test_external_mask_with_masked_data_square(self):
        """Test the _calculate_neighbourhood method when masked data is
        passed in and an external mask is passed in and re-masking is applied."""
        mask = np.array(
            [
                [1, 0, 1, 1, 0],
                [1, 1, 1, 1, 0],
                [1, 0, 1, 1, 1],
                [1, 0, 1, 1, 0],
                [1, 0, 1, 1, 0],
            ]
        )
        external_mask = np.array(
            [
                [0, 1, 1, 1, 1],
                [0, 1, 1, 1, 1],
                [0, 1, 1, 1, 1],
                [0, 1, 1, 1, 1],
                [0, 1, 1, 1, 1],
            ]
        )

        self.data = np.ma.masked_where(mask == 0, self.data_for_masked_tests)
        plugin = NeighbourhoodProcessing("square", self.RADIUS)
        plugin.nb_size = self.nbhood_size
        result = plugin._calculate_neighbourhood(self.data, external_mask)
        self.assertArrayAlmostEqual(result.data, self.expected_array)
        self.assertArrayAlmostEqual(result.mask, self.expected_mask)


class Test_process(IrisTest):

    """Test the process method."""

    def setUp(self):
        """Set up a cube."""

        data = np.ones((3, 5, 5), dtype=np.float32)
        data[:, 2, 2] = 0
        self.cube = set_up_probability_cube(
            data,
            thresholds=np.array([278, 281, 284], dtype=np.float32),
            spatial_grid="equalarea",
        )
=======
        neighbourhood_method = "circular"
        radii = 4000
        result = NBHood(neighbourhood_method, radii,)(self.cube)
        self.assertIsInstance(result, Cube)
        self.assertArrayAlmostEqual(result.data, expected)
>>>>>>> 28faf19c

    def test_square_neighbourhood(self):
        """Test that the square neighbourhood processing is successful."""
        nbhood_result = np.array(
            [
                [1.0, 1.0, 1.0, 1.0, 1.0],
                [1.0, 0.88888889, 0.88888889, 0.88888889, 1.0],
                [1.0, 0.88888889, 0.88888889, 0.88888889, 1.0],
                [1.0, 0.88888889, 0.88888889, 0.88888889, 1.0],
                [1.0, 1.0, 1.0, 1.0, 1.0],
            ]
        )
        expected = np.broadcast_to(nbhood_result, (3, 5, 5))
        neighbourhood_method = "square"
        radii = 2000
        result = NeighbourhoodProcessing(neighbourhood_method, radii)(self.cube)
        self.assertIsInstance(result, Cube)
        self.assertArrayAlmostEqual(result.data, expected)
        self.assertTupleEqual(result.cell_methods, self.cube.cell_methods)
        self.assertDictEqual(result.attributes, self.cube.attributes)

    def test_cube_metadata(self):
        """Test that the square neighbourhood processing is successful."""
        neighbourhood_method = "square"
        radii = 2000
        self.cube.attributes = {"Conventions": "CF-1.5"}
        self.cube.add_cell_method(CellMethod("mean", coords="time"))
        result = NeighbourhoodProcessing(neighbourhood_method, radii)(self.cube)
        self.assertIsInstance(result, Cube)
        self.assertTupleEqual(result.cell_methods, self.cube.cell_methods)
        self.assertDictEqual(result.attributes, self.cube.attributes)


if __name__ == "__main__":
    unittest.main()<|MERGE_RESOLUTION|>--- conflicted
+++ resolved
@@ -46,6 +46,13 @@
 
     """Test the __init__ method of NeighbourhoodProcessing."""
 
+    def test_neighbourhood_method_exists(self):
+        """Test that no exception is raised if the requested neighbourhood
+         method exists."""
+        neighbourhood_method = "square"
+        radii = 10000
+        NBHood(neighbourhood_method, radii, weighted_mode=True)
+
     def test_neighbourhood_method_does_not_exist(self):
         """Test that desired error message is raised, if the neighbourhood
         method does not exist."""
@@ -138,18 +145,10 @@
                 [1.0, 1.0, 1.0, 1.0, 1.0],
             ]
         )
-<<<<<<< HEAD
         plugin = NeighbourhoodProcessing("square", self.RADIUS)
         plugin.nb_size = self.nbhood_size
         result = plugin._calculate_neighbourhood(self.data)
         self.assertArrayAlmostEqual(result, expected_array)
-=======
-        neighbourhood_method = "circular"
-        radii = 4000
-        result = NBHood(neighbourhood_method, radii, weighted_mode=True)(self.cube)
-        self.assertIsInstance(result, Cube)
-        self.assertArrayAlmostEqual(result.data, expected)
->>>>>>> 28faf19c
 
     def test_basic_circular(self):
         """Test the _calculate_neighbourhood method with a circular neighbourhood."""
@@ -162,7 +161,6 @@
                 [1.0, 1.0, 1.0, 1.0, 1.0],
             ]
         )
-<<<<<<< HEAD
         plugin = NeighbourhoodProcessing("circular", self.RADIUS)
         plugin.kernel = self.circular_kernel
         result = plugin._calculate_neighbourhood(self.data)
@@ -371,13 +369,6 @@
             thresholds=np.array([278, 281, 284], dtype=np.float32),
             spatial_grid="equalarea",
         )
-=======
-        neighbourhood_method = "circular"
-        radii = 4000
-        result = NBHood(neighbourhood_method, radii,)(self.cube)
-        self.assertIsInstance(result, Cube)
-        self.assertArrayAlmostEqual(result.data, expected)
->>>>>>> 28faf19c
 
     def test_square_neighbourhood(self):
         """Test that the square neighbourhood processing is successful."""
