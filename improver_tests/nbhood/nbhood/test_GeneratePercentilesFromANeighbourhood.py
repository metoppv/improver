--- conflicted
+++ resolved
@@ -76,21 +76,12 @@
             self.cube
         )
         expected_data = self.cube.data.copy()
-<<<<<<< HEAD
 
         self.assertIsInstance(result.coord("percentile"), iris.coords.Coord)
         self.assertArrayEqual(result.coord("percentile").points, DEFAULT_PERCENTILES)
         self.assertArrayEqual(result[0].data, expected_data)
         self.assertDictEqual(self.cube.metadata._asdict(), result.metadata._asdict())
 
-=======
-
-        self.assertIsInstance(result.coord("percentile"), iris.coords.Coord)
-        self.assertArrayEqual(result.coord("percentile").points, DEFAULT_PERCENTILES)
-        self.assertArrayEqual(result[0].data, expected_data)
-        self.assertDictEqual(self.cube.metadata._asdict(), result.metadata._asdict())
-
->>>>>>> 62d5f05c
     def test_coord_is_dim_vector(self):
         """Test that the percentile coord is added as the zeroth dimension when
         multiple percentiles are used."""
@@ -153,7 +144,6 @@
         plugin = GeneratePercentilesFromANeighbourhood(2000)
         plugin.percentiles = np.array([10, 50, 90])
         result = plugin.pad_and_unpad_cube(self.cube, kernel)
-<<<<<<< HEAD
         self.assertIsInstance(result, Cube)
         self.assertArrayAlmostEqual(result.data, expected)
 
@@ -189,50 +179,10 @@
         plugin = GeneratePercentilesFromANeighbourhood(2000)
         plugin.percentiles = np.array([10, 50, 90])
         result = plugin.pad_and_unpad_cube(self.cube, kernel)
+
         self.assertIsInstance(result, Cube)
         self.assertArrayAlmostEqual(result.data, expected)
 
-=======
-        self.assertIsInstance(result, Cube)
-        self.assertArrayAlmostEqual(result.data, expected)
-
-    def test_irregular_kernel(self):
-        """Test a 2d slice."""
-        expected = np.array(
-            [
-                [
-                    [1.0, 1.0, 1.0, 1.0, 1.0],
-                    [1.0, 0.3, 1.0, 1.0, 1.0],
-                    [1.0, 0.3, 1.0, 0.3, 1.0],
-                    [1.0, 1.0, 0.3, 1.0, 1.0],
-                    [1.0, 1.0, 1.0, 1.0, 1.0],
-                ],
-                [
-                    [1.0, 1.0, 1.0, 1.0, 1.0],
-                    [1.0, 1.0, 1.0, 1.0, 1.0],
-                    [1.0, 1.0, 1.0, 1.0, 1.0],
-                    [1.0, 1.0, 1.0, 1.0, 1.0],
-                    [1.0, 1.0, 1.0, 1.0, 1.0],
-                ],
-                [
-                    [1.0, 1.0, 1.0, 1.0, 1.0],
-                    [1.0, 1.0, 1.0, 1.0, 1.0],
-                    [1.0, 1.0, 1.0, 1.0, 1.0],
-                    [1.0, 1.0, 1.0, 1.0, 1.0],
-                    [1.0, 1.0, 1.0, 1.0, 1.0],
-                ],
-            ],
-        )
-        kernel = np.array([[0.0, 1.0, 0.0], [1.0, 0.0, 1.0], [0.0, 0.0, 1.0]])
-        self.cube.data[2, 2] = 0
-        plugin = GeneratePercentilesFromANeighbourhood(2000)
-        plugin.percentiles = np.array([10, 50, 90])
-        result = plugin.pad_and_unpad_cube(self.cube, kernel)
-
-        self.assertIsInstance(result, Cube)
-        self.assertArrayAlmostEqual(result.data, expected)
-
->>>>>>> 62d5f05c
     def test_single_point_almost_edge(self):
         """Test behaviour for a non-zero grid cell quite near the edge."""
 
@@ -382,7 +332,6 @@
 
 
 class Test_process(IrisTest):
-<<<<<<< HEAD
 
     """Test the process method within the plugin to calculate percentile values
     from a neighbourhood."""
@@ -396,21 +345,6 @@
     def test_basic(self):
         """Test that the plugin returns an iris.cube.Cube."""
 
-=======
-
-    """Test the process method within the plugin to calculate percentile values
-    from a neighbourhood."""
-
-    def setUp(self):
-        """Set up a 2D cube."""
-
-        data = np.ones((5, 5), dtype=np.float32)
-        self.cube = set_up_variable_cube(data, spatial_grid="equalarea",)
-
-    def test_basic(self):
-        """Test that the plugin returns an iris.cube.Cube."""
-
->>>>>>> 62d5f05c
         self.cube.data[2, 2] = 0
         radius = 4000.0
         result = GeneratePercentilesFromANeighbourhood(radius).process(self.cube)
@@ -551,14 +485,10 @@
         self.cube.data = np.ma.masked_array(self.cube.data, mask=mask)
         percentiles = np.array([10, 50, 90])
         radius = 2000.0
-<<<<<<< HEAD
-        message = "The use of masked data is not yet implemented."
-=======
         message = (
             "The use of masked input cubes is not yet implemented in "
             "the GeneratePercentilesFromANeighbourhood plugin."
         )
->>>>>>> 62d5f05c
         with self.assertRaisesRegex(NotImplementedError, message):
             GeneratePercentilesFromANeighbourhood(
                 radius, percentiles=percentiles
