--- conflicted
+++ resolved
@@ -145,12 +145,7 @@
         mask[6][7] = 1
         self.cube.data = np.ma.masked_array(self.cube.data, mask=mask)
 
-<<<<<<< HEAD
-        for index, slice_ in enumerate(SINGLE_POINT_RANGE_3_CENTROID):
-            expected[5 + index][5:10] = slice_
-=======
         expected[9][5:10] = SINGLE_POINT_RANGE_3_CENTROID[4]
->>>>>>> 4f96bca4
         # Update expected result for rows affected by masked point
         expected[5:9, 4:11] = [
             [1, 0.991736, 0.966102, 0.957265, 0.966102, 0.991736, 1],
@@ -352,11 +347,7 @@
         result = Neighbourhood("circular",).run(cube, self.RADIUS, mask_cube=cube)
         self.assertIsInstance(cube, Cube)
         self.assertArrayAlmostEqual(result.data.data, np.ones((5, 5)))
-<<<<<<< HEAD
-        self.assertArrayEqual(result.data.mask, ~data.astype(np.bool))
-=======
         self.assertArrayEqual(result.data.mask, ~data.astype(bool))
->>>>>>> 4f96bca4
 
 
 if __name__ == "__main__":
