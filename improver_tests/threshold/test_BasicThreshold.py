# -*- coding: utf-8 -*-
# -----------------------------------------------------------------------------
# (C) British Crown Copyright 2017-2019 Met Office.
# All rights reserved.
#
# Redistribution and use in source and binary forms, with or without
# modification, are permitted provided that the following conditions are met:
#
# * Redistributions of source code must retain the above copyright notice, this
#   list of conditions and the following disclaimer.
#
# * Redistributions in binary form must reproduce the above copyright notice,
#   this list of conditions and the following disclaimer in the documentation
#   and/or other materials provided with the distribution.
#
# * Neither the name of the copyright holder nor the names of its
#   contributors may be used to endorse or promote products derived from
#   this software without specific prior written permission.
#
# THIS SOFTWARE IS PROVIDED BY THE COPYRIGHT HOLDERS AND CONTRIBUTORS "AS IS"
# AND ANY EXPRESS OR IMPLIED WARRANTIES, INCLUDING, BUT NOT LIMITED TO, THE
# IMPLIED WARRANTIES OF MERCHANTABILITY AND FITNESS FOR A PARTICULAR PURPOSE
# ARE DISCLAIMED. IN NO EVENT SHALL THE COPYRIGHT HOLDER OR CONTRIBUTORS BE
# LIABLE FOR ANY DIRECT, INDIRECT, INCIDENTAL, SPECIAL, EXEMPLARY, OR
# CONSEQUENTIAL DAMAGES (INCLUDING, BUT NOT LIMITED TO, PROCUREMENT OF
# SUBSTITUTE GOODS OR SERVICES; LOSS OF USE, DATA, OR PROFITS; OR BUSINESS
# INTERRUPTION) HOWEVER CAUSED AND ON ANY THEORY OF LIABILITY, WHETHER IN
# CONTRACT, STRICT LIABILITY, OR TORT (INCLUDING NEGLIGENCE OR OTHERWISE)
# ARISING IN ANY WAY OUT OF THE USE OF THIS SOFTWARE, EVEN IF ADVISED OF THE
# POSSIBILITY OF SUCH DAMAGE.
"""Unit tests for the threshold.BasicThreshold plugin."""


import unittest

import numpy as np
from iris.coords import DimCoord
from iris.cube import Cube
from iris.tests import IrisTest

from improver.threshold import BasicThreshold as Threshold

from ..set_up_test_cubes import set_up_variable_cube


class Test__repr__(IrisTest):

    """Test the repr method returns the expected strings after initialising
    the plugin."""

    def test_single_threshold(self):
        """Test that the __repr__ returns the expected string."""
        threshold = [0.6]
        fuzzy_bounds = [(0.6, 0.6)]
        comparison_operator = 'gt'
        expected_comparison_operator = 'gt'
        result = str(Threshold(threshold,
                               comparison_operator=comparison_operator))
        msg = ('<BasicThreshold: thresholds {}, '
               'fuzzy_bounds {}, '
               'method: data {} threshold>'.format(
                   threshold, fuzzy_bounds,
                   expected_comparison_operator))
        self.assertEqual(result, msg)

    def test_multiple_thresholds(self):
        """Test that the __repr__ returns the expected string."""
        threshold = [0.6, 0.8]
        fuzzy_bounds = [(0.6, 0.6), (0.8, 0.8)]
        comparison_operator = 'gt'
        expected_comparison_operator = 'gt'
        result = str(Threshold(threshold,
                               comparison_operator=comparison_operator))
        msg = ('<BasicThreshold: thresholds {}, '
               'fuzzy_bounds {}, '
               'method: data {} threshold>'.format(
                   threshold, fuzzy_bounds,
                   expected_comparison_operator))
        self.assertEqual(result, msg)

    def test_below_fuzzy_threshold(self):
        """Test that the __repr__ returns the expected string."""
        threshold = 0.6
        fuzzy_factor = 0.2
        fuzzy_bounds = [(0.12, 1.08)]
        comparison_operator = 'LT'
        expected_comparison_operator = 'LT'
        result = str(Threshold(threshold,
                               fuzzy_factor=fuzzy_factor,
                               comparison_operator=comparison_operator))
        msg = ('<BasicThreshold: thresholds [{}], '
               'fuzzy_bounds {}, '
               'method: data {} threshold>'.format(
                   threshold, fuzzy_bounds,
                   expected_comparison_operator))
        self.assertEqual(result, msg)

    def test_fuzzy_bounds_scalar(self):
        """Test that the __repr__ returns the expected string."""
        threshold = 0.6
        fuzzy_bounds = (0.4, 0.8)
        comparison_operator = '>'
        result = str(Threshold(threshold,
                               fuzzy_bounds=fuzzy_bounds,
                               comparison_operator=comparison_operator))
        msg = ('<BasicThreshold: thresholds [{}], '
               'fuzzy_bounds [{}], '
               'method: data {} threshold>'.format(
                   threshold, fuzzy_bounds,
                   comparison_operator))
        self.assertEqual(result, msg)

    def test_fuzzy_bounds_list(self):
        """Test that the __repr__ returns the expected string."""
        threshold = [0.6, 2.0]
        fuzzy_bounds = [(0.4, 0.8), (1.8, 2.1)]
        comparison_operator = '>'
        result = str(Threshold(threshold,
                               fuzzy_bounds=fuzzy_bounds,
                               comparison_operator=comparison_operator))
        msg = ('<BasicThreshold: thresholds {}, '
               'fuzzy_bounds {}, '
               'method: data {} threshold>'.format(
                   threshold, fuzzy_bounds,
                   comparison_operator))
        self.assertEqual(result, msg)


class Test__add_threshold_coord(IrisTest):
    """Test the _add_threshold_coord method"""

    def setUp(self):
        """Set up a cube and plugin for testing."""
        self.cube = set_up_variable_cube(np.ones((3, 3), dtype=np.float32))
        self.plugin = Threshold([1])
        self.plugin.threshold_coord_name = self.cube.name()

    def test_basic(self):
        """Test a scalar threshold coordinate is created"""
        result = self.plugin._add_threshold_coord(self.cube, 1)
        self.assertEqual(result.ndim, 3)
        self.assertIn("air_temperature", [coord.standard_name for coord in
                                          result.coords(dim_coords=True)])
        threshold_coord = result.coord("air_temperature")
        self.assertEqual(threshold_coord.var_name, "threshold")
        self.assertEqual(threshold_coord.attributes,
                         {"spp__relative_to_threshold": "above"})
        self.assertAlmostEqual(threshold_coord.points[0], 1)
        self.assertEqual(threshold_coord.units, self.cube.units)

    def test_long_name(self):
        """Test coordinate is created with non-standard diagnostic name"""
        self.cube.rename("sky_temperature")
        self.plugin.threshold_coord_name = self.cube.name()
        result = self.plugin._add_threshold_coord(self.cube, 1)
        self.assertIn("sky_temperature", [coord.long_name for coord in
                                          result.coords(dim_coords=True)])

    def test_value_error(self):
        """Test method catches ValueErrors unrelated to name, by passing it a
        list of values where a scalar is required"""
        with self.assertRaises(ValueError):
            self.plugin._add_threshold_coord(self.cube, [1, 1])


class Test_process(IrisTest):

    """Test the thresholding plugin."""

    def setUp(self):
        """Create a cube with a single non-zero point."""
        attributes = {"title": "UKV Model Forecast"}
        data = np.zeros((1, 5, 5), dtype=np.float32)
        data[0][2][2] = 0.5  # ~2 mm/hr
        self.cube = set_up_variable_cube(
            data, name="precipitation_amount", units="kg m^-2 s^-1",
            attributes=attributes, standard_grid_metadata="uk_det")

        rate_data = np.zeros((5, 5), dtype=np.float32)
        rate_data[2][2] = 1.39e-6  # 5.004 mm/hr
        self.rate_cube = set_up_variable_cube(
            rate_data, name="rainfall_rate", units="m s-1",
            attributes=attributes, standard_grid_metadata="uk_det")

        self.fuzzy_factor = 0.5
        self.plugin = Threshold(0.1, fuzzy_factor=0.95)

        self.masked_cube = self.cube.copy()
        data = np.zeros((1, 5, 5))
        mask = np.zeros((1, 5, 5))
        data[0][2][2] = 0.5
        data[0][0][0] = -32768.0
        mask[0][0][0] = 1
        self.masked_cube.data = np.ma.MaskedArray(data, mask=mask)

    def test_basic(self):
        """Test that the plugin returns an iris.cube.Cube."""
        result = self.plugin(self.cube)
        self.assertIsInstance(result, Cube)

    def test_title_updated(self):
        """Test title is updated"""
        expected_title = "Post-Processed UKV Model Forecast"
        result = self.plugin(self.cube)
        self.assertEqual(result.attributes["title"], expected_title)

    def test_data_precision_preservation(self):
        """Test that the plugin returns an iris.cube.Cube of the same float
        precision as the input cube."""
        threshold = 0.1
        plugin = Threshold(threshold, fuzzy_factor=self.fuzzy_factor)
        f64cube = self.cube.copy(data=self.cube.data.astype(np.float64))
        f32cube = self.cube.copy(data=self.cube.data.astype(np.float32))
        f64result = plugin(f64cube)
        f32result = plugin(f32cube)
        self.assertEqual(f64cube.dtype, f64result.dtype)
        self.assertEqual(f32cube.dtype, f32result.dtype)

    def test_data_type_change_for_ints(self):
        """Test that the plugin returns an iris.cube.Cube of float32 type
        if the input cube is of int type. This allows fuzzy bounds to be used
        which return fractional values."""
        fuzzy_factor = 5./6.
        threshold = 12
        self.cube.data = np.arange(25).reshape((1, 5, 5))
        plugin = Threshold(threshold, fuzzy_factor=fuzzy_factor)
        result = plugin(self.cube)
        expected = np.round(np.arange(0, 1, 1./25.)).reshape((1, 1, 5, 5))
        expected[0, 0, 2, 1:4] = [0.25, 0.5, 0.75]
        self.assertEqual(result.dtype, 'float32')
        self.assertArrayEqual(result.data, expected)

    def test_metadata_changes(self):
        """Test the metadata altering functionality"""
        # Copy the cube as the cube.data is used as the basis for comparison.
        cube = self.cube.copy()
        plugin = Threshold(0.1)
        result = plugin(cube)
        # The single 0.5-valued point => 1.0, so cheat by * 2.0 vs orig data.
        name = "probability_of_{}_above_threshold"
        expected_name = name.format(self.cube.name())
        expected_attribute = "above"
        expected_units = 1
        expected_coord = DimCoord(np.array([0.1], dtype=np.float32),
                                  standard_name=self.cube.name(),
                                  var_name='threshold',
                                  units=self.cube.units,
                                  attributes={"spp__relative_to_threshold":
                                              "above"})
        self.assertEqual(result.name(), expected_name)
        self.assertEqual(
            result.coord(var_name="threshold"
                         ).attributes['spp__relative_to_threshold'],
            expected_attribute)
        self.assertEqual(result.units, expected_units)
        self.assertEqual(result.coord(self.cube.name()), expected_coord)

    def test_threshold(self):
        """Test the basic threshold functionality."""
        # Copy the cube as the cube.data is used as the basis for comparison.
        cube = self.cube.copy()
        result = self.plugin(cube)
        # The single 0.5-valued point => 1.0, so cheat by * 2.0 vs orig data.
        expected_result_array = (self.cube.data * 2.0).reshape((1, 1, 5, 5))
        self.assertArrayAlmostEqual(result.data, expected_result_array)

    def test_above_threshold_without_fuzzy_factor(self):
        """Test if the fixed threshold is below the value in the data."""
        # Copy the cube as the cube.data is used as the basis for comparison.
        cube = self.cube.copy()
        plugin = Threshold(0.1)
        result = plugin(cube)
        expected_result_array = self.cube.data.reshape((1, 1, 5, 5))
        expected_result_array[0][0][2][2] = 1.0
        self.assertArrayAlmostEqual(result.data, expected_result_array)

    def test_below_threshold_without_fuzzy_factor(self):
        """Test if the fixed threshold is above the value in the data."""
        plugin = Threshold(0.6)
        result = plugin(self.cube)
        expected_result_array = np.zeros_like(self.cube.data).reshape((
            1, 1, 5, 5))
        self.assertArrayAlmostEqual(result.data, expected_result_array)

    def test_masked_array(self):
        """Test masked array are handled correctly.
        Masked values are preserved following thresholding."""
        plugin = Threshold(0.1)
<<<<<<< HEAD
        result = plugin(cube)
        expected_result_array = data.reshape((1, 1, 5, 5))
=======
        result = plugin.process(self.masked_cube)
        expected_result_array = (
            self.masked_cube.data.reshape((1, 1, 5, 5)))
>>>>>>> c9ce9e30
        expected_result_array[0][0][2][2] = 1.0
        self.assertArrayAlmostEqual(result.data.data, expected_result_array)
        self.assertArrayEqual(
            result.data.mask, self.masked_cube.data.mask.reshape((1, 1, 5, 5)))

    def test_threshold_fuzzy(self):
        """Test when a point is in the fuzzy threshold area."""
        plugin = Threshold(0.6, fuzzy_factor=self.fuzzy_factor)
        result = plugin(self.cube)
        expected_result_array = np.zeros_like(self.cube.data).reshape((
            1, 1, 5, 5))
        expected_result_array[0][0][2][2] = 1.0/3.0
        self.assertArrayAlmostEqual(result.data, expected_result_array)

    def test_threshold_fuzzybounds(self):
        """Test when a point is in the fuzzy threshold area."""
        bounds = (0.6 * self.fuzzy_factor, 0.6 * (2. - self.fuzzy_factor))
        plugin = Threshold(0.6, fuzzy_bounds=bounds)
        result = plugin(self.cube)
        expected_result_array = np.zeros_like(self.cube.data).reshape((
            1, 1, 5, 5))
        expected_result_array[0][0][2][2] = 1.0/3.0
        self.assertArrayAlmostEqual(result.data, expected_result_array)

    def test_masked_array_fuzzybounds(self):
        """Test masked array are handled correctly when using fuzzy bounds.
        Masked values are preserved following thresholding."""
        bounds = (0.6 * self.fuzzy_factor, 0.6 * (2. - self.fuzzy_factor))
        plugin = Threshold(0.6, fuzzy_bounds=bounds)
        result = plugin.process(self.masked_cube)
        expected_result_array = self.masked_cube.data.reshape((1, 1, 5, 5))
        expected_result_array[0][0][2][2] = 1.0/3.0
        self.assertArrayAlmostEqual(result.data.data, expected_result_array)
        self.assertArrayEqual(
            result.data.mask, self.masked_cube.data.mask.reshape((1, 1, 5, 5)))

    def test_threshold_boundingzero(self):
        """Test fuzzy threshold of zero."""
        bounds = (-1.0, 1.0)
        plugin = Threshold(0.0, fuzzy_bounds=bounds)
        result = plugin(self.cube)
        expected_result_array = np.full_like(
            self.cube.data, fill_value=0.5).reshape((1, 1, 5, 5))
        expected_result_array[0][0][2][2] = 0.75
        self.assertArrayAlmostEqual(result.data, expected_result_array)

    def test_threshold_boundingzero_above(self):
        """Test fuzzy threshold of zero where data are above upper-bound."""
        bounds = (-0.1, 0.1)
        plugin = Threshold(0.0, fuzzy_bounds=bounds)
        result = plugin(self.cube)
        expected_result_array = np.full_like(
            self.cube.data, fill_value=0.5).reshape((1, 1, 5, 5))
        expected_result_array[0][0][2][2] = 1.
        self.assertArrayAlmostEqual(result.data, expected_result_array)

    def test_threshold_boundingbelowzero(self):
        """Test fuzzy threshold of below-zero."""
        bounds = (-1.0, 1.0)
        plugin = Threshold(0.0, fuzzy_bounds=bounds, comparison_operator='<')
        result = plugin(self.cube)
        expected_result_array = np.full_like(
            self.cube.data, fill_value=0.5).reshape((1, 1, 5, 5))
        expected_result_array[0][0][2][2] = 0.25
        self.assertArrayAlmostEqual(result.data, expected_result_array)

    def test_threshold_asymmetric_bounds_below(self):
        """Test when a point is below asymmetric fuzzy threshold area."""
        bounds = (0.51, 0.9)
        plugin = Threshold(0.6, fuzzy_bounds=bounds)
        result = plugin(self.cube)
        expected_result_array = np.zeros_like(self.cube.data).reshape((
            1, 1, 5, 5))
        self.assertArrayAlmostEqual(result.data, expected_result_array)

    def test_threshold_asymmetric_bounds_lower(self):
        """Test when a point is in lower asymmetric fuzzy threshold area."""
        bounds = (0.4, 0.9)
        plugin = Threshold(0.6, fuzzy_bounds=bounds)
        result = plugin(self.cube)
        expected_result_array = np.zeros_like(self.cube.data).reshape((
            1, 1, 5, 5))
        expected_result_array[0][0][2][2] = 0.25
        self.assertArrayAlmostEqual(result.data, expected_result_array)

    def test_threshold_asymmetric_bounds_middle(self):
        """Test when a point is on the threshold with asymmetric fuzzy
        bounds."""
        bounds = (0.4, 0.9)
        plugin = Threshold(0.5, fuzzy_bounds=bounds)
        result = plugin(self.cube)
        expected_result_array = np.zeros_like(self.cube.data).reshape((
            1, 1, 5, 5))
        expected_result_array[0][0][2][2] = 0.5
        self.assertArrayAlmostEqual(result.data, expected_result_array)

    def test_threshold_asymmetric_bounds_upper(self):
        """Test when a point is in upper asymmetric fuzzy threshold area."""
        bounds = (0.0, 0.6)
        plugin = Threshold(0.4, fuzzy_bounds=bounds)
        result = plugin(self.cube)
        expected_result_array = np.zeros_like(self.cube.data).reshape((
            1, 1, 5, 5))
        expected_result_array[0][0][2][2] = 0.75
        self.assertArrayAlmostEqual(result.data, expected_result_array)

    def test_threshold_asymmetric_bounds_above(self):
        """Test when a point is above asymmetric fuzzy threshold area."""
        bounds = (0.0, 0.45)
        plugin = Threshold(0.4, fuzzy_bounds=bounds)
        result = plugin(self.cube)
        expected_result_array = np.zeros_like(self.cube.data).reshape((
            1, 1, 5, 5))
        expected_result_array[0][0][2][2] = 1.
        self.assertArrayAlmostEqual(result.data, expected_result_array)

    def test_threshold_asymmetric_bounds_upper_below(self):
        """Test when a point is in upper asymmetric fuzzy threshold area
        and below-threshold is requested."""
        bounds = (0.0, 0.6)
        plugin = Threshold(0.4, fuzzy_bounds=bounds, comparison_operator='<')
        result = plugin(self.cube)
        expected_result_array = np.ones_like(self.cube.data).reshape((
            1, 1, 5, 5))
        expected_result_array[0][0][2][2] = 0.25
        self.assertArrayAlmostEqual(result.data, expected_result_array)

    def test_threshold_fuzzy_miss(self):
        """Test when a point is not within the fuzzy threshold area."""
        plugin = Threshold(2.0, fuzzy_factor=self.fuzzy_factor)
        result = plugin(self.cube)
        expected_result_array = np.zeros_like(self.cube.data).reshape((
            1, 1, 5, 5))
        self.assertArrayAlmostEqual(result.data, expected_result_array)

    def test_threshold_fuzzy_miss_high_threshold(self):
        """Test when a point is not within the fuzzy high threshold area."""
        plugin = Threshold(3.0, fuzzy_factor=self.fuzzy_factor)
        result = plugin(self.cube)
        expected_result_array = np.zeros_like(self.cube.data).reshape((
            1, 1, 5, 5))
        self.assertArrayAlmostEqual(result.data, expected_result_array)

    def test_threshold_negative(self):
        """Test a point when the threshold is negative."""
        self.cube.data[0][2][2] = -0.75
        plugin = Threshold(
            -1.0, fuzzy_factor=self.fuzzy_factor, comparison_operator='<')
        result = plugin(self.cube)
        expected_result_array = np.zeros_like(self.cube.data).reshape((
            1, 1, 5, 5))
        expected_result_array[0][0][2][2] = 0.25
        self.assertArrayAlmostEqual(result.data, expected_result_array)

    def test_threshold_below_fuzzy(self):
        """Test a point in fuzzy threshold in below-threshold-mode."""
        plugin = Threshold(
            0.6, fuzzy_factor=self.fuzzy_factor, comparison_operator='<')
        result = plugin(self.cube)
        expected_result_array = np.ones_like(self.cube.data).reshape((
            1, 1, 5, 5))
        expected_result_array[0][0][2][2] = 2.0/3.0
        self.assertArrayAlmostEqual(result.data, expected_result_array)

    def test_threshold_below_fuzzy_miss(self):
        """Test not meeting the threshold in fuzzy below-threshold-mode."""
        plugin = Threshold(
            2.0, fuzzy_factor=self.fuzzy_factor, comparison_operator='<')
        result = plugin(self.cube)
        expected_result_array = np.ones_like(self.cube.data).reshape((
            1, 1, 5, 5))
        self.assertArrayAlmostEqual(result.data, expected_result_array)

    def test_threshold_gt(self):
        """Test a point when we are in > threshold mode."""
        plugin = Threshold(0.5)
        name = "probability_of_{}_above_threshold"
        expected_name = name.format(self.cube.name())
        expected_attribute = "above"
        result = plugin(self.cube)
        expected_result_array = np.zeros_like(self.cube.data).reshape((
            1, 1, 5, 5))
        expected_result_array[0][0][2][2] = 0
        self.assertEqual(result.name(), expected_name)
        self.assertEqual(
            result.coord(var_name="threshold"
                         ).attributes['spp__relative_to_threshold'],
            expected_attribute)
        self.assertArrayAlmostEqual(result.data, expected_result_array)

    def test_threshold_ge(self):
        """Test a point when we are in >= threshold mode."""
        plugin = Threshold(0.5, comparison_operator='>=')
        name = "probability_of_{}_above_threshold"
        expected_name = name.format(self.cube.name())
        expected_attribute = "above"
        result = plugin(self.cube)
        expected_result_array = np.zeros_like(self.cube.data).reshape((
            1, 1, 5, 5))
        expected_result_array[0][0][2][2] = 1
        self.assertEqual(result.name(), expected_name)
        self.assertEqual(
            result.coord(var_name="threshold"
                         ).attributes['spp__relative_to_threshold'],
            expected_attribute)
        self.assertArrayAlmostEqual(result.data, expected_result_array)

    def test_threshold_lt(self):
        """Test a point when we are in < threshold mode."""
        plugin = Threshold(0.5, comparison_operator='<')
        name = "probability_of_{}_below_threshold"
        expected_name = name.format(self.cube.name())
        expected_attribute = "below"
        result = plugin(self.cube)
        expected_result_array = np.ones_like(self.cube.data).reshape((
            1, 1, 5, 5))
        expected_result_array[0][0][2][2] = 0
        self.assertEqual(result.name(), expected_name)
        self.assertEqual(
            result.coord(var_name="threshold"
                         ).attributes['spp__relative_to_threshold'],
            expected_attribute)
        self.assertArrayAlmostEqual(result.data, expected_result_array)

    def test_threshold_le(self):
        """Test a point when we are in le threshold mode."""
        plugin = Threshold(0.5, comparison_operator='<=')
        name = "probability_of_{}_below_threshold"
        expected_name = name.format(self.cube.name())
        expected_attribute = "below"
        result = plugin(self.cube)
        expected_result_array = np.ones_like(self.cube.data).reshape((
            1, 1, 5, 5))
        expected_result_array[0][0][2][2] = 1
        self.assertEqual(result.name(), expected_name)
        self.assertEqual(
            result.coord(var_name="threshold"
                         ).attributes['spp__relative_to_threshold'],
            expected_attribute)
        self.assertArrayAlmostEqual(result.data, expected_result_array)

    def test_multiple_thresholds(self):
        """Test multiple thresholds applied to the cube return a single cube
        with multiple arrays corresponding to each threshold."""
        thresholds = [0.2, 0.4, 0.6]
        plugin = Threshold(thresholds)
        result = plugin(self.cube)
        all_zeroes = np.zeros_like(self.cube.data).reshape((1, 1, 5, 5))
        one_exceed_point = all_zeroes.copy()
        one_exceed_point[0][0][2][2] = 1.
        expected_result_array = np.vstack([one_exceed_point,
                                           one_exceed_point,
                                           all_zeroes])
        # transpose array to reflect realization coordinate re-ordering
        expected_result_array = np.transpose(
            expected_result_array, [1, 0, 2, 3])
        self.assertIsInstance(result, Cube)
        self.assertArrayAlmostEqual(result.data, expected_result_array)

    def test_threshold_unit_conversion(self):
        """Test data are correctly thresholded when the threshold is given in
        units different from that of the input cube.  In this test two
        thresholds (of 4 and 6 mm/h) are used on a 5x5 cube where the
        central data point value is 1.39e-6 m/s (~ 5 mm/h)."""
        expected_result_array = np.zeros((2, 5, 5))
        expected_result_array[0][2][2] = 1.
        plugin = Threshold([4.0, 6.0], threshold_units='mm h-1')
        result = plugin(self.rate_cube)
        self.assertArrayAlmostEqual(result.data, expected_result_array)

    def test_threshold_unit_conversion_fuzzy_factor(self):
        """Test for sensible fuzzy factor behaviour when units of threshold
        are different from input cube.  A fuzzy factor of 0.75 is equivalent
        to bounds +/- 25% around the threshold in the given units.  So for a
        threshold of 4 (6) mm/h, the thresholded exceedance probabilities
        increase linearly from 0 at 3 (4.5) mm/h to 1 at 5 (7.5) mm/h."""
        expected_result_array = np.zeros((2, 5, 5))
        expected_result_array[0][2][2] = 1.
        expected_result_array[1][2][2] = 0.168
        plugin = Threshold([4.0, 6.0], threshold_units='mm h-1',
                           fuzzy_factor=0.75)
        result = plugin(self.rate_cube)
        self.assertArrayAlmostEqual(result.data, expected_result_array)

    def test_threshold_point_nan(self):
        """Test behaviour for a single NaN grid cell."""
        # Need to copy the cube as we're adjusting the data.
        self.cube.data[0][2][2] = np.NAN
        msg = "NaN detected in input cube data"
        plugin = Threshold(
            2.0, fuzzy_factor=self.fuzzy_factor, comparison_operator='<')
        with self.assertRaisesRegex(ValueError, msg):
            plugin(self.cube)


class Test__init__(IrisTest):

    """Test error-raising behaviours unique to the init method and the private
    function _decode_comparison_operator_string."""

    def test_threshold_zero_with_fuzzy_factor(self):
        """Test when a threshold of zero is used with a multiplicative
        fuzzy factor (invalid)."""
        fuzzy_factor = 0.6
        msg = "Invalid threshold with fuzzy factor"
        with self.assertRaisesRegex(ValueError, msg):
            Threshold(0.0, fuzzy_factor=fuzzy_factor)

    def test_threshold_fuzzy_factor_minus_1(self):
        """Test when a fuzzy factor of minus 1 is given (invalid)."""
        fuzzy_factor = -1.0
        msg = "Invalid fuzzy_factor: must be >0 and <1: -1.0"
        with self.assertRaisesRegex(ValueError, msg):
            Threshold(0.6, fuzzy_factor=fuzzy_factor)

    def test_threshold_fuzzy_factor_0(self):
        """Test when a fuzzy factor of zero is given (invalid)."""
        fuzzy_factor = 0.0
        msg = "Invalid fuzzy_factor: must be >0 and <1: 0.0"
        with self.assertRaisesRegex(ValueError, msg):
            Threshold(0.6, fuzzy_factor=fuzzy_factor)

    def test_threshold_fuzzy_factor_1(self):
        """Test when a fuzzy factor of unity is given (invalid)."""
        fuzzy_factor = 1.0
        msg = "Invalid fuzzy_factor: must be >0 and <1: 1.0"
        with self.assertRaisesRegex(ValueError, msg):
            Threshold(0.6, fuzzy_factor=fuzzy_factor)

    def test_threshold_fuzzy_factor_2(self):
        """Test when a fuzzy factor of 2 is given (invalid)."""
        fuzzy_factor = 2.0
        msg = "Invalid fuzzy_factor: must be >0 and <1: 2.0"
        with self.assertRaisesRegex(ValueError, msg):
            Threshold(0.6, fuzzy_factor=fuzzy_factor)

    def test_fuzzy_factor_and_fuzzy_bounds(self):
        """Test when fuzzy_factor and fuzzy_bounds both set (ambiguous)."""
        fuzzy_factor = 2.0
        fuzzy_bounds = (0.4, 0.8)
        msg = ("Invalid combination of keywords. Cannot specify "
               "fuzzy_factor and fuzzy_bounds together")
        with self.assertRaisesRegex(ValueError, msg):
            Threshold(0.6, fuzzy_factor=fuzzy_factor,
                      fuzzy_bounds=fuzzy_bounds)

    def test_invalid_bounds_toofew(self):
        """Test when fuzzy_bounds contains one value (invalid)."""
        threshold = 0.6
        fuzzy_bounds = (0.4, )
        # Regexp matches .* with any string.
        msg = ("Invalid bounds for one threshold: .*. "
               "Expected 2 floats.")
        with self.assertRaisesRegex(ValueError, msg):
            Threshold(threshold, fuzzy_bounds=fuzzy_bounds)

    def test_invalid_bounds_toomany(self):
        """Test when fuzzy_bounds contains three values (invalid)."""
        threshold = 0.6
        fuzzy_bounds = (0.4, 0.8, 1.2)
        # Regexp matches .* with any string.
        msg = ("Invalid bounds for one threshold: .*. "
               "Expected 2 floats.")
        with self.assertRaisesRegex(ValueError, msg):
            Threshold(threshold, fuzzy_bounds=fuzzy_bounds)

    def test_invalid_upper_bound(self):
        """Test when fuzzy_bounds do not bound threshold (invalid)."""
        threshold = 0.6
        fuzzy_bounds = (0.4, 0.5)
        # Note that back-slashes are necessary to make regexp literal.
        msg = ("Threshold must be within bounds: "
               r"\!\( {} <= {} <= {} \)".format(
                   fuzzy_bounds[0], threshold, fuzzy_bounds[1]))
        with self.assertRaisesRegex(ValueError, msg):
            Threshold(threshold, fuzzy_bounds=fuzzy_bounds)

    def test_invalid_lower_bound(self):
        """Test when fuzzy_bounds do not bound threshold (invalid)."""
        threshold = 0.6
        fuzzy_bounds = (0.7, 0.8)
        # Note that back-slashes are necessary to make regexp literal.
        msg = ("Threshold must be within bounds: "
               r"\!\( {} <= {} <= {} \)".format(
                   fuzzy_bounds[0], threshold, fuzzy_bounds[1]))
        with self.assertRaisesRegex(ValueError, msg):
            Threshold(threshold, fuzzy_bounds=fuzzy_bounds)

    def test_invalid_comparison_operator(self):
        """Test plugin throws a ValueError when comparison_operator is bad"""
        comparison_operator = 'invalid'
        threshold = 0.6
        msg = ('String "{}" does not match any known comparison_operator '
               'method'.format(comparison_operator))
        with self.assertRaisesRegex(ValueError, msg):
            Threshold(threshold, comparison_operator=comparison_operator)


if __name__ == '__main__':
    unittest.main()<|MERGE_RESOLUTION|>--- conflicted
+++ resolved
@@ -286,14 +286,9 @@
         """Test masked array are handled correctly.
         Masked values are preserved following thresholding."""
         plugin = Threshold(0.1)
-<<<<<<< HEAD
-        result = plugin(cube)
-        expected_result_array = data.reshape((1, 1, 5, 5))
-=======
-        result = plugin.process(self.masked_cube)
+        result = plugin(self.masked_cube)
         expected_result_array = (
             self.masked_cube.data.reshape((1, 1, 5, 5)))
->>>>>>> c9ce9e30
         expected_result_array[0][0][2][2] = 1.0
         self.assertArrayAlmostEqual(result.data.data, expected_result_array)
         self.assertArrayEqual(
