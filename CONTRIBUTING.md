# IMPROVER: How to Contribute


## Raising Bug Reports or Feature Requests

Please raise issues to capture bugs or feature requests - or feel free
to contact us directly and discuss things if you have our contact details.


## Contributing Code or Reviewing

We really appreciate code or review contributions!

Code contributions are made by raising pull requests against the master
branch of https://github.com/metoppv/improver/. If you are a new contributor,
your pull request must include adding your details to the list of contributors
under the [Code Contributors](#code-contributors) part of this page.

Reviewers of the pull requests must check this has been done before the pull
request is merged into master.

We have a checklist for making sure code is ready to merge in:

https://github.com/metoppv/improver/wiki/Definition-of-Done

and guidance for going through the review process:

https://github.com/metoppv/improver/wiki/Guidance-for-Reviewing-Code


## Code Contributors

The following people have contributed to this code under the terms of
the Contributor Licence Agreement and Certificate of Origin detailed
below:

* Paul Abernethy (Met Office, UK)
* Benjamin Ayliffe (Met Office, UK)
* Mark Baker (Met Office, UK)
* Laurence Beard (Met Office, UK)
* Neil Crosswaite (Met Office, UK)
* Gavin Evans (Met Office, UK)
* Ben Fitzpatrick (Met Office, UK)
* Martina Friedrich (Met Office, UK, pre-GitHub)
* Aaron Hopkinson (Met Office, UK)
* Kathryn Howard (Met Office, UK)
* Simon Jackson (Met Office, UK)
* Caroline Jones (Met Office, UK)
* Stephen Moseley (Met Office, UK)
* Meabh NicGuidhir (Met Office, UK)
* Tim Pillinger (Met Office, UK)
* Fiona Rust (Met Office, UK)
* Caroline Sandford (Met Office, UK)
* Eleanor Smith (Met Office, UK)
* Tomasz Trzeciak (Met Office, UK)
* Mark Worsfold (Met Office, UK)
* Bruno P. Kinoshita (NIWA, NZ)
* Tom Gale (Bureau of Meteorology, Australia)
<<<<<<< HEAD
* Tim Hume (Bureau of Meteorology, Australia)
=======
* James Canvin (Bureau of Meteorology, Australia)
>>>>>>> 4bab23f3

(All contributors on GitHub are identifiable with email addresses in the
version control logs or otherwise.)


## Contributor Licence Agreement and Certificate of Origin

By making a contribution to this project, I certify that:

(a) The contribution was created in whole or in part by me and I have
    the right to submit it, either on my behalf or on behalf of my
    employer, under the terms and conditions as described by this file;
    or

(b) The contribution is based upon previous work that, to the best of
    my knowledge, is covered under an appropriate licence and I have
    the right or permission from the copyright owner under that licence
    to submit that work with modifications, whether created in whole or
    in part by me, under the terms and conditions as described by
    this file; or

(c) The contribution was provided directly to me by some other person
    who certified (a) or (b) and I have not modified it.

(d) I understand and agree that this project and the contribution
    are public and that a record of the contribution (including my
    name and email address) is maintained for the full term of the copyright
    and may be redistributed consistent with this project or the licence(s)
    involved.

(e) I, or my employer, grant to the UK Met Office and all recipients of
    this software a perpetual, worldwide, non-exclusive, no-charge,
    royalty-free, irrevocable copyright licence to reproduce, modify,
    prepare derivative works of, publicly display, publicly perform,
    sub-licence, and distribute this contribution and such modifications
    and derivative works consistent with this project or the licence(s)
    involved or other appropriate open source licence(s) specified by
    the project and approved by the
    [Open Source Initiative (OSI)](http://www.opensource.org/).

(f) If I become aware of anything that would make any of the above
    inaccurate, in any way, I will let the UK Met Office know as soon as
    I become aware.

(The IMPROVER Contributor Licence Agreement and Certificate of Origin is
derived almost entirely from the Rose version
(https://github.com/metomi/rose/), which was inspired by the Certificate of
Origin used by Enyo and the Linux Kernel.)<|MERGE_RESOLUTION|>--- conflicted
+++ resolved
@@ -56,11 +56,8 @@
 * Mark Worsfold (Met Office, UK)
 * Bruno P. Kinoshita (NIWA, NZ)
 * Tom Gale (Bureau of Meteorology, Australia)
-<<<<<<< HEAD
+* James Canvin (Bureau of Meteorology, Australia)
 * Tim Hume (Bureau of Meteorology, Australia)
-=======
-* James Canvin (Bureau of Meteorology, Australia)
->>>>>>> 4bab23f3
 
 (All contributors on GitHub are identifiable with email addresses in the
 version control logs or otherwise.)
