--- conflicted
+++ resolved
@@ -113,18 +113,8 @@
                 Cube to which the cumulative summing
                 along the y and x direction has been applied.
         """
-<<<<<<< HEAD
-        yname = cube.coord(axis="y").name()
-        xname = cube.coord(axis="x").name()
-        cubelist = iris.cube.CubeList([])
-        nan_masks = []
-        data = cube.data.astype(np.longdouble)
-        nan_mask = np.isnan(data)
-        data[nan_mask] = 0
-=======
         summed_cube = cube.copy()
         data = cube.data.astype(np.longdouble)
->>>>>>> c5ad16d7
         data_summed_along_y = np.cumsum(data, axis=0)
         data_summed_along_x = (
             np.cumsum(data_summed_along_y, axis=1))
@@ -230,11 +220,7 @@
             new_cube.add_aux_coord(coord_y)
         return new_cube
 
-<<<<<<< HEAD
-    def pad_cube_with_halo(self, cube, width_x, width_y, masked_data=False):
-=======
     def pad_cube_with_halo(self, cube, width_x, width_y, masked_halo=False):
->>>>>>> c5ad16d7
         """
         Method to pad a halo around the data in an iris cube. Normally the
         masked_halo should be zero as it is considered masked data however if
@@ -251,10 +237,6 @@
                 The width in x and y directions of the neighbourhood radius in
                 grid cells. This will be the width of padding to be added to
                 the numpy array.
-<<<<<<< HEAD
-            masked_data (bool):
-                True if masked data.
-=======
             masked_halo (bool):
                 masked_halo = True means that the halo will be treated as
                 masked points (i.e. set to 0.0) otherwise the halo
@@ -262,7 +244,6 @@
                 Default is set to False for backwards
                 compatability as this function is used outside of
                 SquareNeighbourhooding.
->>>>>>> c5ad16d7
 
         Returns:
             padded_cube (iris.cube.Cube):
@@ -273,14 +254,9 @@
 
         # Pad a halo around the original data with the extent of the halo
         # given by width_y and width_x. Assumption to pad using the mean
-<<<<<<< HEAD
-        # value within the neighbourhood width.
-        if masked_data:
-=======
         # value within the neighbourhood width for backwards compatability
         # as this function is used outside of SquareNeighbourhood.
         if masked_halo:
->>>>>>> c5ad16d7
             padded_data = np.pad(
                 cube.data,
                 ((2*width_y, 2*width_y), (2*width_x, 2*width_x)),
@@ -576,23 +552,6 @@
                 Cube containing the smoothed field after the square
                 neighbourhood method has been applied with halo added.
         """
-<<<<<<< HEAD
-        neighbourhood_averaged_cubes = iris.cube.CubeList([])
-        masked_data = len(cubes_to_sum) > 1
-        for cube_to_process in cubes_to_sum:
-            # Pad the iris cube. This way, the edge effects produced
-            # by the vectorisation of the 4-point method will appear outside
-            # our domain of interest. These unwanted points can be trimmed off
-            # later.
-            cube_to_process = self.pad_cube_with_halo(
-                cube_to_process, grid_cells_x, grid_cells_y, masked_data)
-            summed_up_cube, nan_masks = self.cumulate_array(
-                cube_to_process)
-            neighbourhood_averaged_cubes.append(
-                self.mean_over_neighbourhood(
-                    summed_up_cube, grid_cells_x, grid_cells_y, nan_masks))
-        return neighbourhood_averaged_cubes
-=======
         # Pad the iris cube. This way, the edge effects produced
         # by the vectorisation of the 4-point method will appear outside
         # our domain of interest. These unwanted points can be trimmed off
@@ -608,7 +567,6 @@
                 summed_up_cube, summed_up_mask, grid_cells_x, grid_cells_y))
 
         return neighbourhood_averaged_cube
->>>>>>> c5ad16d7
 
     def _remove_padding_and_mask(
             self, neighbourhood_averaged_cube,
@@ -644,33 +602,12 @@
         # reality.
         neighbourhood_averaged_cube = self.remove_halo_from_cube(
             neighbourhood_averaged_cube, grid_cells_x, grid_cells_y)
-<<<<<<< HEAD
-        if len(neighbourhood_averaged_cubes) > 1:
-            mask_cube, = neighbourhood_averaged_cubes.extract('mask_data')
-            mask_cube = self.remove_halo_from_cube(
-                mask_cube, grid_cells_x, grid_cells_y)
-            with np.errstate(invalid='ignore', divide='ignore'):
-                divided_data = np.true_divide(
-                    neighbourhood_averaged_cube.data, mask_cube.data)
-                divided_data[~np.isfinite(divided_data)] = np.nan
-                neighbourhood_averaged_cube.data = divided_data
-            if self.re_mask:
-                original_mask_cube, = (
-                    pre_neighbourhood_cubes.extract('mask_data'))
-                neighbourhood_averaged_cube.data = np.ma.masked_array(
-                    neighbourhood_averaged_cube.data,
-                    mask=np.logical_not(original_mask_cube.data.squeeze()))
-        # Add clipping
-        if self.sum_or_fraction == "fraction":
-            original_cube, = pre_neighbourhood_cubes.extract(cube_name)
-=======
         if self.re_mask and mask.data.min() < 1.0:
             neighbourhood_averaged_cube.data = np.ma.masked_array(
                 neighbourhood_averaged_cube.data,
                 mask=np.logical_not(mask.data.squeeze()))
         # Add clipping
         if self.sum_or_fraction == "fraction":
->>>>>>> c5ad16d7
             minimum_value = np.nanmin(original_cube.data)
             maximum_value = np.nanmax(original_cube.data)
             neighbourhood_averaged_cube = (
