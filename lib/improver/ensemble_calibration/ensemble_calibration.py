# -*- coding: utf-8 -*-
# -----------------------------------------------------------------------------
# (C) British Crown Copyright 2017-2019 Met Office.
# All rights reserved.
#
# Redistribution and use in source and binary forms, with or without
# modification, are permitted provided that the following conditions are met:
#
# * Redistributions of source code must retain the above copyright notice, this
#   list of conditions and the following disclaimer.
#
# * Redistributions in binary form must reproduce the above copyright notice,
#   this list of conditions and the following disclaimer in the documentation
#   and/or other materials provided with the distribution.
#
# * Neither the name of the copyright holder nor the names of its
#   contributors may be used to endorse or promote products derived from
#   this software without specific prior written permission.
#
# THIS SOFTWARE IS PROVIDED BY THE COPYRIGHT HOLDERS AND CONTRIBUTORS "AS IS"
# AND ANY EXPRESS OR IMPLIED WARRANTIES, INCLUDING, BUT NOT LIMITED TO, THE
# IMPLIED WARRANTIES OF MERCHANTABILITY AND FITNESS FOR A PARTICULAR PURPOSE
# ARE DISCLAIMED. IN NO EVENT SHALL THE COPYRIGHT HOLDER OR CONTRIBUTORS BE
# LIABLE FOR ANY DIRECT, INDIRECT, INCIDENTAL, SPECIAL, EXEMPLARY, OR
# CONSEQUENTIAL DAMAGES (INCLUDING, BUT NOT LIMITED TO, PROCUREMENT OF
# SUBSTITUTE GOODS OR SERVICES; LOSS OF USE, DATA, OR PROFITS; OR BUSINESS
# INTERRUPTION) HOWEVER CAUSED AND ON ANY THEORY OF LIABILITY, WHETHER IN
# CONTRACT, STRICT LIABILITY, OR TORT (INCLUDING NEGLIGENCE OR OTHERWISE)
# ARISING IN ANY WAY OUT OF THE USE OF THIS SOFTWARE, EVEN IF ADVISED OF THE
# POSSIBILITY OF SUCH DAMAGE.
"""
This module defines all the "plugins" specific for ensemble calibration.

"""
import numpy as np
from scipy import stats
from scipy.optimize import minimize
from scipy.stats import norm
import warnings

import cf_units as unit
import iris
from iris.exceptions import CoordinateNotFoundError

from improver.ensemble_calibration.ensemble_calibration_utilities import (
    convert_cube_data_to_2d, check_predictor_of_mean_flag)
from improver.utilities.cube_manipulation import (
    concatenate_cubes, enforce_coordinate_ordering)
from improver.utilities.temporal import iris_time_to_datetime


class ContinuousRankedProbabilityScoreMinimisers(object):
    """
    Minimise the Continuous Ranked Probability Score (CRPS)

    Calculate the optimised coefficients for minimising the CRPS based on
    assuming a particular probability distribution for the phenomenon being
    minimised.

    The number of coefficients that will be optimised depend upon the initial
    guess.

    Minimisation is performed using the Nelder-Mead algorithm for 200
    iterations to limit the computational expense.
    Note that the BFGS algorithm was initially trialled but had a bug
    in comparison to comparative results generated in R.

    """

    # Maximum iterations for minimisation using Nelder-Mead.
    MAX_ITERATIONS = 200

    # The tolerated percentage change for the final iteration when
    # performing the minimisation.
    TOLERATED_PERCENTAGE_CHANGE = 5

    # An arbitrary value set if an infinite value is detected
    # as part of the minimisation.
    BAD_VALUE = np.float64(999999)

    def __init__(self):
        # Dictionary containing the minimisation functions, which will
        # be used, depending upon the distribution, which is requested.
        self.minimisation_dict = {
            "gaussian": self.normal_crps_minimiser,
            "truncated gaussian": self.truncated_normal_crps_minimiser}

    def crps_minimiser_wrapper(
            self, initial_guess, forecast_predictor, truth, forecast_var,
            predictor_of_mean_flag, distribution):
        """
        Function to pass a given minimisation function to the scipy minimize
        function to estimate optimised values for the coefficients.

        Args:
            initial_guess (List):
                List of optimised coefficients.
                Order of coefficients is [gamma, delta, alpha, beta].
            forecast_predictor (iris.cube.Cube):
                Cube containing the fields to be used as the predictor,
                either the ensemble mean or the ensemble realizations.
            truth (iris.cube.Cube):
                Cube containing the field, which will be used as truth.
            forecast_var (iris.cube.Cube):
                Cube containg the field containing the ensemble variance.
            predictor_of_mean_flag (String):
                String to specify the input to calculate the calibrated mean.
                Currently the ensemble mean ("mean") and the ensemble
                realizations ("realizations") are supported as the predictors.
            distribution (String):
                String used to access the appropriate minimisation function
                within self.minimisation_dict.

        Returns:
            optimised_coeffs (List):
                List of optimised coefficients.
                Order of coefficients is [gamma, delta, alpha, beta].

        """
        def calculate_percentage_change_in_last_iteration(allvecs):
            """
            Calculate the percentage change that has occurred within
            the last iteration of the minimisation. If the percentage change
            between the last iteration and the last-but-one iteration exceeds
            the threshold, a warning message is printed.

            Args:
                allvecs : List
                    List of numpy arrays containing the optimised coefficients,
                    after each iteration.
            """
            last_iteration_percentage_change = np.absolute(
                (allvecs[-1] - allvecs[-2]) / allvecs[-2])*100
            if (np.any(last_iteration_percentage_change >
                       self.TOLERATED_PERCENTAGE_CHANGE)):
                np.set_printoptions(suppress=True)
                msg = ("\nThe final iteration resulted in a percentage change "
                       "that is greater than the accepted threshold of 5% "
                       "i.e. {}. "
                       "\nA satisfactory minimisation has not been achieved. "
                       "\nLast iteration: {}, "
                       "\nLast-but-one iteration: {}"
                       "\nAbsolute difference: {}\n").format(
                           last_iteration_percentage_change, allvecs[-1],
                           allvecs[-2], np.absolute(allvecs[-2]-allvecs[-1]))
                warnings.warn(msg)

        try:
            minimisation_function = self.minimisation_dict[distribution]
        except KeyError as err:
            msg = ("Distribution requested {} is not supported in {}"
                   "Error message is {}".format(
                       distribution, self.minimisation_dict, err))
            raise KeyError(msg)

        # Ensure predictor_of_mean_flag is valid.
        check_predictor_of_mean_flag(predictor_of_mean_flag)

        if predictor_of_mean_flag.lower() in ["mean"]:
            forecast_predictor_data = forecast_predictor.data.flatten()
            truth_data = truth.data.flatten()
            forecast_var_data = forecast_var.data.flatten()
        elif predictor_of_mean_flag.lower() in ["realizations"]:
            truth_data = truth.data.flatten()
            forecast_predictor = (
                enforce_coordinate_ordering(
                    forecast_predictor, "realization"))
            forecast_predictor_data = convert_cube_data_to_2d(
                forecast_predictor)
            forecast_var_data = forecast_var.data.flatten()

        initial_guess = np.array(initial_guess, dtype=np.float32)
        forecast_predictor_data = forecast_predictor_data.astype(np.float32)
        forecast_var_data = forecast_var_data.astype(np.float32)
        truth_data = truth_data.astype(np.float32)
        sqrt_pi = np.sqrt(np.pi).astype(np.float32)

        optimised_coeffs = minimize(
            minimisation_function, initial_guess,
            args=(forecast_predictor_data, truth_data,
                  forecast_var_data, sqrt_pi, predictor_of_mean_flag),
            method="Nelder-Mead",
            options={"maxiter": self.MAX_ITERATIONS, "return_all": True})
        if not optimised_coeffs.success:
            msg = ("Minimisation did not result in convergence after "
                   "{} iterations. \n{}".format(
                       self.MAX_ITERATIONS, optimised_coeffs.message))
            warnings.warn(msg)
        calculate_percentage_change_in_last_iteration(optimised_coeffs.allvecs)
        return optimised_coeffs.x

    def normal_crps_minimiser(
            self, initial_guess, forecast_predictor, truth, forecast_var,
            sqrt_pi, predictor_of_mean_flag):
        """
        Minimisation function to calculate coefficients based on minimising the
        CRPS for a normal distribution.

        Scientific Reference:
        Gneiting, T. et al., 2005.
        Calibrated Probabilistic Forecasting Using Ensemble Model Output
        Statistics and Minimum CRPS Estimation.
        Monthly Weather Review, 133(5), pp.1098-1118.

        Args:
            initial_guess : List
                List of optimised coefficients.
                Order of coefficients is [gamma, delta, alpha, beta].
            forecast_predictor : Numpy array
                Data to be used as the predictor,
                either the ensemble mean or the ensemble realizations.
            truth : Numpy array
                Data to be used as truth.
            forecast_var : Numpy array
                Ensemble variance data.
            sqrt_pi : Numpy array
                Square root of Pi
            predictor_of_mean_flag : String
                String to specify the input to calculate the calibrated mean.
                Currently the ensemble mean ("mean") and the ensemble
                realizations ("realizations") are supported as the predictors.

        Returns:
            result (Float):
                Minimum value for the CRPS achieved.

        """
        if predictor_of_mean_flag.lower() in ["mean"]:
            beta = initial_guess[2:]
        elif predictor_of_mean_flag.lower() in ["realizations"]:
            beta = np.array(
                [initial_guess[2]]+(initial_guess[3:]**2).tolist(),
                dtype=np.float32
            )

        new_col = np.ones(truth.shape, dtype=np.float32)
        all_data = np.column_stack((new_col, forecast_predictor))
        mu = np.dot(all_data, beta)
        sigma = np.sqrt(
            initial_guess[0]**2 + initial_guess[1]**2 * forecast_var)
        xz = (truth - mu) / sigma
        normal_cdf = norm.cdf(xz)
        normal_pdf = norm.pdf(xz)
        result = np.nansum(
            sigma * (xz * (2 * normal_cdf - 1) + 2 * normal_pdf - 1 / sqrt_pi))
        if not np.isfinite(np.min(mu/sigma)):
            result = self.BAD_VALUE
        return result

    def truncated_normal_crps_minimiser(
            self, initial_guess, forecast_predictor, truth, forecast_var,
            sqrt_pi, predictor_of_mean_flag):
        """
        Minimisation function to calculate coefficients based on minimising the
        CRPS for a truncated_normal distribution.

        Scientific Reference:
        Thorarinsdottir, T.L. & Gneiting, T., 2010.
        Probabilistic forecasts of wind speed: Ensemble model
        output statistics by using heteroscedastic censored regression.
        Journal of the Royal Statistical Society.
        Series A: Statistics in Society, 173(2), pp.371-388.

        Args:
            initial_guess (List):
                List of optimised coefficients.
                Order of coefficients is [gamma, delta, alpha, beta].
            forecast_predictor (Numpy array):
                Data to be used as the predictor,
                either the ensemble mean or the ensemble realizations.
            truth (Numpy array):
                Data to be used as truth.
            forecast_var (Numpy array):
                Ensemble variance data.
            sqrt_pi (Numpy array):
                Square root of Pi
            predictor_of_mean_flag (String):
                String to specify the input to calculate the calibrated mean.
                Currently the ensemble mean ("mean") and the ensemble
                realizations ("realizations") are supported as the predictors.

        Returns:
            result (Float):
                Minimum value for the CRPS achieved.

        """
        if predictor_of_mean_flag.lower() in ["mean"]:
            beta = initial_guess[2:]
        elif predictor_of_mean_flag.lower() in ["realizations"]:
            beta = np.array(
                [initial_guess[2]]+(initial_guess[3:]**2).tolist(),
                dtype=np.float32
            )

        new_col = np.ones(truth.shape, dtype=np.float32)
        all_data = np.column_stack((new_col, forecast_predictor))
        mu = np.dot(all_data, beta)
        sigma = np.sqrt(
            initial_guess[0]**2 + initial_guess[1]**2 * forecast_var)
        xz = (truth - mu) / sigma
        normal_cdf = norm.cdf(xz)
        normal_pdf = norm.pdf(xz)
        x0 = mu / sigma
        normal_cdf_0 = norm.cdf(x0)
        normal_cdf_root_two = norm.cdf(np.sqrt(2) * x0)
        result = np.nansum(
            (sigma / normal_cdf_0**2) *
            (xz * normal_cdf_0 * (2 * normal_cdf + normal_cdf_0 - 2) +
             2 * normal_pdf * normal_cdf_0 -
             normal_cdf_root_two / sqrt_pi))
        if not np.isfinite(np.min(mu/sigma)) or (np.min(mu/sigma) < -3):
            result = self.BAD_VALUE
        return result


class EstimateCoefficientsForEnsembleCalibration(object):
    """
    Class focussing on estimating the optimised coefficients for ensemble
    calibration.
    """
    # Logical flag for whether initial guess estimates for the coefficients
    # will be estimated using linear regression i.e.
    # ESTIMATE_COEFFICIENTS_FROM_LINEAR_MODEL_FLAG = True, or whether default
    # values will be used instead i.e.
    # ESTIMATE_COEFFICIENTS_FROM_LINEAR_MODEL_FLAG = False.
    ESTIMATE_COEFFICIENTS_FROM_LINEAR_MODEL_FLAG = True

    def __init__(self, distribution, desired_units,
                 predictor_of_mean_flag="mean"):
        """
        Create an ensemble calibration plugin that, for Nonhomogeneous Gaussian
        Regression, calculates coefficients based on historical forecasts and
        applies the coefficients to the current forecast.

        Args:
            distribution (str):
                Name of distribution. Assume that the current forecast can be
                represented using this distribution.
            desired_units (str or cf_units.Unit):
                The unit that you would like the calibration to be undertaken
                in. The current forecast, historical forecast and truth will be
                converted as required.
            predictor_of_mean_flag (str):
                String to specify the input to calculate the calibrated mean.
                Currently the ensemble mean ("mean") and the ensemble
                realizations ("realizations") are supported as the predictors.

        """
        self.distribution = distribution
        self.desired_units = desired_units
        self.predictor_of_mean_flag = predictor_of_mean_flag
        self.minimiser = ContinuousRankedProbabilityScoreMinimisers()
        # Setting default values for coeff_names. Beta is the final
        # coefficient name in the list, as there can potentially be
        # multiple beta coefficients if the ensemble realizations, rather
        # than the ensemble mean, are provided as the predictor.
        self.coeff_names = ["gamma", "delta", "alpha", "beta"]

        import imp
        try:
            statsmodels_found = imp.find_module('statsmodels')
            statsmodels_found = True
            import statsmodels.api as sm
            self.sm = sm
        except ImportError:
            statsmodels_found = False
            if predictor_of_mean_flag.lower() in ["realizations"]:
                msg = (
                    "The statsmodels can not be imported. "
                    "Will not be able to calculate an initial guess from "
                    "the individual ensemble realizations. "
                    "A default initial guess will be used without "
                    "estimating coefficients from a linear model.")
                warnings.warn(msg, ImportWarning)
        self.statsmodels_found = statsmodels_found

    def __str__(self):
        result = ('<EstimateCoefficientsForEnsembleCalibration: '
                  'distribution: {};' +
                  'desired_units: {}>' +
                  'predictor_of_mean_flag: {}>' +
                  'minimiser: {}')
        return result.format(
            self.distribution, self.desired_units,
            self.predictor_of_mean_flag, self.minimiser)

    def create_coefficients_cube(
            self, optimised_coeffs, current_forecast):
        """Create a cube for storing the coefficients computed using EMOS.

        .. See the documentation for examples of these cubes.
        .. include:: extended_documentation/ensemble_calibration/
           ensemble_calibration/create_coefficients_cube.rst

        Args:
            optimised_coeffs (list):
                List of optimised coefficients.
                Order of coefficients is [gamma, delta, alpha, beta].
            current_forecast (iris.cube.Cube):
                The cube containing the current forecast.

        Returns:
            cube (iris.cube.Cube):
                Cube constructed using the coefficients provided and using
                metadata from the current_forecast cube. The cube contains
                a coefficient_index dimension coordinate where the points
                of the coordinate are integer values and a
                coefficient_name auxiliary coordinate where the points of
                the coordinate are e.g. gamma, delta, alpha, beta.

        """
        if self.predictor_of_mean_flag.lower() == "realizations":
            realization_coeffs = []
            for realization in current_forecast.coord("realization").points:
                realization_coeffs.append(
                    "{}{}".format(self.coeff_names[-1], np.int32(realization)))
            coeff_names = self.coeff_names[:-1] + realization_coeffs
        else:
            coeff_names = self.coeff_names

        if len(optimised_coeffs) != len(coeff_names):
            msg = ("The number of coefficients in {} must equal the "
                   "number of coefficient names {}.".format(
                        optimised_coeffs, coeff_names))
            raise ValueError(msg)

        coefficient_index = iris.coords.DimCoord(
            np.arange(len(optimised_coeffs)),
            long_name="coefficient_index", units="1")
        coefficient_name = iris.coords.AuxCoord(
            coeff_names, long_name="coefficient_name", units="no_unit")
        dim_coords_and_dims = [(coefficient_index, 0)]
        aux_coords_and_dims = [(coefficient_name, 0)]
        for coord_name in (
                ["time", "forecast_period", "forecast_reference_time"]):
            try:
                aux_coords_and_dims.append(
                    (current_forecast.coord(coord_name), None))
            except CoordinateNotFoundError:
                pass
        attributes = {"diagnostic_standard_name": current_forecast.name()}
        for attribute in current_forecast.attributes.keys():
            if attribute.endswith("model_configuration"):
                attributes[attribute] = (
                    current_forecast.attributes[attribute])
        cube = iris.cube.Cube(
            optimised_coeffs, long_name="emos_coefficients", units="1",
            dim_coords_and_dims=dim_coords_and_dims,
            aux_coords_and_dims=aux_coords_and_dims, attributes=attributes)
        return cube

    def compute_initial_guess(
            self, truth, forecast_predictor, predictor_of_mean_flag,
            estimate_coefficients_from_linear_model_flag,
            no_of_realizations=None):
        """
        Function to compute initial guess of the a and beta components of the
        EMOS coefficients by linear regression of the forecast predictor
        and the truth, if requested. Otherwise, default values for a and b
        will be used.

        Default values have been chosen based on Figure 8 in the
        2017 ensemble calibration report available on the Science Plugin
        Documents Confluence page.

        Args:
            truth (iris.cube.Cube):
                Cube containing the field, which will be used as truth.
            forecast_predictor (iris.cube.Cube):
                Cube containing the fields to be used as the predictor,
                either the ensemble mean or the ensemble realizations.
            predictor_of_mean_flag (str):
                String to specify the input to calculate the calibrated mean.
                Currently the ensemble mean ("mean") and the ensemble
                realizations ("realizations") are supported as the predictors.
            estimate_coefficients_from_linear_model_flag (bool):
                Flag whether coefficients should be estimated from
                the linear regression, or static estimates should be used.
            no_of_realizations (int):
                Number of realizations, if ensemble realizations are to be
                used as predictors. Default is None.

        Returns:
            initial_guess (list):
                List of coefficients to be used as initial guess.
                Order of coefficients is [gamma, delta, alpha, beta].

        """

        if (predictor_of_mean_flag.lower() in ["mean"] and
                not estimate_coefficients_from_linear_model_flag):
            initial_guess = [1, 1, 0, 1]
        elif (predictor_of_mean_flag.lower() in ["realizations"] and
              not estimate_coefficients_from_linear_model_flag):
            initial_guess = [1, 1, 0] + np.repeat(
                1, no_of_realizations).tolist()
        elif estimate_coefficients_from_linear_model_flag:
            if predictor_of_mean_flag.lower() in ["mean"]:
                # Find all values that are not NaN.
                truth_not_nan = ~np.isnan(truth.data.flatten())
                forecast_not_nan = ~np.isnan(forecast_predictor.data.flatten())
                combined_not_nan = (
                    np.all(
                        np.row_stack([truth_not_nan, forecast_not_nan]),
                        axis=0))
                if not any(combined_not_nan):
                    gradient, intercept = ([np.nan, np.nan])
                else:
                    gradient, intercept, _, _, _ = (
                        stats.linregress(
                            forecast_predictor.data.flatten()[
                                combined_not_nan],
                            truth.data.flatten()[combined_not_nan]))
                initial_guess = [1, 1, intercept, gradient]
            elif predictor_of_mean_flag.lower() in ["realizations"]:
                if self.statsmodels_found:
                    truth_data = truth.data.flatten()
                    forecast_predictor = (
                        enforce_coordinate_ordering(
                            forecast_predictor, "realization"))
                    forecast_data = np.array(
                        convert_cube_data_to_2d(
                            forecast_predictor, transpose=False),
                        dtype=np.float32
                    )
                    # Find all values that are not NaN.
                    truth_not_nan = ~np.isnan(truth_data)
                    forecast_not_nan = ~np.isnan(forecast_data)
                    combined_not_nan = (
                        np.all(
                            np.row_stack([truth_not_nan, forecast_not_nan]),
                            axis=0))
                    val = self.sm.add_constant(
                        forecast_data[:, combined_not_nan].T)
                    est = self.sm.OLS(truth_data[combined_not_nan], val).fit()
                    intercept = est.params[0]
                    gradient = est.params[1:]
                    initial_guess = [1, 1, intercept]+gradient.tolist()
                else:
                    initial_guess = (
                        [1, 1, 0] + np.repeat(1, no_of_realizations).tolist())
        return np.array(initial_guess, dtype=np.float32)

    def estimate_coefficients_for_ngr(
            self, current_forecast, historic_forecast, truth):
        """
        Using Nonhomogeneous Gaussian Regression/Ensemble Model Output
        Statistics, estimate the required coefficients from historical
        forecasts.

        The main contents of this method is:

        1. Metadata checks to ensure that the current forecast, historic
           forecast and truth exist in a form that can be processed.
        2. Loop through times within the concatenated current forecast cube:

           1. Extract the desired forecast period from the historic forecasts
              to match the current forecasts. Apply unit conversion to ensure
              that historic forecasts have the desired units for calibration.
           2. Extract the relevant truth to co-incide with the time within
              the historic forecasts. Apply unit conversion to ensure
              that the truth has the desired units for calibration.
           3. Calculate mean and variance.
           4. Calculate initial guess at coefficient values by performing a
              linear regression, if requested, otherwise default values are
              used.
           5. Perform minimisation.

        Args:
            current_forecast (iris.cube.Cube):
                The cube containing the current forecast.
            historical_forecast (iris.cube.Cube):
                The cube containing the historical forecasts used
                for calibration.
            truth (iris.cube.Cube):
                The cube containing the truth used for calibration.

        Returns:
            (tuple): tuple containing:
                **optimised_coeffs** (dict):
                    Dictionary containing a list of the optimised coefficients
                    for each date.
                **coeff_names** (list):
                    The name of each coefficient.

        """
        # Ensure predictor_of_mean_flag is valid.
        check_predictor_of_mean_flag(self.predictor_of_mean_flag)

        # Setting default values for optimised_coeffs.
        optimised_coeffs = {}

        # Set default values for whether there are NaN values within the
        # initial guess.
        nan_in_initial_guess = False

<<<<<<< HEAD
        date = unit.num2date(
            current_forecast.coord("time").points,
            current_forecast.coord("time").units.name,
            current_forecast.coord("time").units.calendar)[0]

        # Make sure inputs have the same units.
        historic_forecast.convert_units(self.desired_units)
        truth.convert_units(self.desired_units)

        if self.predictor_of_mean_flag.lower() in ["mean"]:
            no_of_realizations = None
            forecast_predictor = historic_forecast.collapsed(
                "realization", iris.analysis.MEAN)
        elif self.predictor_of_mean_flag.lower() in ["realizations"]:
            no_of_realizations = len(
                historic_forecast.coord("realization").points)
            forecast_predictor = historic_forecast

        forecast_var = historic_forecast.collapsed(
            "realization", iris.analysis.VARIANCE)

        # Computing initial guess for EMOS coefficients
        # If no initial guess from a previous iteration, or if there
        # are NaNs in the initial guess, calculate an initial guess.
        if "initial_guess" not in locals() or nan_in_initial_guess:
            initial_guess = self.compute_initial_guess(
                truth, forecast_predictor, self.predictor_of_mean_flag,
                self.ESTIMATE_COEFFICIENTS_FROM_LINEAR_MODEL_FLAG,
                no_of_realizations=no_of_realizations)

        if np.any(np.isnan(initial_guess)):
            nan_in_initial_guess = True

        if not nan_in_initial_guess:
            # Need to access the x attribute returned by the
            # minimisation function.
            optimised_coeffs[date] = (
                self.minimiser.crps_minimiser_wrapper(
                    initial_guess, forecast_predictor,
                    truth, forecast_var,
=======
        for var in [current_forecast, historic_forecast,
                    truth]:
            if (isinstance(var, iris.cube.Cube) or
                    isinstance(var, iris.cube.CubeList)):
                current_forecast_cubes = current_forecast
                historic_forecast_cubes = historic_forecast
                truth_cubes = truth
            else:
                msg = ("{} is not a Cube or CubeList."
                       "Returning default values for optimised_coeffs {} "
                       "and coeff_names {}.").format(
                           var, optimised_coeffs, self.coeff_names)
                warnings.warn(msg)
                return optimised_coeffs, self.coeff_names

        current_forecast_cubes = (
            convert_to_cubelist(
                current_forecast_cubes, cube_type="current forecast"))
        historic_forecast_cubes = (
            convert_to_cubelist(
                historic_forecast_cubes, cube_type="historic forecast"))
        truth_cubes = convert_to_cubelist(truth_cubes, cube_type="truth")

        if (len(current_forecast_cubes) == 0 or
                len(historic_forecast_cubes) == 0 or len(truth_cubes) == 0):
            msg = ("Insufficient input data present to estimate "
                   "coefficients using NGR. "
                   "\nNumber of current_forecast_cubes: {}"
                   "\nNumber of historic_forecast_cubes: {}"
                   "\nNumber of truth_cubes: {}".format(
                       len(current_forecast_cubes),
                       len(historic_forecast_cubes), len(truth_cubes)))
            warnings.warn(msg)
            return optimised_coeffs

        current_forecast_cubes = concatenate_cubes(
            current_forecast_cubes)
        historic_forecast_cubes = concatenate_cubes(
            historic_forecast_cubes)
        truth_cubes = concatenate_cubes(truth_cubes)

        for current_forecast_cube in current_forecast_cubes.slices_over(
                "time"):
            date = unit.num2date(
                current_forecast_cube.coord("time").points,
                current_forecast_cube.coord("time").units.name,
                current_forecast_cube.coord("time").units.calendar)[0]
            # Extract desired forecast_period from historic_forecast_cubes.
            forecast_period_constr = iris.Constraint(
                forecast_period=current_forecast_cube.coord(
                    "forecast_period").points)
            historic_forecast_cube = historic_forecast_cubes.extract(
                forecast_period_constr)

            # Extract truth matching the time of the historic forecast.
            reference_time = iris_time_to_datetime(
                historic_forecast_cube.coord("time").copy())
            truth_constr = iris.Constraint(
                forecast_reference_time=reference_time)
            truth_cube = truth_cubes.extract(truth_constr)

            if truth_cube is None:
                msg = ("Unable to calibrate for the time points {} "
                       "as no truth data is available."
                       "Moving on to try to calibrate "
                       "next time point.".format(
                           historic_forecast_cube.coord("time").points))
                warnings.warn(msg)
                continue

            # Make sure inputs have the same units.
            historic_forecast_cube.convert_units(self.desired_units)
            truth_cube.convert_units(self.desired_units)

            if self.predictor_of_mean_flag.lower() in ["mean"]:
                no_of_realizations = None
                forecast_predictor = historic_forecast_cube.collapsed(
                    "realization", iris.analysis.MEAN)
            elif self.predictor_of_mean_flag.lower() in ["realizations"]:
                no_of_realizations = len(
                    historic_forecast_cube.coord("realization").points)
                forecast_predictor = historic_forecast_cube

            forecast_var = historic_forecast_cube.collapsed(
                "realization", iris.analysis.VARIANCE)

            # Computing initial guess for EMOS coefficients
            # If no initial guess from a previous iteration, or if there
            # are NaNs in the initial guess, calculate an initial guess.
            if "initial_guess" not in locals() or nan_in_initial_guess:
                initial_guess = self.compute_initial_guess(
                    truth_cube, forecast_predictor,
>>>>>>> 7aa9723a
                    self.predictor_of_mean_flag,
                    self.distribution.lower()))
            initial_guess = optimised_coeffs[date]
        else:
            optimised_coeffs[date] = initial_guess

        return optimised_coeffs


class ApplyCoefficientsFromEnsembleCalibration(object):
    """
    Class to apply the optimised EMOS coefficients to future dates.

    """
    def __init__(
            self, current_forecast, optimised_coeffs, coeff_names,
            predictor_of_mean_flag="mean"):
        """
        Create an ensemble calibration plugin that, for Nonhomogeneous Gaussian
        Regression, applies coefficients created using on historical forecasts
        and applies the coefficients to the current forecast.

        Args:
            current_forecast (iris.cube.Cube):
                The Cube or CubeList containing the current forecast.
            optimised_coeffs (dict):
                Dictionary containing a list of the optimised coefficients
                for each date.
            coeff_names (list):
                The name of each coefficient.
            predictor_of_mean_flag (String):
                String to specify the input to calculate the calibrated mean.
                Currently the ensemble mean ("mean") and the ensemble
                realizations ("realizations") are supported as the predictors.

        """
        self.current_forecast = current_forecast
        self.optimised_coeffs = optimised_coeffs
        self.coeff_names = coeff_names
        self.predictor_of_mean_flag = predictor_of_mean_flag

    def _find_coords_of_length_one(self, cube, add_dimension=True):
        """
        Function to find all coordinates with a length of 1.

        Args:
            cube (iris.cube.Cube):
                Cube
            add_dimension (bool):
                Adds a dimension of 0 to each coordinate. A tuple is appended.

        Returns:
            length_one_coords (list or list of tuples):
                List of length one coordinates or list of tuples containing
                length one coordinates and the dimension.

        """
        length_one_coords = []
        for coord in cube.coords():
            if len(coord.points) == 1:  # Find length one coordinates
                if add_dimension:
                    length_one_coords.append((coord, 0))
                else:
                    length_one_coords.append(coord)
        return length_one_coords

    def _separate_length_one_coords_into_aux_and_dim(
            self, length_one_coords, dim_coords=["time"]):
        """
        Function to separate coordinates into auxiliary and dimension
        coordinates.

        Args:
            length_one_coords (iterable of coordinates):
                The coordinates to be checked for length one coordinates.
            dim_coords (list of coordinates):
                The length one coordinates to be made dimension coordinates.

        Returns:
            (tuple) : tuple containing:
                **length_one_coords_for_aux_coords** (list):
                    List of length one coordinates to be auxiliary coordinates,
                    i.e. not in the dim_coords list.
                    **length_one_coords_for_dim_coords** (list):
                    List of length one coordinates to be dimension coordinates,
                    according to dim_coords list.

        """
        length_one_coords_for_aux_coords = []
        length_one_coords_for_dim_coords = []
        for coord in length_one_coords:
            if coord[0].name() in dim_coords:
                length_one_coords_for_dim_coords.append(coord)
            else:
                length_one_coords_for_aux_coords.append(coord)
        return (
            length_one_coords_for_aux_coords,
            length_one_coords_for_dim_coords)

    def _create_coefficient_cube(
            self, cube, optimised_coeffs_at_date, coeff_names):
        """
        Function to create a cube to store the coefficients used in the
        ensemble calibration.

        Args:
            cube (iterable of coordinates):
                The coordinates to be checked for length one coordinates.
            optimised_coeffs_at_date (list of coefficients):
                Optimised coefficients for a particular date.
            coeff_names (list):
                List of coefficient names.


        Returns:
            coeff_cubes (iris.cube.Cube):
                Cube containing the coefficient value as the data array.

        """
        length_one_coords = self._find_coords_of_length_one(cube)

        length_one_coords_for_aux_coords, length_one_coords_for_dim_coords = (
            self._separate_length_one_coords_into_aux_and_dim(
                length_one_coords))

        coeff_cubes = iris.cube.CubeList([])
        for coeff, coeff_name in zip(optimised_coeffs_at_date, coeff_names):
            cube = iris.cube.Cube(
                [coeff], long_name=coeff_name, attributes=cube.attributes,
                aux_coords_and_dims=length_one_coords_for_aux_coords,
                dim_coords_and_dims=length_one_coords_for_dim_coords)
            coeff_cubes.append(cube)
        return coeff_cubes

    def apply_params_entry(self):
        """
        Wrapping function to calculate the forecast predictor and forecast
        variance prior to applying coefficients to the current forecast.

        Returns:
            (tuple) : tuple containing:
                **calibrated_forecast_predictor** (iris.cube.Cube):
                    Cube containing the calibrated version of the
                    ensemble predictor, either the ensemble mean or
                    the ensemble realizations.
                **calibrated_forecast_variance** (iris.cube.Cube):
                    Cube containing the calibrated version of the
                    ensemble variance, either the ensemble mean or
                    the ensemble realizations.
                **calibrated_forecast_coefficients** (iris.cube.Cube):
                    Cube containing both the coefficients for calibrating
                    the ensemble.

        """
        # Ensure predictor_of_mean_flag is valid.
        check_predictor_of_mean_flag(self.predictor_of_mean_flag)

        if self.predictor_of_mean_flag.lower() in ["mean"]:
            forecast_predictors = self.current_forecast.collapsed(
                "realization", iris.analysis.MEAN)
        elif self.predictor_of_mean_flag.lower() in ["realizations"]:
            forecast_predictors = self.current_forecast
            realization_coeffs = []
            for realization in forecast_predictors.coord("realization").points:
                realization_coeffs.append(
                    "{}{}".format(self.coeff_names[-1], np.int32(realization)))
            self.coeff_names = self.coeff_names[:-1] + realization_coeffs

        forecast_vars = self.current_forecast.collapsed(
            "realization", iris.analysis.VARIANCE)

        (calibrated_forecast_predictor, calibrated_forecast_var,
         calibrated_forecast_coefficients) = self._apply_params(
             forecast_predictors, forecast_vars, self.optimised_coeffs,
             self.coeff_names, self.predictor_of_mean_flag)
        return (calibrated_forecast_predictor,
                calibrated_forecast_var,
                calibrated_forecast_coefficients)

    def _apply_params(
            self, forecast_predictors, forecast_vars, optimised_coeffs,
            coeff_names, predictor_of_mean_flag):
        """
        Function to apply EMOS coefficients to all required dates.

        Args:
            forecast_predictors (iris.cube.Cube):
                Cube containing the forecast predictor e.g. ensemble mean
                or ensemble realizations.
            forecast_vars (iris.cube.Cube):
                Cube containing the forecast variance e.g. ensemble variance.
            optimised_coeffs (dict):
                Coefficients for all dates.
            coeff_names (List):
                Coefficient names.
            predictor_of_mean_flag (str):
                String to specify the input to calculate the calibrated mean.
                Currently the ensemble mean ("mean") and the ensemble
                realizations ("realizations") are supported as the predictors.

        Returns:
            (tuple) : tuple containing:
               **calibrated_forecast_predictor** (iris.cube.Cube):
                    Cube containing the calibrated version of the
                    ensemble predictor, either the ensemble mean or
                    the ensemble realizations.
                **calibrated_forecast_variance** (iris.cube.Cube):
                    Cube containing the calibrated version of the
                    ensemble variance, either the ensemble mean or
                    the ensemble realizations.
                **calibrated_forecast_coefficients** (iris.cube.CubeList):
                    List of cubes containing the coefficients used for
                    calibration.

        """
<<<<<<< HEAD
        date = iris_time_to_datetime(
            forecast_predictors.coord("time").copy())[0]
        if len(optimised_coeffs[date]) != len(coeff_names):
            msg = ("Number of coefficient names {} with names {} "
                   "is not equal to the number of "
                   "optimised_coeffs_at_date values {} "
                   "with values {} or the number of "
                   "coefficients is not greater than the "
                   "number of coefficient names. Can not continue "
                   "if the number of coefficient names out number "
                   "the number of coefficients".format(
                        len(coeff_names), coeff_names,
                        len(optimised_coeffs[date]),
                        optimised_coeffs[date]))
            raise ValueError(msg)
        optimised_coeffs_at_date = dict(
            zip(coeff_names, optimised_coeffs[date]))

        if predictor_of_mean_flag.lower() in ["mean"]:
            # Calculate predicted mean = a + b*X, where X is the
            # raw ensemble mean. In this case, b = beta.
            beta = [optimised_coeffs_at_date["a"],
                    optimised_coeffs_at_date["beta"]]
            forecast_predictor_flat = (
                forecast_predictors.data.flatten())
            new_col = np.ones(forecast_predictor_flat.shape,
                              dtype=np.float32)
            all_data = np.column_stack(
                (new_col, forecast_predictor_flat))
            predicted_mean = np.dot(all_data, beta)
            calibrated_forecast_predictor = forecast_predictors
        elif predictor_of_mean_flag.lower() in ["realizations"]:
            # Calculate predicted mean = a + b*X, where X is the
            # raw ensemble mean. In this case, b = beta^2.
            beta_values = np.array([], dtype=np.float32)
            for key in optimised_coeffs_at_date.keys():
                if key.startswith("beta"):
                    beta_values = (
                        np.append(beta_values, optimised_coeffs_at_date[key]))
            beta = np.concatenate(
                [[optimised_coeffs_at_date["a"]], beta_values**2])
            forecast_predictor_flat = (
                convert_cube_data_to_2d(forecast_predictors))
            forecast_var_flat = forecast_vars.data.flatten()

            new_col = np.ones(forecast_var_flat.shape, dtype=np.float32)
            all_data = np.column_stack((new_col, forecast_predictor_flat))
            predicted_mean = np.dot(all_data, beta)
            # Calculate mean of ensemble realizations, as only the
            # calibrated ensemble mean will be returned.
            calibrated_forecast_predictor = (
                forecast_predictors.collapsed(
                    "realization", iris.analysis.MEAN))

        xlen = len(forecast_predictors.coord(axis="x").points)
        ylen = len(forecast_predictors.coord(axis="y").points)
        predicted_mean = np.reshape(predicted_mean, (ylen, xlen))
        calibrated_forecast_predictor.data = predicted_mean

        # Calculating the predicted variance, based on the
        # raw variance S^2, where predicted variance = c + dS^2,
        # where c = (gamma)^2 and d = (delta)^2
        predicted_var = (optimised_coeffs_at_date["gamma"]**2 +
                         optimised_coeffs_at_date["delta"]**2 *
                         forecast_vars.data)

        calibrated_forecast_var = forecast_vars
        calibrated_forecast_var.data = predicted_var

        coeff_cubes = self._create_coefficient_cube(
            calibrated_forecast_predictor, optimised_coeffs[date], coeff_names)

        return (calibrated_forecast_predictor,
                calibrated_forecast_var, coeff_cubes)
=======
        calibrated_forecast_predictor_all_dates = iris.cube.CubeList()
        calibrated_forecast_var_all_dates = iris.cube.CubeList()
        calibrated_forecast_coefficients_all_dates = iris.cube.CubeList()

        for forecast_predictor, forecast_var in zip(
                forecast_predictors.slices_over("time"),
                forecast_vars.slices_over("time")):

            date = iris_time_to_datetime(
                forecast_predictor.coord("time").copy())[0]
            constr = iris.Constraint(time=date)
            forecast_predictor_at_date = forecast_predictor.extract(constr)
            forecast_var_at_date = forecast_var.extract(constr)

            # If the coefficients are not available for the date, use the
            # raw ensemble forecast as the calibrated ensemble forecast.
            if date not in optimised_coeffs.keys():
                msg = ("Ensemble calibration not available "
                       "for forecasts with start time of {}. "
                       "Coefficients not available".format(
                           date.strftime("%Y%m%d%H%M")))
                warnings.warn(msg)
                calibrated_forecast_predictor_at_date = (
                    forecast_predictor_at_date.copy())
                calibrated_forecast_var_at_date = forecast_var_at_date.copy()
                optimised_coeffs[date] = np.full(len(coeff_names), np.nan)
                coeff_cubes = self._create_coefficient_cube(
                    forecast_predictor_at_date, optimised_coeffs, coeff_names)
            else:
                optimised_coeffs_at_date = (
                    optimised_coeffs[date])

                # Assigning coefficients to coefficient names.
                if len(optimised_coeffs_at_date) == len(coeff_names):
                    optimised_coeffs_at_date = dict(
                        zip(coeff_names, optimised_coeffs_at_date))
                elif len(optimised_coeffs_at_date) > len(coeff_names):
                    excess_beta = (
                        optimised_coeffs_at_date[len(coeff_names):].tolist())
                    optimised_coeffs_at_date = (
                        dict(list(zip(coeff_names, optimised_coeffs_at_date))))
                    optimised_coeffs_at_date["beta"] = np.array(
                        [optimised_coeffs_at_date["beta"]]+excess_beta,
                        dtype=np.float32)
                else:
                    msg = ("Number of coefficient names {} with names {} "
                           "is not equal to the number of "
                           "optimised_coeffs_at_date values {} "
                           "with values {} or the number of "
                           "coefficients is not greater than the "
                           "number of coefficient names. Can not continue "
                           "if the number of coefficient names out number "
                           "the number of coefficients".format(
                               len(coeff_names), coeff_names,
                               len(optimised_coeffs_at_date),
                               optimised_coeffs_at_date))
                    raise ValueError(msg)

                if predictor_of_mean_flag.lower() in ["mean"]:
                    # Calculate predicted mean = a + b*X, where X is the
                    # raw ensemble mean. In this case, b = beta.
                    beta = [optimised_coeffs_at_date["alpha"],
                            optimised_coeffs_at_date["beta"]]
                    forecast_predictor_flat = (
                        forecast_predictor_at_date.data.flatten())
                    new_col = np.ones(forecast_predictor_flat.shape,
                                      dtype=np.float32)
                    all_data = np.column_stack(
                        (new_col, forecast_predictor_flat))
                    predicted_mean = np.dot(all_data, beta)
                    calibrated_forecast_predictor_at_date = (
                        forecast_predictor_at_date)
                elif predictor_of_mean_flag.lower() in ["realizations"]:
                    # Calculate predicted mean = a + b*X, where X is the
                    # raw ensemble mean. In this case, b = beta^2.
                    beta = np.concatenate(
                        [[optimised_coeffs_at_date["alpha"]],
                         optimised_coeffs_at_date["beta"]**2])
                    forecast_predictor = (
                        enforce_coordinate_ordering(
                            forecast_predictor, "realization"))
                    forecast_predictor_flat = (
                        convert_cube_data_to_2d(
                            forecast_predictor_at_date))
                    forecast_var_flat = forecast_var_at_date.data.flatten()

                    new_col = np.ones(forecast_var_flat.shape,
                                      dtype=np.float32)
                    all_data = (
                        np.column_stack((new_col, forecast_predictor_flat)))
                    predicted_mean = np.dot(all_data, beta)
                    # Calculate mean of ensemble realizations, as only the
                    # calibrated ensemble mean will be returned.
                    calibrated_forecast_predictor_at_date = (
                        forecast_predictor_at_date.collapsed(
                            "realization", iris.analysis.MEAN))

                xlen = len(forecast_predictor_at_date.coord(axis="x").points)
                ylen = len(forecast_predictor_at_date.coord(axis="y").points)
                predicted_mean = np.reshape(predicted_mean, (ylen, xlen))
                calibrated_forecast_predictor_at_date.data = predicted_mean

                # Calculating the predicted variance, based on the
                # raw variance S^2, where predicted variance = c + dS^2,
                # where c = (gamma)^2 and d = (delta)^2
                predicted_var = (optimised_coeffs_at_date["gamma"]**2 +
                                 optimised_coeffs_at_date["delta"]**2 *
                                 forecast_var_at_date.data)

                calibrated_forecast_var_at_date = forecast_var_at_date
                calibrated_forecast_var_at_date.data = predicted_var

                coeff_cubes = self._create_coefficient_cube(
                    calibrated_forecast_predictor_at_date,
                    optimised_coeffs[date], coeff_names)

            calibrated_forecast_predictor_all_dates.append(
                calibrated_forecast_predictor_at_date)
            calibrated_forecast_var_all_dates.append(
                calibrated_forecast_var_at_date)
            calibrated_forecast_coefficients_all_dates.extend(coeff_cubes)

        return (calibrated_forecast_predictor_all_dates,
                calibrated_forecast_var_all_dates,
                calibrated_forecast_coefficients_all_dates)
>>>>>>> 7aa9723a


class EnsembleCalibration(object):
    """
    Plugin to wrap the core EMOS processes:
    1. Estimate optimised EMOS coefficients from training period.
    2. Apply optimised EMOS coefficients for future dates.

    """
    def __init__(self, calibration_method, distribution, desired_units,
                 predictor_of_mean_flag="mean"):
        """
        Create an ensemble calibration plugin that, for Nonhomogeneous Gaussian
        Regression, calculates coefficients based on historical forecasts and
        applies the coefficients to the current forecast.

        Args:
            calibration_method (String):
                The calibration method that will be applied.
                Supported methods are:

                    ensemble model output statistics
                    nonhomogeneous gaussian regression

                Currently these methods are not supported:

                    logistic regression
                    bayesian model averaging

            distribution (String):
                The distribution that will be used for calibration. This will
                be dependent upon the input phenomenon. This has to be
                supported by the minimisation functions in
                ContinuousRankedProbabilityScoreMinimisers.
            desired_units (String or cf_units.Unit):
                The unit that you would like the calibration to be undertaken
                in. The current forecast, historical forecast and truth will be
                converted as required.
            predictor_of_mean_flag (String):
                String to specify the input to calculate the calibrated mean.
                Currently the ensemble mean ("mean") and the ensemble
                realizations ("realizations") are supported as the predictors.
        """
        self.calibration_method = calibration_method
        self.distribution = distribution
        self.desired_units = desired_units
        self.predictor_of_mean_flag = predictor_of_mean_flag

    def __str__(self):
        result = ('<EnsembleCalibration: ' +
                  'calibration_method: {}' +
                  'distribution: {};' +
                  'desired_units: {};' +
                  'predictor_of_mean_flag: {};')
        return result.format(
            self.calibration_method, self.distribution, self.desired_units,
            self.predictor_of_mean_flag)

    def process(self, current_forecast, historic_forecast, truth):
        """
        Performs ensemble calibration through the following steps:
        1. Estimate optimised coefficients from training period.
        2. Apply optimised coefficients to current forecast.

        Args:
            current_forecast (Iris Cube or CubeList):
                The Cube or CubeList that provides the input forecast for
                the current cycle.
            historic_forecast (Iris Cube or CubeList):
                The Cube or CubeList that provides the input historic forecasts
                for calibration.
            truth (Iris Cube or CubeList):
                The Cube or CubeList that provides the input truth for
                calibration with dates matching the historic forecasts.

        Returns:
            (tuple): tuple containing:
                **calibrated_forecast_predictor** (iris.cube.Cube):
                    Cube containing the calibrated forecast predictor.
                **calibrated_forecast_variance** (iris.cube.Cube):
                    Cube containing the calibrated forecast variance.

        """
        def format_calibration_method(calibration_method):
            """Lowercase input string, and replace underscores with spaces."""
            return calibration_method.lower().replace("_", " ")

        # Ensure predictor_of_mean_flag is valid.
        check_predictor_of_mean_flag(self.predictor_of_mean_flag)

        if (format_calibration_method(self.calibration_method) in
                ["ensemble model output statistics",
                 "nonhomogeneous gaussian regression"]):
            if (format_calibration_method(self.distribution) in
                    ["gaussian", "truncated gaussian"]):
                ec = EstimateCoefficientsForEnsembleCalibration(
                    self.distribution, self.desired_units,
                    predictor_of_mean_flag=self.predictor_of_mean_flag)
                optimised_coeffs = (
                    ec.estimate_coefficients_for_ngr(
                        current_forecast, historic_forecast, truth))
        else:
            msg = ("Other calibration methods are not available. "
                   "{} is not available".format(
                       format_calibration_method(self.calibration_method)))
            raise ValueError(msg)
        ac = ApplyCoefficientsFromEnsembleCalibration(
            current_forecast, optimised_coeffs, ec.coeff_names,
            predictor_of_mean_flag=self.predictor_of_mean_flag)
        (calibrated_forecast_predictor, calibrated_forecast_variance,
         calibrated_forecast_coefficients) = ac.apply_params_entry()

        # TODO: track down where np.float64 promotion takes place.
        calibrated_forecast_predictor.data = (
            calibrated_forecast_predictor.data.astype(np.float32))
        calibrated_forecast_variance.data = (
            calibrated_forecast_variance.data.astype(np.float32))

        return calibrated_forecast_predictor, calibrated_forecast_variance<|MERGE_RESOLUTION|>--- conflicted
+++ resolved
@@ -594,7 +594,6 @@
         # initial guess.
         nan_in_initial_guess = False
 
-<<<<<<< HEAD
         date = unit.num2date(
             current_forecast.coord("time").points,
             current_forecast.coord("time").units.name,
@@ -635,100 +634,6 @@
                 self.minimiser.crps_minimiser_wrapper(
                     initial_guess, forecast_predictor,
                     truth, forecast_var,
-=======
-        for var in [current_forecast, historic_forecast,
-                    truth]:
-            if (isinstance(var, iris.cube.Cube) or
-                    isinstance(var, iris.cube.CubeList)):
-                current_forecast_cubes = current_forecast
-                historic_forecast_cubes = historic_forecast
-                truth_cubes = truth
-            else:
-                msg = ("{} is not a Cube or CubeList."
-                       "Returning default values for optimised_coeffs {} "
-                       "and coeff_names {}.").format(
-                           var, optimised_coeffs, self.coeff_names)
-                warnings.warn(msg)
-                return optimised_coeffs, self.coeff_names
-
-        current_forecast_cubes = (
-            convert_to_cubelist(
-                current_forecast_cubes, cube_type="current forecast"))
-        historic_forecast_cubes = (
-            convert_to_cubelist(
-                historic_forecast_cubes, cube_type="historic forecast"))
-        truth_cubes = convert_to_cubelist(truth_cubes, cube_type="truth")
-
-        if (len(current_forecast_cubes) == 0 or
-                len(historic_forecast_cubes) == 0 or len(truth_cubes) == 0):
-            msg = ("Insufficient input data present to estimate "
-                   "coefficients using NGR. "
-                   "\nNumber of current_forecast_cubes: {}"
-                   "\nNumber of historic_forecast_cubes: {}"
-                   "\nNumber of truth_cubes: {}".format(
-                       len(current_forecast_cubes),
-                       len(historic_forecast_cubes), len(truth_cubes)))
-            warnings.warn(msg)
-            return optimised_coeffs
-
-        current_forecast_cubes = concatenate_cubes(
-            current_forecast_cubes)
-        historic_forecast_cubes = concatenate_cubes(
-            historic_forecast_cubes)
-        truth_cubes = concatenate_cubes(truth_cubes)
-
-        for current_forecast_cube in current_forecast_cubes.slices_over(
-                "time"):
-            date = unit.num2date(
-                current_forecast_cube.coord("time").points,
-                current_forecast_cube.coord("time").units.name,
-                current_forecast_cube.coord("time").units.calendar)[0]
-            # Extract desired forecast_period from historic_forecast_cubes.
-            forecast_period_constr = iris.Constraint(
-                forecast_period=current_forecast_cube.coord(
-                    "forecast_period").points)
-            historic_forecast_cube = historic_forecast_cubes.extract(
-                forecast_period_constr)
-
-            # Extract truth matching the time of the historic forecast.
-            reference_time = iris_time_to_datetime(
-                historic_forecast_cube.coord("time").copy())
-            truth_constr = iris.Constraint(
-                forecast_reference_time=reference_time)
-            truth_cube = truth_cubes.extract(truth_constr)
-
-            if truth_cube is None:
-                msg = ("Unable to calibrate for the time points {} "
-                       "as no truth data is available."
-                       "Moving on to try to calibrate "
-                       "next time point.".format(
-                           historic_forecast_cube.coord("time").points))
-                warnings.warn(msg)
-                continue
-
-            # Make sure inputs have the same units.
-            historic_forecast_cube.convert_units(self.desired_units)
-            truth_cube.convert_units(self.desired_units)
-
-            if self.predictor_of_mean_flag.lower() in ["mean"]:
-                no_of_realizations = None
-                forecast_predictor = historic_forecast_cube.collapsed(
-                    "realization", iris.analysis.MEAN)
-            elif self.predictor_of_mean_flag.lower() in ["realizations"]:
-                no_of_realizations = len(
-                    historic_forecast_cube.coord("realization").points)
-                forecast_predictor = historic_forecast_cube
-
-            forecast_var = historic_forecast_cube.collapsed(
-                "realization", iris.analysis.VARIANCE)
-
-            # Computing initial guess for EMOS coefficients
-            # If no initial guess from a previous iteration, or if there
-            # are NaNs in the initial guess, calculate an initial guess.
-            if "initial_guess" not in locals() or nan_in_initial_guess:
-                initial_guess = self.compute_initial_guess(
-                    truth_cube, forecast_predictor,
->>>>>>> 7aa9723a
                     self.predictor_of_mean_flag,
                     self.distribution.lower()))
             initial_guess = optimised_coeffs[date]
@@ -944,7 +849,6 @@
                     calibration.
 
         """
-<<<<<<< HEAD
         date = iris_time_to_datetime(
             forecast_predictors.coord("time").copy())[0]
         if len(optimised_coeffs[date]) != len(coeff_names):
@@ -966,7 +870,7 @@
         if predictor_of_mean_flag.lower() in ["mean"]:
             # Calculate predicted mean = a + b*X, where X is the
             # raw ensemble mean. In this case, b = beta.
-            beta = [optimised_coeffs_at_date["a"],
+            beta = [optimised_coeffs_at_date["alpha"],
                     optimised_coeffs_at_date["beta"]]
             forecast_predictor_flat = (
                 forecast_predictors.data.flatten())
@@ -985,7 +889,7 @@
                     beta_values = (
                         np.append(beta_values, optimised_coeffs_at_date[key]))
             beta = np.concatenate(
-                [[optimised_coeffs_at_date["a"]], beta_values**2])
+                [[optimised_coeffs_at_date["alpha"]], beta_values**2])
             forecast_predictor_flat = (
                 convert_cube_data_to_2d(forecast_predictors))
             forecast_var_flat = forecast_vars.data.flatten()
@@ -1019,133 +923,6 @@
 
         return (calibrated_forecast_predictor,
                 calibrated_forecast_var, coeff_cubes)
-=======
-        calibrated_forecast_predictor_all_dates = iris.cube.CubeList()
-        calibrated_forecast_var_all_dates = iris.cube.CubeList()
-        calibrated_forecast_coefficients_all_dates = iris.cube.CubeList()
-
-        for forecast_predictor, forecast_var in zip(
-                forecast_predictors.slices_over("time"),
-                forecast_vars.slices_over("time")):
-
-            date = iris_time_to_datetime(
-                forecast_predictor.coord("time").copy())[0]
-            constr = iris.Constraint(time=date)
-            forecast_predictor_at_date = forecast_predictor.extract(constr)
-            forecast_var_at_date = forecast_var.extract(constr)
-
-            # If the coefficients are not available for the date, use the
-            # raw ensemble forecast as the calibrated ensemble forecast.
-            if date not in optimised_coeffs.keys():
-                msg = ("Ensemble calibration not available "
-                       "for forecasts with start time of {}. "
-                       "Coefficients not available".format(
-                           date.strftime("%Y%m%d%H%M")))
-                warnings.warn(msg)
-                calibrated_forecast_predictor_at_date = (
-                    forecast_predictor_at_date.copy())
-                calibrated_forecast_var_at_date = forecast_var_at_date.copy()
-                optimised_coeffs[date] = np.full(len(coeff_names), np.nan)
-                coeff_cubes = self._create_coefficient_cube(
-                    forecast_predictor_at_date, optimised_coeffs, coeff_names)
-            else:
-                optimised_coeffs_at_date = (
-                    optimised_coeffs[date])
-
-                # Assigning coefficients to coefficient names.
-                if len(optimised_coeffs_at_date) == len(coeff_names):
-                    optimised_coeffs_at_date = dict(
-                        zip(coeff_names, optimised_coeffs_at_date))
-                elif len(optimised_coeffs_at_date) > len(coeff_names):
-                    excess_beta = (
-                        optimised_coeffs_at_date[len(coeff_names):].tolist())
-                    optimised_coeffs_at_date = (
-                        dict(list(zip(coeff_names, optimised_coeffs_at_date))))
-                    optimised_coeffs_at_date["beta"] = np.array(
-                        [optimised_coeffs_at_date["beta"]]+excess_beta,
-                        dtype=np.float32)
-                else:
-                    msg = ("Number of coefficient names {} with names {} "
-                           "is not equal to the number of "
-                           "optimised_coeffs_at_date values {} "
-                           "with values {} or the number of "
-                           "coefficients is not greater than the "
-                           "number of coefficient names. Can not continue "
-                           "if the number of coefficient names out number "
-                           "the number of coefficients".format(
-                               len(coeff_names), coeff_names,
-                               len(optimised_coeffs_at_date),
-                               optimised_coeffs_at_date))
-                    raise ValueError(msg)
-
-                if predictor_of_mean_flag.lower() in ["mean"]:
-                    # Calculate predicted mean = a + b*X, where X is the
-                    # raw ensemble mean. In this case, b = beta.
-                    beta = [optimised_coeffs_at_date["alpha"],
-                            optimised_coeffs_at_date["beta"]]
-                    forecast_predictor_flat = (
-                        forecast_predictor_at_date.data.flatten())
-                    new_col = np.ones(forecast_predictor_flat.shape,
-                                      dtype=np.float32)
-                    all_data = np.column_stack(
-                        (new_col, forecast_predictor_flat))
-                    predicted_mean = np.dot(all_data, beta)
-                    calibrated_forecast_predictor_at_date = (
-                        forecast_predictor_at_date)
-                elif predictor_of_mean_flag.lower() in ["realizations"]:
-                    # Calculate predicted mean = a + b*X, where X is the
-                    # raw ensemble mean. In this case, b = beta^2.
-                    beta = np.concatenate(
-                        [[optimised_coeffs_at_date["alpha"]],
-                         optimised_coeffs_at_date["beta"]**2])
-                    forecast_predictor = (
-                        enforce_coordinate_ordering(
-                            forecast_predictor, "realization"))
-                    forecast_predictor_flat = (
-                        convert_cube_data_to_2d(
-                            forecast_predictor_at_date))
-                    forecast_var_flat = forecast_var_at_date.data.flatten()
-
-                    new_col = np.ones(forecast_var_flat.shape,
-                                      dtype=np.float32)
-                    all_data = (
-                        np.column_stack((new_col, forecast_predictor_flat)))
-                    predicted_mean = np.dot(all_data, beta)
-                    # Calculate mean of ensemble realizations, as only the
-                    # calibrated ensemble mean will be returned.
-                    calibrated_forecast_predictor_at_date = (
-                        forecast_predictor_at_date.collapsed(
-                            "realization", iris.analysis.MEAN))
-
-                xlen = len(forecast_predictor_at_date.coord(axis="x").points)
-                ylen = len(forecast_predictor_at_date.coord(axis="y").points)
-                predicted_mean = np.reshape(predicted_mean, (ylen, xlen))
-                calibrated_forecast_predictor_at_date.data = predicted_mean
-
-                # Calculating the predicted variance, based on the
-                # raw variance S^2, where predicted variance = c + dS^2,
-                # where c = (gamma)^2 and d = (delta)^2
-                predicted_var = (optimised_coeffs_at_date["gamma"]**2 +
-                                 optimised_coeffs_at_date["delta"]**2 *
-                                 forecast_var_at_date.data)
-
-                calibrated_forecast_var_at_date = forecast_var_at_date
-                calibrated_forecast_var_at_date.data = predicted_var
-
-                coeff_cubes = self._create_coefficient_cube(
-                    calibrated_forecast_predictor_at_date,
-                    optimised_coeffs[date], coeff_names)
-
-            calibrated_forecast_predictor_all_dates.append(
-                calibrated_forecast_predictor_at_date)
-            calibrated_forecast_var_all_dates.append(
-                calibrated_forecast_var_at_date)
-            calibrated_forecast_coefficients_all_dates.extend(coeff_cubes)
-
-        return (calibrated_forecast_predictor_all_dates,
-                calibrated_forecast_var_all_dates,
-                calibrated_forecast_coefficients_all_dates)
->>>>>>> 7aa9723a
 
 
 class EnsembleCalibration(object):
