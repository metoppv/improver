# -*- coding: utf-8 -*-
# -----------------------------------------------------------------------------
# (C) British Crown Copyright 2017-2018 Met Office.
# All rights reserved.
#
# Redistribution and use in source and binary forms, with or without
# modification, are permitted provided that the following conditions are met:
#
# * Redistributions of source code must retain the above copyright notice, this
#   list of conditions and the following disclaimer.
#
# * Redistributions in binary form must reproduce the above copyright notice,
#   this list of conditions and the following disclaimer in the documentation
#   and/or other materials provided with the distribution.
#
# * Neither the name of the copyright holder nor the names of its
#   contributors may be used to endorse or promote products derived from
#   this software without specific prior written permission.
#
# THIS SOFTWARE IS PROVIDED BY THE COPYRIGHT HOLDERS AND CONTRIBUTORS "AS IS"
# AND ANY EXPRESS OR IMPLIED WARRANTIES, INCLUDING, BUT NOT LIMITED TO, THE
# IMPLIED WARRANTIES OF MERCHANTABILITY AND FITNESS FOR A PARTICULAR PURPOSE
# ARE DISCLAIMED. IN NO EVENT SHALL THE COPYRIGHT HOLDER OR CONTRIBUTORS BE
# LIABLE FOR ANY DIRECT, INDIRECT, INCIDENTAL, SPECIAL, EXEMPLARY, OR
# CONSEQUENTIAL DAMAGES (INCLUDING, BUT NOT LIMITED TO, PROCUREMENT OF
# SUBSTITUTE GOODS OR SERVICES; LOSS OF USE, DATA, OR PROFITS; OR BUSINESS
# INTERRUPTION) HOWEVER CAUSED AND ON ANY THEORY OF LIABILITY, WHETHER IN
# CONTRACT, STRICT LIABILITY, OR TORT (INCLUDING NEGLIGENCE OR OTHERWISE)
# ARISING IN ANY WAY OUT OF THE USE OF THIS SOFTWARE, EVEN IF ADVISED OF THE
# POSSIBILITY OF SUCH DAMAGE.
"""Unit tests for the feels_like_temperature.ApparentTemperature plugin."""

import unittest
import numpy as np
from iris.tests import IrisTest

from improver.feels_like_temperature import calculate_apparent_temperature
from improver.tests.ensemble_calibration.ensemble_calibration. \
    helper_functions import (set_up_temperature_cube, set_up_wind_speed_cube,
                             set_up_cube)


class Test_calculate_apparent_temperature(IrisTest):
    """Test the apparent temperature function."""

    def setUp(self):
        """Create cubes to input."""

        self.temperature_cube = set_up_temperature_cube()[0, :, 2]
        self.wind_speed_cube = set_up_wind_speed_cube()[0, :, 0]
        # create cube with metadata and values suitable for pressure.
        pressure_data = (
            np.tile(np.linspace(100000, 110000, 9), 3).reshape(3, 1, 3, 3))
        pressure_data[0] -= 2
        pressure_data[1] += 2
        pressure_data[2] += 4
        self.pressure_cube = set_up_cube(
            pressure_data, "air_pressure", "Pa")[0, :, 0]

        # create cube with metadata and values suitable for relative humidity.
        relative_humidity_data = (
            np.tile(np.linspace(0, 0.6, 9), 3).reshape(3, 1, 3, 3))
        relative_humidity_data[0] += 0
        relative_humidity_data[1] += 0.2
        relative_humidity_data[2] += 0.4
        self.relative_humidity_cube = set_up_cube(
            relative_humidity_data, "relative_humidity", "1")[0, :, 0]

    def test_apparent_temperature_values(self):
        """Test output values from apparent temperature equation."""

        # use a temperature greater than 20 degress C.
        self.temperature_cube.data = np.full((1, 3), 295.15)
<<<<<<< HEAD
        self.wind_speed_cube.data = np.full((1, 3), 5.)
        expected_result = (
            [[290.07999999999998, 290.47834089999998, 290.87672928000001]])
=======
        self.wind_speed_cube.data = np.full((1, 3), 5)
        expected_result = np.array(
            [[290.07998657, 290.47833252, 290.8767395]],
            dtype=np.float32
        )
>>>>>>> d7d22f24
        result = calculate_apparent_temperature(
            self.temperature_cube, self.wind_speed_cube,
            self.relative_humidity_cube, self.pressure_cube)
        self.assertArrayAlmostEqual(result.data, expected_result)

    def test_name_and_units(self):
        """Test correct outputs for name and units."""

        expected_name = "apparent_temperature"
        expected_units = 'K'
        result = calculate_apparent_temperature(
            self.temperature_cube, self.wind_speed_cube,
            self.relative_humidity_cube, self.pressure_cube)
        self.assertEqual(result.name(), expected_name)
        self.assertEqual(result.units, expected_units)

    def test_different_units(self):
        """Test that values are correct from input cubes with
        different units"""

        self.temperature_cube.convert_units('fahrenheit')
        self.wind_speed_cube.convert_units('knots')
        self.relative_humidity_cube.convert_units('%')
        self.pressure_cube.convert_units('hPa')

        data = np.array(
            [[291.77001953, 299.30181885, 308.02746582]])
        # convert to fahrenheit
        expected_result = (data * (9.0/5.0) - 459.67).astype(np.float32)
        result = calculate_apparent_temperature(
            self.temperature_cube, self.wind_speed_cube,
            self.relative_humidity_cube, self.pressure_cube)
        self.assertArrayAlmostEqual(result.data, expected_result, decimal=4)

    def test_unit_conversion(self):
        """Tests that input cubes have the same units at the end of the
        function as they do at input"""

        self.temperature_cube.convert_units('fahrenheit')
        self.wind_speed_cube.convert_units('knots')
        self.relative_humidity_cube.convert_units('%')
        self.pressure_cube.convert_units('hPa')

        calculate_apparent_temperature(
            self.temperature_cube, self.wind_speed_cube,
            self.relative_humidity_cube, self.pressure_cube)

        temp_units = self.temperature_cube.units
        wind_speed_units = self.wind_speed_cube.units
        relative_humidity_units = self.relative_humidity_cube.units
        pressure_units = self.pressure_cube.units

        self.assertEqual(temp_units, 'fahrenheit')
        self.assertEqual(wind_speed_units, 'knots')
        self.assertEqual(relative_humidity_units, '%')
        self.assertEqual(pressure_units, 'hPa')


if __name__ == '__main__':
    unittest.main()<|MERGE_RESOLUTION|>--- conflicted
+++ resolved
@@ -71,17 +71,11 @@
 
         # use a temperature greater than 20 degress C.
         self.temperature_cube.data = np.full((1, 3), 295.15)
-<<<<<<< HEAD
-        self.wind_speed_cube.data = np.full((1, 3), 5.)
-        expected_result = (
-            [[290.07999999999998, 290.47834089999998, 290.87672928000001]])
-=======
         self.wind_speed_cube.data = np.full((1, 3), 5)
         expected_result = np.array(
             [[290.07998657, 290.47833252, 290.8767395]],
             dtype=np.float32
         )
->>>>>>> d7d22f24
         result = calculate_apparent_temperature(
             self.temperature_cube, self.wind_speed_cube,
             self.relative_humidity_cube, self.pressure_cube)
