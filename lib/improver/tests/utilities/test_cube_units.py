# -*- coding: utf-8 -*-
# -----------------------------------------------------------------------------
# (C) British Crown Copyright 2017-2019 Met Office.
# All rights reserved.
#
# Redistribution and use in source and binary forms, with or without
# modification, are permitted provided that the following conditions are met:
#
# * Redistributions of source code must retain the above copyright notice, this
#   list of conditions and the following disclaimer.
#
# * Redistributions in binary form must reproduce the above copyright notice,
#   this list of conditions and the following disclaimer in the documentation
#   and/or other materials provided with the distribution.
#
# * Neither the name of the copyright holder nor the names of its
#   contributors may be used to endorse or promote products derived from
#   this software without specific prior written permission.
#
# THIS SOFTWARE IS PROVIDED BY THE COPYRIGHT HOLDERS AND CONTRIBUTORS "AS IS"
# AND ANY EXPRESS OR IMPLIED WARRANTIES, INCLUDING, BUT NOT LIMITED TO, THE
# IMPLIED WARRANTIES OF MERCHANTABILITY AND FITNESS FOR A PARTICULAR PURPOSE
# ARE DISCLAIMED. IN NO EVENT SHALL THE COPYRIGHT HOLDER OR CONTRIBUTORS BE
# LIABLE FOR ANY DIRECT, INDIRECT, INCIDENTAL, SPECIAL, EXEMPLARY, OR
# CONSEQUENTIAL DAMAGES (INCLUDING, BUT NOT LIMITED TO, PROCUREMENT OF
# SUBSTITUTE GOODS OR SERVICES; LOSS OF USE, DATA, OR PROFITS; OR BUSINESS
# INTERRUPTION) HOWEVER CAUSED AND ON ANY THEORY OF LIABILITY, WHETHER IN
# CONTRACT, STRICT LIABILITY, OR TORT (INCLUDING NEGLIGENCE OR OTHERWISE)
# ARISING IN ANY WAY OUT OF THE USE OF THIS SOFTWARE, EVEN IF ADVISED OF THE
# POSSIBILITY OF SUCH DAMAGE.
"""Unit tests for the cube_units utility."""

import unittest
from datetime import datetime

<<<<<<< HEAD
import numpy as np
from iris.tests import IrisTest

from improver.tests.set_up_test_cubes import set_up_variable_cube
from improver.utilities import cube_units
=======
import iris
from iris.tests import IrisTest

import improver.units
from improver.utilities import cube_units
from improver.tests.set_up_test_cubes import (
    set_up_variable_cube, set_up_probability_cube, set_up_percentile_cube)
>>>>>>> e2217ecb


class Test_enforce_units_and_dtypes(IrisTest):
    """Test checking with option of enforcement or failure"""

    def setUp(self):
        """Set up some conformant cubes of air_temperature to test"""
        data = 275*np.ones((3, 3), dtype=np.float32)
        self.data_cube = set_up_variable_cube(data, spatial_grid='equalarea')

        data = np.ones((3, 3, 3), dtype=np.float32)
        thresholds = np.array([272, 273, 274], dtype=np.float32)
        self.probability_cube = set_up_probability_cube(data, thresholds)

        data = np.array([274*np.ones((3, 3), dtype=np.float32),
                         275*np.ones((3, 3), dtype=np.float32),
                         276*np.ones((3, 3), dtype=np.float32)])
        percentiles = np.array([25, 50, 75], np.float32)
        self.percentile_cube = set_up_percentile_cube(data, percentiles)
        # set to real source here, to test consistency of setup functions
        # with up-to-date metadata standard
        cube_units.DEFAULT_UNITS = improver.units.DEFAULT_UNITS

    def test_basic(self):
        """Test function returns a CubeList"""
        cubelist = [self.data_cube]
        result = cube_units.enforce_units_and_dtypes(cubelist)
        self.assertIsInstance(result, iris.cube.CubeList)

    def test_cube_input(self):
        """Test function behaves sensibly with a single cube"""
        result = cube_units.enforce_units_and_dtypes(self.data_cube)
        self.assertIsInstance(result, iris.cube.CubeList)
        self.assertArrayAlmostEqual(result[0].data, self.data_cube.data)
        self.assertEqual(result[0].metadata, self.data_cube.metadata)

    def test_conformant_cubes(self):
        """Test conformant data, percentile and probability cubes are all
        passed when enforce=False (ie set to fail on non-conformance)"""
        cubelist = [
            self.data_cube, self.probability_cube, self.percentile_cube]
        result = cube_units.enforce_units_and_dtypes(cubelist, enforce=False)
        self.assertIsInstance(result, iris.cube.CubeList)
        for cube, ref in zip(result, cubelist):
            self.assertArrayAlmostEqual(cube.data, ref.data)
            self.assertEqual(cube.metadata, ref.metadata)

    def test_data_units_enforce(self):
        """Test units are changed on the returned cube and the input cube is
        unmodified"""
        self.data_cube.convert_units('Fahrenheit')
        result, = cube_units.enforce_units_and_dtypes(self.data_cube)
        self.assertEqual(result.units, 'K')
        self.assertEqual(self.data_cube.units, 'Fahrenheit')

    def test_coord_units_enforce(self):
        """Test coordinate units are enforced and the input cube is
        unmodified"""
        test_coord = 'projection_x_coordinate'
        self.data_cube.coord(test_coord).convert_units('km')
        result, = cube_units.enforce_units_and_dtypes(self.data_cube)
        self.assertEqual(self.data_cube.coord(test_coord).units, 'km')
        self.assertEqual(result.coord(test_coord).units, 'm')

    def test_data_units_fail(self):
        """Test error is raised when enforce=False"""
        self.data_cube.convert_units('Fahrenheit')
        msg = "does not conform"
        with self.assertRaisesRegex(ValueError, msg):
            cube_units.enforce_units_and_dtypes(self.data_cube, enforce=False)

    def test_coord_units_fail(self):
        """Test error is raised when enforce=False"""
        self.probability_cube.coord(
            'air_temperature').convert_units('Fahrenheit')
        msg = "does not conform"
        with self.assertRaisesRegex(ValueError, msg):
            cube_units.enforce_units_and_dtypes(
                self.probability_cube, enforce=False)

    def test_data_datatype_enforce(self):
        """Test dataset datatypes are enforced"""
        self.data_cube.data = self.data_cube.data.astype(np.float64)
        result, = cube_units.enforce_units_and_dtypes(self.data_cube)
        self.assertEqual(result.dtype, np.float32)
        # check input is unchanged
        self.assertEqual(self.data_cube.dtype, np.float64)

    def test_coord_datatype_enforce(self):
        """Test coordinate datatypes are enforced (using substring processing)
        """
        test_coord = 'forecast_reference_time'
        self.data_cube.coord(test_coord).points = (
             self.data_cube.coord(test_coord).points.astype(np.float64))
        result, = cube_units.enforce_units_and_dtypes(self.data_cube)
        self.assertEqual(result.coord(test_coord).dtype, np.int64)
        # check input is unchanged
        self.assertEqual(self.data_cube.coord(test_coord).dtype, np.float64)

    def test_data_datatype_fail(self):
        """Test error is raised when enforce=False"""
        self.percentile_cube.data = (
            self.percentile_cube.data.astype(np.float64))
        msg = "does not conform"
        with self.assertRaisesRegex(ValueError, msg):
            cube_units.enforce_units_and_dtypes(
                self.percentile_cube, enforce=False)

    def test_coord_datatype_fail(self):
        """Test error is raised when enforce=False"""
        self.percentile_cube.coord('percentile').points = (
            self.percentile_cube.coord('percentile').points.astype(np.int32))
        msg = "does not conform"
        with self.assertRaisesRegex(ValueError, msg):
            cube_units.enforce_units_and_dtypes(
                self.percentile_cube, enforce=False)

    def test_coordinates_correctly_identified(self):
        """Test all coordinates in a heterogeneous cube list are identified and
        corrected"""
        self.percentile_cube.coord('percentile').points = (
            self.percentile_cube.coord('percentile').points.astype(np.int32))
        self.probability_cube.coord(
            'air_temperature').convert_units('Fahrenheit')
        result = cube_units.enforce_units_and_dtypes(
            [self.percentile_cube, self.probability_cube])
        self.assertEqual(result[0].coord('percentile').dtype, np.float32)
        self.assertEqual(result[1].coord('air_temperature').units, 'K')

    def test_subset_of_coordinates(self):
        """Test function can enforce on a selected subset of coordinates and
        leave all others unchanged"""
        self.percentile_cube.coord('percentile').points = (
            self.percentile_cube.coord('percentile').points.astype(np.int32))
        self.percentile_cube.coord('time').convert_units(
            'hours since 1970-01-01 00:00:00')
        self.probability_cube.coord(
            'air_temperature').convert_units('Fahrenheit')
        self.probability_cube.coord('forecast_period').convert_units('h')

        result = cube_units.enforce_units_and_dtypes(
            [self.percentile_cube, self.probability_cube],
            coords=["time", "forecast_period"])
        self.assertEqual(result[0].coord('percentile').dtype, np.int32)
        self.assertEqual(
            result[0].coord('time').units, 'seconds since 1970-01-01 00:00:00')
        self.assertEqual(
            result[1].coord('air_temperature').units, 'Fahrenheit')
        self.assertEqual(result[1].coord('forecast_period').units, 's')

    def test_quantity_unavailable(self):
        """Test error raised if the named quantity is not listed in the
        dictionary standard"""
        self.data_cube.rename("number_of_fish")
        self.data_cube.units = "1"
        msg = "Name 'number_of_fish' is not uniquely defined in units.py"
        with self.assertRaisesRegex(KeyError, msg):
            cube_units.enforce_units_and_dtypes(self.data_cube)

    def test_multiple_errors(self):
        """Test a list of errors is correctly caught and re-raised"""
        self.data_cube.convert_units('Fahrenheit')
        self.probability_cube.coord(
            'air_temperature').convert_units('degC')
        msg = ("The following errors were raised during processing:\n"
               "air_temperature with units Fahrenheit and datatype float32 "
               "does not conform to expected standard \\(units K, datatype "
               "\\<class 'numpy.float32'\\>\\)\n"
               "air_temperature with units degC and datatype float32 "
               "does not conform to expected standard \\(units K, datatype "
               "\\<class 'numpy.float32'\\>\\)\n")
        with self.assertRaisesRegex(ValueError, msg):
            cube_units.enforce_units_and_dtypes(
                [self.data_cube, self.probability_cube], enforce=False)


class LimitedDictTest(IrisTest):
    """Set up limited item dictionary to point to in smaller tests"""

    def setUp(self):
        """Define dictionary"""
        self.units_dict = {
            "time": {
                "unit": "seconds since 1970-01-01 00:00:00",
                "dtype": np.int64},
            "probability": {"unit": "1"},
            "temperature": {"unit": "K"},
            "rainfall": {"unit": "m s-1"},
            "rate": {"unit": "m s-1"}
        }


class Test__find_dict_key(LimitedDictTest):
    """Test method to find suitable substring keys in dictionary"""

    def setUp(self):
        """Redirect to dummy dictionary"""
        super().setUp()
        cube_units.DEFAULT_UNITS = self.units_dict

    def test_match(self):
        """Test correct identification of single substring match"""
        result = cube_units._find_dict_key("air_temperature")
        self.assertEqual(result, "temperature")

    def test_probability_match(self):
        """Test the correct substring is returned for an IMPROVER-style
        probability cube name that matches multiple substrings"""
        result = cube_units._find_dict_key(
            "probability_of_air_temperature_above_threshold")
        self.assertEqual(result, "probability")

    def test_no_matches_error(self):
        """Test a KeyError is raised if there is no matching substring"""
        msg = "Name 'kittens' is not uniquely defined in units.py"
        with self.assertRaisesRegex(KeyError, msg):
            cube_units._find_dict_key("kittens")

    def test_multiple_matches_error(self):
        """Test a KeyError is raised if there are multiple matching substrings
        """
        msg = "Name 'rainfall_rate' is not uniquely defined in units.py"
        with self.assertRaisesRegex(KeyError, msg):
            cube_units._find_dict_key("rainfall_rate")


class Test__get_required_units_and_dtype(LimitedDictTest):
    """Test method to read requirements from dictionary"""

    def setUp(self):
        """Redirect to dummy dictionary"""
        super().setUp()
        cube_units.DEFAULT_UNITS = self.units_dict

    def test_match(self):
        """Test correct requirements identified"""
        result = cube_units._get_required_units_and_dtype("air_temperature")
        self.assertEqual(result[0], "K")
        self.assertEqual(result[1], np.float32)

    def test_probability_match(self):
        """Test correct requirements for probability (substring) diagnostic"""
        result = cube_units._get_required_units_and_dtype(
            "probability_of_air_temperature_above_threshold")
        self.assertEqual(result[0], "1")
        self.assertEqual(result[1], np.float32)


class Test__check_units_and_dtype(IrisTest):
    """Test method to check object conformance"""

    def setUp(self):
        """Set up test cube"""
        self.cube = set_up_variable_cube(
            data=275.*np.ones((3, 3), dtype=np.float32),
            spatial_grid='equalarea')
        self.coord = self.cube.coord('projection_x_coordinate')

    def test_pass_cube(self):
        """Test return value for compliant cube"""
        result = cube_units._check_units_and_dtype(self.cube, 'K', np.float32)
        self.assertTrue(result)

    def test_fail_cube(self):
        """Test return value for non-compliant cube"""
        result = cube_units._check_units_and_dtype(
            self.cube, 'degC', np.float32)
        self.assertFalse(result)

    def test_pass_coord(self):
        """Test return value for compliant coordinate"""
        result = cube_units._check_units_and_dtype(
            self.coord, 'm', np.float32)
        self.assertTrue(result)

    def test_fail_coord(self):
        """Test return value for non-compliant coordinate"""
        result = cube_units._check_units_and_dtype(self.coord, 'm', np.int32)
        self.assertFalse(result)


class Test__convert_coordinate_dtype(IrisTest):
    """Test method to convert coordinate datatypes"""

    def setUp(self):
        """Set up cubes for testing"""
        self.cube = set_up_variable_cube(np.ones((5, 5), dtype=np.float32),
                                         spatial_grid='equalarea')
        self.cube_non_integer_intervals = set_up_variable_cube(
            np.ones((5, 5), dtype=np.float32), spatial_grid='equalarea',
            time=datetime(2017, 11, 10, 4, 30))
        crd = self.cube_non_integer_intervals.coord('projection_x_coordinate')
        crd.points = crd.points * 1.0005

    def test_time_coordinate_to_hours_valid(self):
        """Test that a cube with a validity time on the hour can be converted
        to integer hours."""
        target_units = "hours since 1970-01-01 00:00:00"
        coord = self.cube.coord('time')
        expected = 419524

        coord.convert_units(target_units)
        cube_units._convert_coordinate_dtype(coord, np.int64)

        self.assertEqual(coord.points[0], expected)
        self.assertEqual(coord.units, target_units)
        self.assertIsInstance(coord.points[0], np.int64)

    def test_time_coordinate_to_hours_invalid(self):
        """Test that a cube with a validity time on the half hour cannot be
        converted to integer hours."""
        target_units = "hours since 1970-01-01 00:00:00"
        coord = self.cube_non_integer_intervals.coord('time')
        coord.convert_units(target_units)

        msg = ('Data type of coordinate "time" could not be'
               ' enforced without losing significant precision.')
        with self.assertRaisesRegex(ValueError, msg):
            cube_units._convert_coordinate_dtype(coord, np.int64)

    def test_time_coordinate_to_hours_float(self):
        """Test that a cube with a validity time on the half hour can be
        converted to float hours."""
        target_units = "hours since 1970-01-01 00:00:00"
        coord = self.cube_non_integer_intervals.coord('time')
        expected = 419524.5

        coord.convert_units(target_units)
        cube_units._convert_coordinate_dtype(coord, np.float64)

        self.assertEqual(coord.points[0], expected)
        self.assertEqual(coord.units, target_units)
        self.assertIsInstance(coord.points[0], np.float64)


class Test__convert_diagnostic_dtype(IrisTest):
    """Test method to convert diagnostic (cube.data) datatypes"""

    def setUp(self):
        """Set up cubes for testing"""
        self.cube = set_up_variable_cube(np.ones((5, 5), dtype=np.float32),
                                         spatial_grid='equalarea')
        self.cube_non_integer_intervals = set_up_variable_cube(
            np.ones((5, 5), dtype=np.float32), spatial_grid='equalarea')
        self.cube_non_integer_intervals.data *= 1.5

    def test_temperature_to_integer_kelvin_valid(self):
        """Test that a cube with temperatures at whole kelvin intervals can
        be converted to integer kelvin"""
        expected = np.ones((5, 5), dtype=np.int32)
        cube_units._convert_diagnostic_dtype(self.cube, np.int32)
        self.assertArrayEqual(self.cube.data, expected)
        self.assertEqual(self.cube.data.dtype, np.int32)

    def test_temperature_to_integer_kelvin_invalid(self):
        """Test that a cube with temperatures not at whole kelvin intervals
        cannot be converted to integer kelvin"""
        msg = ('Data type of diagnostic "air_temperature" could not be'
               ' enforced without losing significant precision.')
        with self.assertRaisesRegex(ValueError, msg):
            cube_units._convert_diagnostic_dtype(
                self.cube_non_integer_intervals, np.int32)


class Test_check_precision_loss(IrisTest):

    """Test the check_precision_loss function behaves as expected."""
    def setUp(self):
        """Make an instance of the plugin that is to be tested."""
        self.plugin = cube_units.check_precision_loss

    def test_non_lossy_float_to_integer(self):
        """Test that the function returns true when whole numbers in float type
        are checked for loss upon conversion to integers. This means that the
        conversion can go ahead without loss."""

        data = np.full((3, 3), 1, dtype=np.float64)
        dtype = np.int32

        result = self.plugin(dtype, data)

        self.assertTrue(result)

    def test_lossy_float_to_integer(self):
        """Test that the function returns false when non-whole numbers in float
        type are checked for loss upon conversion to integers. This means that
        the conversion cannot go ahead without loss."""

        data = np.full((3, 3), 1.5, dtype=np.float64)
        dtype = np.int32

        result = self.plugin(dtype, data)

        self.assertFalse(result)

    def test_lossy_float_to_integer_low_precision(self):
        """Test that the function returns True when non-whole numbers in float
        type are checked for loss upon conversion to integers but the
        fractional component is smaller than the given precision. This means
        that the conversion can go ahead without significant loss."""

        data = np.full((3, 3), 1.005, dtype=np.float64)
        dtype = np.int32

        result = self.plugin(dtype, data, precision=2)

        self.assertTrue(result)

    def test_lossy_float_to_float(self):
        """Test that the function returns true even when a float conversion
        will result in the loss of some precision. The function is not
        designed to prevent loss when converting floats to floats. In this
        test the conversion will result in the values becoming 1.0"""

        data = np.full((3, 3), 1.00000005, dtype=np.float64)
        dtype = np.float32

        result = self.plugin(dtype, data)

        self.assertTrue(result)

    def test_non_lossy_int_to_int_down(self):
        """Test that the function returns true if an integer type is changed
        to a lower precision integer type but no information is lost."""

        data = np.full((3, 3), 1234567891, dtype=np.int64)
        dtype = np.int32

        result = self.plugin(dtype, data)

        self.assertTrue(result)

    def test_non_lossy_int_to_int_up(self):
        """Test that the function returns true if an integer type is changed
        to a higher precision integer type but no information is lost."""

        data = np.full((3, 3), 1234567891, dtype=np.int32)
        dtype = np.int64

        result = self.plugin(dtype, data)

        self.assertTrue(result)

    def test_lossy_int_to_int(self):
        """Test that the function returns false if an integer type is changed
        to a lower precision integer type that results in the loss of
        information."""

        data = np.full((3, 3), 12345678910, dtype=np.int64)
        dtype = np.int32

        result = self.plugin(dtype, data)

        self.assertFalse(result)


if __name__ == '__main__':
    unittest.main()<|MERGE_RESOLUTION|>--- conflicted
+++ resolved
@@ -32,14 +32,8 @@
 
 import unittest
 from datetime import datetime
-
-<<<<<<< HEAD
 import numpy as np
-from iris.tests import IrisTest
-
-from improver.tests.set_up_test_cubes import set_up_variable_cube
-from improver.utilities import cube_units
-=======
+
 import iris
 from iris.tests import IrisTest
 
@@ -47,7 +41,6 @@
 from improver.utilities import cube_units
 from improver.tests.set_up_test_cubes import (
     set_up_variable_cube, set_up_probability_cube, set_up_percentile_cube)
->>>>>>> e2217ecb
 
 
 class Test_enforce_units_and_dtypes(IrisTest):
