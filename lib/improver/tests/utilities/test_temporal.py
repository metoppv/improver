# -*- coding: utf-8 -*-
# -----------------------------------------------------------------------------
# (C) British Crown Copyright 2017-2019 Met Office.
# All rights reserved.
#
# Redistribution and use in source and binary forms, with or without
# modification, are permitted provided that the following conditions are met:
#
# * Redistributions of source code must retain the above copyright notice, this
#   list of conditions and the following disclaimer.
#
# * Redistributions in binary form must reproduce the above copyright notice,
#   this list of conditions and the following disclaimer in the documentation
#   and/or other materials provided with the distribution.
#
# * Neither the name of the copyright holder nor the names of its
#   contributors may be used to endorse or promote products derived from
#   this software without specific prior written permission.
#
# THIS SOFTWARE IS PROVIDED BY THE COPYRIGHT HOLDERS AND CONTRIBUTORS "AS IS"
# AND ANY EXPRESS OR IMPLIED WARRANTIES, INCLUDING, BUT NOT LIMITED TO, THE
# IMPLIED WARRANTIES OF MERCHANTABILITY AND FITNESS FOR A PARTICULAR PURPOSE
# ARE DISCLAIMED. IN NO EVENT SHALL THE COPYRIGHT HOLDER OR CONTRIBUTORS BE
# LIABLE FOR ANY DIRECT, INDIRECT, INCIDENTAL, SPECIAL, EXEMPLARY, OR
# CONSEQUENTIAL DAMAGES (INCLUDING, BUT NOT LIMITED TO, PROCUREMENT OF
# SUBSTITUTE GOODS OR SERVICES; LOSS OF USE, DATA, OR PROFITS; OR BUSINESS
# INTERRUPTION) HOWEVER CAUSED AND ON ANY THEORY OF LIABILITY, WHETHER IN
# CONTRACT, STRICT LIABILITY, OR TORT (INCLUDING NEGLIGENCE OR OTHERWISE)
# ARISING IN ANY WAY OUT OF THE USE OF THIS SOFTWARE, EVEN IF ADVISED OF THE
# POSSIBILITY OF SUCH DAMAGE.
"""Unit tests for temporal utilities."""

import datetime
from datetime import time
from datetime import timedelta
from cf_units import Unit
import unittest
import numpy as np

import iris
from iris.exceptions import CoordinateNotFoundError
from iris.tests import IrisTest
from iris.cube import Cube, CubeList
from iris.time import PartialDateTime

from improver.utilities.temporal import (
    cycletime_to_datetime, cycletime_to_number, datetime_to_cycletime,
    forecast_period_coord,
    iris_time_to_datetime, datetime_constraint,
    extract_cube_at_time, set_utc_offset, get_forecast_times,
    unify_forecast_reference_time, find_latest_cycletime,
    extract_nearest_time_point, datetime_to_iris_time)

from improver.tests.set_up_test_cubes import (
    set_up_variable_cube, add_coordinate)
from improver.utilities.warnings_handler import ManageWarnings


class Test_cycletime_to_datetime(IrisTest):

    """Test that a cycletime of a format such as YYYYMMDDTHHMMZ is converted
    into a datetime object."""

    def test_basic(self):
        """Test that a datetime object is returned of the expected value."""
        cycletime = "20171122T0100Z"
        dt = datetime.datetime(2017, 11, 22, 1, 0)
        result = cycletime_to_datetime(cycletime)
        self.assertIsInstance(result, datetime.datetime)
        self.assertEqual(result, dt)

    def test_define_cycletime_format(self):
        """Test when a cycletime is defined."""
        cycletime = "201711220100"
        dt = datetime.datetime(2017, 11, 22, 1, 0)
        result = cycletime_to_datetime(
            cycletime, cycletime_format="%Y%m%d%H%M")
        self.assertEqual(result, dt)


class Test_datetime_to_cycletime(IrisTest):

    """Test that a datetime object can be converted into a cycletime
    of a format such as YYYYMMDDTHHMMZ."""

    def test_basic(self):
        """Test that a datetime object is returned of the expected value."""
        dt = datetime.datetime(2017, 11, 22, 1, 0)
        cycletime = "20171122T0100Z"
        result = datetime_to_cycletime(dt)
        self.assertIsInstance(result, str)
        self.assertEqual(result, cycletime)

    def test_define_cycletime_format(self):
        """Test when a cycletime is defined."""
        dt = datetime.datetime(2017, 11, 22, 1, 0)
        cycletime = "201711220100"
        result = datetime_to_cycletime(dt, cycletime_format="%Y%m%d%H%M")
        self.assertEqual(result, cycletime)

<<<<<<< HEAD
=======
    def test_define_cycletime_format_with_seconds(self):
        """Test when a cycletime is defined with seconds."""
        dt = datetime.datetime(2017, 11, 22, 1, 0)
        cycletime = "20171122010000"
        result = datetime_to_cycletime(dt, cycletime_format="%Y%m%d%H%M%S")
        self.assertEqual(result, cycletime)

>>>>>>> 702de6b5

class Test_cycletime_to_number(IrisTest):

    """Test that a cycletime of a format such as YYYYMMDDTHHMMZ is converted
      into a numeric time value."""

    def test_basic(self):
        """Test that a number is returned of the expected value."""
        cycletime = "20171122T0000Z"
        dt = 419808.0
        result = cycletime_to_number(cycletime)
        self.assertIsInstance(result, float)
        self.assertAlmostEqual(result, dt)

    def test_cycletime_format_defined(self):
        """Test when a cycletime is defined."""
        cycletime = "201711220000"
        dt = 419808.0
        result = cycletime_to_number(
            cycletime, cycletime_format="%Y%m%d%H%M")
        self.assertAlmostEqual(result, dt)

    def test_alternative_units_defined(self):
        """Test when alternative units are defined. The result is cast as
        an integer as seconds should be of this type and compared as such.
        There are small precision errors in the 7th decimal place of the
        returned float."""
        cycletime = "20171122T0000Z"
        dt = 1511308800
        result = cycletime_to_number(
            cycletime, time_unit="seconds since 1970-01-01 00:00:00")
        self.assertEqual(int(np.round(result)), dt)

    def test_alternative_calendar_defined(self):
        """Test when an alternative calendar is defined."""
        cycletime = "20171122T0000Z"
        dt = 419520.0
        result = cycletime_to_number(
            cycletime, calendar="365_day")
        self.assertAlmostEqual(result, dt)


class Test_forecast_period_coord(IrisTest):

    """Test determining of the lead times present within the input cube."""

    def setUp(self):
        """Set up a test cube with a forecast period scalar coordinate"""
        self.cube = set_up_variable_cube(np.ones((1, 3, 3), dtype=np.float32))

    def test_basic(self):
        """Test that an iris.coord.DimCoord is returned."""
        result = forecast_period_coord(self.cube)
        self.assertIsInstance(result, iris.coords.DimCoord)

    def test_basic_AuxCoord(self):
        """Test that an iris.coord.AuxCoord is returned."""
        self.cube.remove_coord('forecast_period')
        result = forecast_period_coord(
            self.cube, force_lead_time_calculation=True)
        self.assertIsInstance(result, iris.coords.AuxCoord)

    def test_check_coordinate(self):
        """Test that the data within the coord is as expected with the
        expected units, when the input cube has a forecast_period coordinate.
        """
        fp_coord = self.cube.coord("forecast_period").copy()
        expected_points = fp_coord.points
        expected_units = str(fp_coord.units)
        result = forecast_period_coord(self.cube)
        self.assertArrayEqual(result.points, expected_points)
        self.assertEqual(str(result.units), expected_units)

    def test_check_coordinate_force_lead_time_calculation(self):
        """Test that the data within the coord is as expected with the
        expected units, when the input cube has a forecast_period coordinate.
        """
        fp_coord = self.cube.coord("forecast_period").copy()
        expected_points = fp_coord.points
        expected_units = str(fp_coord.units)
        result = forecast_period_coord(
            self.cube, force_lead_time_calculation=True)
        self.assertArrayEqual(result.points, expected_points)
        self.assertEqual(result.units, expected_units)

    def test_check_coordinate_in_hours_force_lead_time_calculation(self):
        """Test that the data within the coord is as expected with the
        expected units, when the input cube has a forecast_period coordinate.
        """
        fp_coord = self.cube.coord("forecast_period").copy()
        fp_coord.convert_units("hours")
        expected_points = fp_coord.points
        expected_units = str(fp_coord.units)
        result = forecast_period_coord(
            self.cube, force_lead_time_calculation=True,
            result_units=fp_coord.units)
        self.assertArrayEqual(result.points, expected_points)
        self.assertEqual(result.units, expected_units)

    def test_check_coordinate_without_forecast_period(self):
        """Test that the data within the coord is as expected with the
        expected units, when the input cube has a time coordinate and a
        forecast_reference_time coordinate.
        """
        fp_coord = self.cube.coord("forecast_period").copy()
        expected_result = fp_coord
        self.cube.remove_coord("forecast_period")
        result = forecast_period_coord(self.cube)
        self.assertEqual(result, expected_result)

    def test_check_time_unit_conversion(self):
        """Test that the data within the coord is as expected with the
        expected units, when the input cube has a time coordinate with units
        other than the usual units of seconds since 1970-01-01 00:00:00.
        """
        expected_result = self.cube.coord("forecast_period")
        self.cube.coord("time").convert_units(
            "hours since 1970-01-01 00:00:00")
        result = forecast_period_coord(
            self.cube, force_lead_time_calculation=True)
        self.assertEqual(result, expected_result)

    def test_check_time_unit_has_bounds(self):
        """Test that the forecast_period coord has bounds if time has bounds.
        """
        cube = set_up_variable_cube(
            np.ones((3, 3), dtype=np.float32),
            time=datetime.datetime(2018, 3, 12, 20, 0),
            frt=datetime.datetime(2018, 3, 12, 15, 0),
            time_bounds=[datetime.datetime(2018, 3, 12, 19, 0),
                         datetime.datetime(2018, 3, 12, 20, 0)])
        expected_result = cube.coord("forecast_period").copy()
        expected_result.bounds = [[14400, 18000]]
        result = forecast_period_coord(cube, force_lead_time_calculation=True)
        self.assertEqual(result, expected_result)

    @ManageWarnings(record=True)
    def test_negative_forecast_periods_warning(self, warning_list=None):
        """Test that a warning is raised if the point within the
        time coordinate is prior to the point within the
        forecast_reference_time, and therefore the forecast_period values that
        have been generated are negative.
        """
        cube = set_up_variable_cube(np.ones((3, 3), dtype=np.float32))
        cube.remove_coord("forecast_period")
        # default cube has a 4 hour forecast period, so add 5 hours to frt
        cube.coord("forecast_reference_time").points = (
            cube.coord("forecast_reference_time").points + 5*3600)
        warning_msg = "The values for the time"
        forecast_period_coord(cube)
        self.assertTrue(any(item.category == UserWarning
                            for item in warning_list))
        self.assertTrue(any(warning_msg in str(item)
                            for item in warning_list))

    def test_exception_raised(self):
        """Test that a CoordinateNotFoundError exception is raised if the
        forecast_period, or the time and forecast_reference_time,
        are not present.
        """
        self.cube.remove_coord("forecast_reference_time")
        self.cube.remove_coord("forecast_period")
        msg = "The forecast period coordinate is not available"
        with self.assertRaisesRegex(CoordinateNotFoundError, msg):
            forecast_period_coord(self.cube)


class Test_iris_time_to_datetime(IrisTest):
    """ Test iris_time_to_datetime """

    def setUp(self):
        """Set up an input cube"""
        self.cube = set_up_variable_cube(
            np.ones((3, 3), dtype=np.float32),
            time=datetime.datetime(2017, 2, 17, 6, 0),
            frt=datetime.datetime(2017, 2, 17, 3, 0))

    def test_basic(self):
        """Test iris_time_to_datetime returns list of datetime """
        result = iris_time_to_datetime(self.cube.coord('time'))
        self.assertIsInstance(result, list)
        self.assertEqual(result[0], datetime.datetime(2017, 2, 17, 6, 0))

    def test_input_cube_unmodified(self):
        """Test that an input cube with unexpected coordinate units is not
        modified"""
        self.cube.coord("time").convert_units(
            "hours since 1970-01-01 00:00:00")
        self.cube.coord("time").points = (
            self.cube.coord("time").points.astype(np.int64))
        reference_coord = self.cube.coord("time").copy()
        iris_time_to_datetime(self.cube.coord("time"))
        self.assertArrayEqual(self.cube.coord("time").points,
                              reference_coord.points)
        self.assertArrayEqual(self.cube.coord("time").units,
                              reference_coord.units)
        self.assertEqual(self.cube.coord("time").dtype, np.int64)


class Test_datetime_to_iris_time(IrisTest):

    """Test the datetime_to_iris_time function."""

    def setUp(self):
        """Define datetime for use in tests."""
        self.dt_in = datetime.datetime(2017, 2, 17, 6, 0)

    def test_hours(self):
        """Test datetime_to_iris_time returns float with expected value
        in hours"""
        result = datetime_to_iris_time(self.dt_in)
        expected = 413142.0
        self.assertIsInstance(result, float)
        self.assertEqual(result, expected)

    def test_minutes(self):
        """Test datetime_to_iris_time returns float with expected value
        in minutes"""
        result = datetime_to_iris_time(self.dt_in, time_units="minutes")
        expected = 24788520.0
        self.assertIsInstance(result, float)
        self.assertEqual(result, expected)

    def test_seconds(self):
        """Test datetime_to_iris_time returns float with expected value
        in seconds"""
        result = datetime_to_iris_time(self.dt_in, time_units="seconds")
        expected = 1487311200.0
        self.assertIsInstance(result, float)
        self.assertEqual(result, expected)

    def test_seconds_from_origin(self):
        """Test datetime_to_iris_time returns float with expected value
        in seconds when an origin is supplied."""
        result = datetime_to_iris_time(
            self.dt_in, time_units="seconds since 1970-01-01 00:00:00")
        expected = 1487311200.0
        self.assertIsInstance(result, float)
        self.assertEqual(result, expected)

    def test_exception_raised(self):
        """Test an exception is raised if the if the time unit does not
        contain hours, minutes or seconds."""
        msg = "The time unit must contain 'hours', 'minutes' or 'seconds'"
        with self.assertRaisesRegex(ValueError, msg):
            datetime_to_iris_time(self.dt_in, time_units="days")


class Test_datetime_constraint(IrisTest):
    """
    Test construction of an iris.Constraint from a python.datetime.datetime
    object.
    """
    def setUp(self):
        """Set up test cubes"""
        cube = set_up_variable_cube(
            np.ones((12, 12), dtype=np.float32),
            time=datetime.datetime(2017, 2, 17, 6, 0),
            frt=datetime.datetime(2017, 2, 17, 6, 0))
        cube.remove_coord("forecast_period")
        self.time_points = np.arange(
            1487311200, 1487354400, 3600).astype(np.int64)
        self.cube = add_coordinate(
            cube, self.time_points, "time", dtype=np.int64,
            coord_units="seconds since 1970-01-01 00:00:00")

    def test_constraint_list_equality(self):
        """Check a list of constraints is as expected."""
        plugin = datetime_constraint
        time_start = datetime.datetime(2017, 2, 17, 6, 0)
        time_limit = datetime.datetime(2017, 2, 17, 18, 0)
        dt_constraint = plugin(time_start, time_max=time_limit)
        result = self.cube.extract(dt_constraint)
        self.assertEqual(result.shape, (12, 12, 12))
        self.assertArrayEqual(result.coord('time').points, self.time_points)

    def test_constraint_type(self):
        """Check type is iris.Constraint."""
        plugin = datetime_constraint
        dt_constraint = plugin(datetime.datetime(2017, 2, 17, 6, 0))
        self.assertIsInstance(dt_constraint, iris.Constraint)

    def test_valid_constraint(self):
        """Test use of constraint at a time valid within the cube."""
        plugin = datetime_constraint
        dt_constraint = plugin(datetime.datetime(2017, 2, 17, 6, 0))
        result = self.cube.extract(dt_constraint)
        self.assertIsInstance(result, Cube)

    def test_invalid_constraint(self):
        """Test use of constraint at a time invalid within the cube."""
        plugin = datetime_constraint
        dt_constraint = plugin(datetime.datetime(2017, 2, 17, 18, 0))
        result = self.cube.extract(dt_constraint)
        self.assertNotIsInstance(result, Cube)


class Test_extract_cube_at_time(IrisTest):
    """
    Test wrapper for iris cube extraction at desired times.
    """
    def setUp(self):
        """Set up a test cube with several time points"""
        cube = set_up_variable_cube(
            np.ones((12, 12), dtype=np.float32),
            time=datetime.datetime(2017, 2, 17, 6, 0),
            frt=datetime.datetime(2017, 2, 17, 6, 0))
        cube.remove_coord("forecast_period")
        self.time_points = np.arange(
            1487311200, 1487354400, 3600).astype(np.int64)
        self.cube = add_coordinate(
            cube, self.time_points, "time", dtype=np.int64,
            coord_units="seconds since 1970-01-01 00:00:00")
        self.time_dt = datetime.datetime(2017, 2, 17, 6, 0)
        self.time_constraint = iris.Constraint(
            time=lambda cell: cell.point == PartialDateTime(
                self.time_dt.year, self.time_dt.month,
                self.time_dt.day, self.time_dt.hour))

    def test_valid_time(self):
        """Case for a time that is available within the diagnostic cube."""
        plugin = extract_cube_at_time
        cubes = CubeList([self.cube])
        result = plugin(cubes, self.time_dt, self.time_constraint)
        self.assertIsInstance(result, Cube)

    def test_valid_time_for_coord_with_bounds(self):
        """Case for a time that is available within the diagnostic cube.
           Test it still works for coordinates with bounds."""
        plugin = extract_cube_at_time
        self.cube.coord("time").guess_bounds()
        cubes = CubeList([self.cube])
        result = plugin(cubes, self.time_dt, self.time_constraint)
        self.assertIsInstance(result, Cube)

    @ManageWarnings(record=True)
    def test_invalid_time(self, warning_list=None):
        """Case for a time that is unavailable within the diagnostic cube."""
        plugin = extract_cube_at_time
        time_dt = datetime.datetime(2017, 2, 18, 6, 0)
        time_constraint = iris.Constraint(time=PartialDateTime(
            time_dt.year, time_dt.month, time_dt.day, time_dt.hour))
        cubes = CubeList([self.cube])
        plugin(cubes, time_dt, time_constraint)
        warning_msg = "Forecast time"
        self.assertTrue(any(item.category == UserWarning
                            for item in warning_list))
        self.assertTrue(any(warning_msg in str(item)
                            for item in warning_list))


class Test_set_utc_offset(IrisTest):
    """
    Test setting of UTC_offsets with longitudes using crude 15 degree bins.
    """

    def test_output(self):
        """
        Test full span of crude timezones from UTC-12 to UTC+12. Note the
        degeneracy at +-180.
        """
        longitudes = np.arange(-180, 185, 15)
        expected = np.arange(-12, 13, 1)
        result = set_utc_offset(longitudes)
        self.assertArrayEqual(expected, result)


class Test_get_forecast_times(IrisTest):

    """Test the generation of forecast time using the function."""

    def test_all_data_provided(self):
        """Test setting up a forecast range when start date, start hour and
        forecast length are all provided."""

        forecast_start = datetime.datetime(2017, 6, 1, 9, 0)
        forecast_date = forecast_start.strftime("%Y%m%d")
        forecast_time = int(forecast_start.strftime("%H"))
        forecast_length = 300
        forecast_end = forecast_start + timedelta(hours=forecast_length)
        result = get_forecast_times(forecast_length,
                                    forecast_date=forecast_date,
                                    forecast_time=forecast_time)
        self.assertEqual(forecast_start, result[0])
        self.assertEqual(forecast_end, result[-1])
        self.assertEqual(timedelta(hours=1), result[1] - result[0])
        self.assertEqual(timedelta(hours=3), result[-1] - result[-2])

    def test_no_data_provided(self):
        """Test setting up a forecast range when no data is provided. Expect a
        range of times starting from last hour before now that was an interval
        of 6 hours. Length set to 7 days (168 hours).

        Note: this could fail if time between forecast_start being set and
        reaching the get_forecast_times call bridges a 6-hour time
        (00, 06, 12, 18). As such it is allowed two goes before
        reporting a failure (slightly unconventional I'm afraid)."""

        second_chance = 0
        while second_chance < 2:
            forecast_start = datetime.datetime.utcnow()
            expected_date = forecast_start.date()
            expected_hour = time(divmod(forecast_start.hour, 6)[0]*6)
            forecast_date = None
            forecast_time = None
            forecast_length = 168
            result = get_forecast_times(forecast_length,
                                        forecast_date=forecast_date,
                                        forecast_time=forecast_time)

            check1 = (expected_date == result[0].date())
            check2 = (expected_hour.hour == result[0].hour)
            check3 = (timedelta(hours=168) == (result[-1] - result[0]))

            if not all([check1, check2, check3]):
                second_chance += 1
                continue
            else:
                break

        self.assertTrue(check1)
        self.assertTrue(check2)
        self.assertTrue(check3)

    def test_partial_data_provided(self):
        """Test setting up a forecast range when start hour and forecast length
        are both provided, but no start date."""

        forecast_start = datetime.datetime(2017, 6, 1, 15, 0)
        forecast_date = None
        forecast_time = int(forecast_start.strftime("%H"))
        forecast_length = 144
        expected_date = datetime.datetime.utcnow().date()
        expected_start = datetime.datetime.combine(expected_date,
                                                   time(forecast_time))
        expected_end = expected_start + timedelta(hours=144)
        result = get_forecast_times(forecast_length,
                                    forecast_date=forecast_date,
                                    forecast_time=forecast_time)

        self.assertEqual(expected_start, result[0])
        self.assertEqual(expected_end, result[-1])
        self.assertEqual(timedelta(hours=1), result[1] - result[0])
        self.assertEqual(timedelta(hours=3), result[-1] - result[-2])

    def test_invalid_date_format(self):
        """Test error is raised when a date is provided in an unexpected
        format."""

        forecast_date = '17MARCH2017'
        msg = 'Date .* is in unexpected format'
        with self.assertRaisesRegex(ValueError, msg):
            get_forecast_times(144, forecast_date=forecast_date,
                               forecast_time=6)


class Test_extract_nearest_time_point(IrisTest):

    """Test the extract_nearest_time_point function."""

    def setUp(self):
        """Set up a cube for the tests."""
        cube = set_up_variable_cube(
            np.ones((1, 7, 7), dtype=np.float32),
            time=datetime.datetime(2015, 11, 23, 7, 0),
            frt=datetime.datetime(2015, 11, 23, 3, 0))
        cube.remove_coord("forecast_period")
        time_points = [1448262000, 1448265600]
        self.cube = add_coordinate(
            cube, time_points, "time", dtype=np.int64,
            coord_units="seconds since 1970-01-01 00:00:00",
            order=[1, 0, 2, 3])

    def test_time_coord(self):
        """Test that the nearest time point within the time coordinate is
        extracted."""
        expected = self.cube[:, 0, :, :]
        time_point = datetime.datetime(2015, 11, 23, 6, 0)
        result = extract_nearest_time_point(self.cube, time_point)
        self.assertEqual(result, expected)

    def test_time_coord_lower_case(self):
        """Test that the nearest time point within the time coordinate is
        extracted, when a time of 07:30 is requested."""
        expected = self.cube[:, 0, :, :]
        time_point = datetime.datetime(2015, 11, 23, 7, 30)
        result = extract_nearest_time_point(self.cube, time_point)
        self.assertEqual(result, expected)

    def test_time_coord_upper_case(self):
        """Test that the nearest time point within the time coordinate is
        extracted, when a time of 07:31 is requested."""
        expected = self.cube[:, 1, :, :]
        time_point = datetime.datetime(2015, 11, 23, 7, 31)
        result = extract_nearest_time_point(self.cube, time_point)
        self.assertEqual(result, expected)

    def test_forecast_reference_time_coord(self):
        """Test that the nearest time point within the forecast_reference_time
        coordinate is extracted."""
        expected = self.cube
        time_point = datetime.datetime(2015, 11, 23, 6, 0)
        result = extract_nearest_time_point(
            self.cube, time_point, time_name="forecast_reference_time")
        self.assertEqual(result, expected)

    def test_exception_using_allowed_dt_difference(self):
        """Test that an exception is raised, if the time point is outside of
        the allowed difference specified in seconds."""
        time_point = datetime.datetime(2017, 11, 23, 6, 0)
        msg = "is not available within the input cube"
        with self.assertRaisesRegex(ValueError, msg):
            extract_nearest_time_point(self.cube, time_point,
                                       allowed_dt_difference=3600)

    def test_time_name_exception(self):
        """Test that an exception is raised, if an invalid time name
        is specified."""
        time_point = datetime.datetime(2017, 11, 23, 6, 0)
        msg = ("The time_name must be either "
               "'time' or 'forecast_reference_time'")
        with self.assertRaisesRegex(ValueError, msg):
            extract_nearest_time_point(self.cube, time_point,
                                       time_name="forecast_period")


class Test_unify_forecast_reference_time(IrisTest):

    """Test the unify_forecast_reference_time function."""

    def setUp(self):
        """Set up a UK deterministic cube for testing."""
        self.cycletime = datetime.datetime(2017, 1, 10, 6, 0)
        cube_uk_det = set_up_variable_cube(
            np.full((4, 4), 273.15, dtype=np.float32),
            time=self.cycletime, frt=datetime.datetime(2017, 1, 10, 3, 0))

        cube_uk_det.remove_coord("forecast_period")
        # set up forecast periods of 6, 8 and 10 hours
        time_points = [1484038800, 1484046000, 1484053200]
        cube_uk_det = add_coordinate(
            cube_uk_det, time_points, "time", dtype=np.int64,
            coord_units="seconds since 1970-01-01 00:00:00")
        fp_coord = forecast_period_coord(cube_uk_det)
        cube_uk_det.add_aux_coord(fp_coord, data_dims=0)

        self.cube_uk_det = add_coordinate(cube_uk_det, [1000], "model_id")
        self.cube_uk_det.add_aux_coord(
            iris.coords.AuxCoord(["uk_det"], long_name="model_configuration"))

    def test_cubelist_input(self):
        """Test when supplying a cubelist as input containing cubes
        representing UK deterministic and UK ensemble model configuration
        and unifying the forecast_reference_time, so that both model
        configurations have a common forecast_reference_time."""
        cube_uk_ens = set_up_variable_cube(
            np.full((3, 4, 4), 273.15, dtype=np.float32),
            time=self.cycletime, frt=datetime.datetime(2017, 1, 10, 4, 0))

        cube_uk_ens.remove_coord("forecast_period")
        # set up forecast periods of 5, 7 and 9 hours
        time_points = [1484031600, 1484038800, 1484046000]
        cube_uk_ens = add_coordinate(
            cube_uk_ens, time_points, "time", dtype=np.int64,
            coord_units="seconds since 1970-01-01 00:00:00")
        fp_coord = forecast_period_coord(cube_uk_ens)
        cube_uk_ens.add_aux_coord(fp_coord, data_dims=0)

        expected_uk_det = self.cube_uk_det.copy()
        frt_units = expected_uk_det.coord('forecast_reference_time').units
        frt_points = [
            np.round(frt_units.date2num(self.cycletime)).astype(np.int64)]
        expected_uk_det.coord("forecast_reference_time").points = frt_points
        expected_uk_det.coord("forecast_period").points = (
            np.array([3, 5, 7]) * 3600)
        expected_uk_ens = cube_uk_ens.copy()
        expected_uk_ens.coord("forecast_reference_time").points = frt_points
        expected_uk_ens.coord("forecast_period").points = (
            np.array([1, 3, 5]) * 3600)
        expected = iris.cube.CubeList([expected_uk_det, expected_uk_ens])

        cubes = iris.cube.CubeList([self.cube_uk_det, cube_uk_ens])
        result = unify_forecast_reference_time(cubes, self.cycletime)

        self.assertIsInstance(result, iris.cube.CubeList)
        self.assertEqual(result, expected)

    def test_cube_input(self):
        """Test when supplying a cube representing a UK deterministic model
        configuration only. This effectively updates the
        forecast_reference_time on the cube to the specified cycletime."""
        expected_uk_det = self.cube_uk_det.copy()
        frt_units = expected_uk_det.coord('forecast_reference_time').units
        frt_points = [
            np.round(frt_units.date2num(self.cycletime)).astype(np.int64)]
        expected_uk_det.coord("forecast_reference_time").points = frt_points
        expected_uk_det.coord("forecast_period").points = (
            np.array([3, 5, 7]) * 3600)
        result = unify_forecast_reference_time(
            self.cube_uk_det, self.cycletime)
        self.assertIsInstance(result, iris.cube.CubeList)
        self.assertEqual(result[0], expected_uk_det)

    def test_cube_input_no_forecast_period_coordinate(self):
        """Test when supplying a cube representing a UK deterministic model
        configuration only. This forces a forecast_period coordinate to be
        created from a forecast_reference_time coordinate and a time
        coordinate."""
        expected_uk_det = self.cube_uk_det.copy()
        frt_units = expected_uk_det.coord('forecast_reference_time').units
        frt_points = [
            np.round(frt_units.date2num(self.cycletime)).astype(np.int64)]
        expected_uk_det.coord("forecast_reference_time").points = frt_points
        expected_uk_det.coord("forecast_period").points = (
            np.array([3, 5, 7]) * 3600)
        cube_uk_det = self.cube_uk_det.copy()
        cube_uk_det.remove_coord("forecast_period")
        result = unify_forecast_reference_time(cube_uk_det, self.cycletime)
        self.assertIsInstance(result, iris.cube.CubeList)
        self.assertEqual(result[0], expected_uk_det)


class Test_find_latest_cycletime(IrisTest):

    """Test the find_latest_cycletime function."""

    def setUp(self):
        """Set up a template cubes with scalar time, forecast_reference_time
           and forecast_period coordinates"""
        self.input_cube = set_up_variable_cube(
            np.full((7, 7), 273.15, dtype=np.float32),
            time=datetime.datetime(2015, 11, 23, 6, 0),
            frt=datetime.datetime(2015, 11, 23, 3, 0))
        self.input_cube2 = self.input_cube.copy()
        self.input_cube2.coord("forecast_reference_time").points = np.array(
            self.input_cube2.coord("forecast_reference_time").points[0] + 3600)
        self.input_cubelist = iris.cube.CubeList(
            [self.input_cube, self.input_cube2])

    def test_basic(self):
        """Test the type of the output and that the input is unchanged."""
        original_cubelist = iris.cube.CubeList(
            [self.input_cube.copy(), self.input_cube2.copy()])
        cycletime = find_latest_cycletime(self.input_cubelist)
        self.assertEqual(self.input_cubelist[0], original_cubelist[0])
        self.assertEqual(self.input_cubelist[1], original_cubelist[1])
        self.assertIsInstance(cycletime, datetime.datetime)

    def test_returns_latest(self):
        """Test the returned cycle time is the latest in the input cubelist."""
        cycletime = find_latest_cycletime(self.input_cubelist)
        expected_datetime = datetime.datetime(2015, 11, 23, 4, 0, 0)
        self.assertEqual(timedelta(hours=0, seconds=0),
                         cycletime - expected_datetime)

    def test_two_cubes_same_reference_time(self):
        """Test the a cycletime is still found when two cubes have the same
           cycletime."""
        input_cubelist = iris.cube.CubeList(
            [self.input_cube, self.input_cube.copy()])
        cycletime = find_latest_cycletime(input_cubelist)
        expected_datetime = datetime.datetime(2015, 11, 23, 3, 0, 0)
        self.assertEqual(timedelta(hours=0, seconds=0),
                         cycletime - expected_datetime)

    def test_one_input_cube(self):
        """Test the a cycletime is still found when only one input cube."""
        input_cubelist = iris.cube.CubeList([self.input_cube])
        cycletime = find_latest_cycletime(input_cubelist)
        expected_datetime = datetime.datetime(2015, 11, 23, 3, 0, 0)
        self.assertEqual(timedelta(hours=0, seconds=0),
                         cycletime - expected_datetime)

    def test_different_units(self):
        """Test the right cycletime is still the coords have different
           units."""
        self.input_cube2.coord("forecast_reference_time").convert_units(
            'minutes since 1970-01-01 00:00:00')
        cycletime = find_latest_cycletime(self.input_cubelist)
        expected_datetime = datetime.datetime(2015, 11, 23, 4, 0, 0)
        self.assertEqual(timedelta(hours=0, seconds=0),
                         cycletime - expected_datetime)

    def test_raises_error(self):
        """Test the error is raised if time is dimensional"""
        input_cube2 = iris.util.new_axis(
            self.input_cube2, "forecast_reference_time")
        input_cubelist = iris.cube.CubeList([self.input_cube, input_cube2])
        msg = "Expecting scalar forecast_reference_time for each input cube"
        with self.assertRaisesRegex(ValueError, msg):
            find_latest_cycletime(input_cubelist)


if __name__ == '__main__':
    unittest.main()<|MERGE_RESOLUTION|>--- conflicted
+++ resolved
@@ -98,8 +98,6 @@
         result = datetime_to_cycletime(dt, cycletime_format="%Y%m%d%H%M")
         self.assertEqual(result, cycletime)
 
-<<<<<<< HEAD
-=======
     def test_define_cycletime_format_with_seconds(self):
         """Test when a cycletime is defined with seconds."""
         dt = datetime.datetime(2017, 11, 22, 1, 0)
@@ -107,7 +105,6 @@
         result = datetime_to_cycletime(dt, cycletime_format="%Y%m%d%H%M%S")
         self.assertEqual(result, cycletime)
 
->>>>>>> 702de6b5
 
 class Test_cycletime_to_number(IrisTest):
 
