--- conflicted
+++ resolved
@@ -44,12 +44,8 @@
 
 from improver.grids import GLOBAL_GRID_CCRS, STANDARD_GRID_CCRS
 from improver.utilities.cube_metadata import MOSG_GRID_DEFINITION
-<<<<<<< HEAD
 from improver.utilities.cube_checker import check_cube_datatypes
-=======
-from improver.utilities.cube_checker import check_cube_not_float64
 from improver.utilities.temporal import forecast_period_coord
->>>>>>> d7fe93fd
 
 TIME_UNIT = "seconds since 1970-01-01 00:00:00"
 CALENDAR = "gregorian"
@@ -121,11 +117,7 @@
     if time_point_seconds < frt_point_seconds:
         raise ValueError('Cannot set up cube with negative forecast period')
     fp_point_seconds = (
-<<<<<<< HEAD
-        (time_point_seconds - frt_point_seconds).astype(np.int32))
-=======
         time_point_seconds - frt_point_seconds).astype(np.int32)
->>>>>>> d7fe93fd
 
     # parse bounds if required
     if time_bounds is not None:
@@ -139,14 +131,9 @@
             raise ValueError(
                 'Time point {} not within bounds {}-{}'.format(
                     time, time_bounds[0], time_bounds[1]))
-<<<<<<< HEAD
-        fp_bounds = np.array([bounds[0] - frt_point_seconds,
-                              bounds[1] - frt_point_seconds]).astype(np.int32)
-=======
         fp_bounds = np.array([
             [bounds[0] - frt_point_seconds,
              bounds[1] - frt_point_seconds]]).astype(np.int32)
->>>>>>> d7fe93fd
     else:
         bounds = None
         fp_bounds = None
