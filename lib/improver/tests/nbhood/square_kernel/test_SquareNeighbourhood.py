--- conflicted
+++ resolved
@@ -336,27 +336,6 @@
         width_x = width_y = 1
         padded_cube = SquareNeighbourhood().pad_cube_with_halo(
             sliced_cube, width_x, width_y)
-        self.assertIsInstance(padded_cube, Cube)
-        self.assertArrayAlmostEqual(padded_cube.data, expected)
-
-    def test_mask_halo(self):
-        """Test that padding the data in a cube with a halo when mask=True."""
-        for sliced_cube in self.cube.slices(["projection_y_coordinate",
-                                             "projection_x_coordinate"]):
-            break
-        expected = np.array(
-            [[0., 0., 0., 0., 0., 0., 0., 0., 0.],
-             [0., 0., 0., 0., 0., 0., 0., 0., 0.],
-             [0., 0., 1., 1., 1., 1., 1., 0., 0.],
-             [0., 0., 1., 1., 1., 1., 1., 0., 0.],
-             [0., 0., 1., 1., 0., 1., 1., 0., 0.],
-             [0., 0., 1., 1., 1., 1., 1., 0., 0.],
-             [0., 0., 1., 1., 1., 1., 1., 0., 0.],
-             [0., 0., 0., 0., 0., 0., 0., 0., 0.],
-             [0., 0., 0., 0., 0., 0., 0., 0., 0.]])
-        width_x = width_y = 1
-        padded_cube = SquareNeighbourhood().pad_cube_with_halo(
-            sliced_cube, width_x, width_y, masked_data=True)
         self.assertIsInstance(padded_cube, Cube)
         self.assertArrayAlmostEqual(padded_cube.data, expected)
 
@@ -735,37 +714,6 @@
         """Test setting up cubes to be padded and then passed into
         neighbourhood processing."""
         expected_data = np.array(
-<<<<<<< HEAD
-            [[0.66666667, 0.33333333, -0.55555556, -0.66666667, -0.33333333,
-              -0.11111111, 0.66666667],
-             [0.66666667, 0.44444444, -0.33333333, -0.33333333, -0.11111111,
-              0., 0.33333333],
-             [0.33333333, 0.55555556, 0.33333333, 0.44444444, 0.22222222,
-              0.11111111, -0.44444444],
-             [-0.44444444, -0.11111111, 0.55555556, 0.66666667, 0.33333333,
-              0.11111111, -0.66666667],
-             [-0.66666667, -0.44444444, 0.33333333, 0.33333333, 0.11111111,
-              0., -0.33333333],
-             [-0.33333333, -0.22222222, 0.22222222, 0.22222222, 0.11111111,
-              0., -0.22222222],
-             [-0.22222222, -0.55555556, -0.55555556, -0.66666667, -0.33333333,
-              -0.11111111, 0.66666667]])
-        expected_mask = np.array(
-            [[0.77777778, 0.44444444, -0.66666667, -0.77777778, -0.44444444,
-              -0.11111111, 0.77777778],
-             [0.77777778, 0.55555556, -0.44444444, -0.44444444, -0.22222222,
-              0., 0.44444444],
-             [0.44444444, 0.66666667, 0.44444444, 0.55555556, 0.33333333,
-              0.11111111, -0.55555556],
-             [-0.55555556, -0.22222222, 0.66666667, 0.77777778, 0.44444444,
-              0.11111111, -0.77777778],
-             [-0.77777778, -0.55555556, 0.44444444, 0.44444444, 0.22222222,
-              0., -0.44444444],
-             [-0.44444444, -0.33333333, 0.22222222, 0.22222222, 0.11111111,
-              0., -0.22222222],
-             [-0.22222222, -0.55555556, -0.66666667, -0.77777778, -0.44444444,
-              -0.11111111, 0.77777778]])
-=======
             [[0.85714286, 0.75, 0.83333333, 0.85714286, 0.75, 1., 0.85714286],
              [0.85714286, 0.8, 0.75, 0.75, 0.5, np.nan, 0.75],
              [0.75, 0.83333333, 0.75, 0.8, 0.66666667, 1., 0.8],
@@ -773,7 +721,6 @@
              [0.85714286, 0.8, 0.75, 0.75, 0.5, np.nan, 0.75],
              [0.75, 0.66666667, 1., 1., 1., np.nan, 1.],
              [1., 1., 0.83333333, 0.85714286, 0.75, 1., 0.85714286]])
->>>>>>> c5ad16d7
 
         grid_cells_x = grid_cells_y = 1
         cube = self.cube
@@ -781,21 +728,12 @@
         mask_cube.data[::] = 1.0
         mask_cube.data[1, 2] = 0.0
         mask_cube.data[2, 2] = 0.0
-<<<<<<< HEAD
-        # _set_up_cubes_to_be_neighbourhooded would set masked points to 0.0
-        cube.data[1, 2] = 0.0
-        cube.data[2, 2] = 0.0
-        mask_cube.rename('mask_data')
-        cubes = CubeList([cube, mask_cube])
-        nbcubes = (
-=======
         # set_up_cubes_to_be_neighbourhooded would set masked points to 0.0
         cube.data[1, 2] = 0.0
         cube.data[2, 2] = 0.0
         mask_cube.rename('mask_data')
 
         nbcube = (
->>>>>>> c5ad16d7
             SquareNeighbourhood()._pad_and_calculate_neighbourhood(
                 cube, mask_cube, grid_cells_x, grid_cells_y))
         self.assertIsInstance(nbcube, Cube)
@@ -971,19 +909,9 @@
                [1.0000, 1.000000, 0.714286, 0.571429, 0.25],
                [np.nan, 1.000000, 0.666667, 0.571429, 0.25],
                [np.nan, 1.000000, 0.750000, 0.750000, 0.50]]]])
-<<<<<<< HEAD
-        expected_mask = np.array(
-            [[[[True, True, False, False, True],
-               [True, False, False, False, True],
-               [True, True, False, False, False],
-               [True, True, False, False, True],
-               [True, True, False, False, True]]]])
-=======
->>>>>>> c5ad16d7
         cube.data = np.ma.masked_where(mask == 0, cube.data)
         result = SquareNeighbourhood().run(cube, self.RADIUS)
-        self.assertArrayAlmostEqual(result.data.data, expected_array)
-        self.assertArrayEqual(result.data.mask, expected_mask)
+        self.assertArrayAlmostEqual(result.data, expected_array)
 
     def test_masked_array_re_mask_false(self):
         """Test that the run method produces a cube with correct data when a
@@ -1067,19 +995,9 @@
                [1.0000, 1.000000, 0.714286, 0.571429, 0.25],
                [np.nan, 1.000000, 0.666667, 0.571429, 0.25],
                [np.nan, 1.000000, 0.750000, 0.750000, 0.50]]]])
-<<<<<<< HEAD
-        expected_mask = np.array(
-            [[[[True, True, False, False, True],
-               [True, False, False, False, True],
-               [True, True, False, False, False],
-               [True, True, False, False, True],
-               [True, True, False, False, True]]]])
-=======
->>>>>>> c5ad16d7
         cube.data = np.ma.masked_where(mask == 0, cube.data)
         result = SquareNeighbourhood().run(cube, self.RADIUS)
-        self.assertArrayAlmostEqual(result.data.data, expected_array)
-        self.assertArrayAlmostEqual(result.data.mask, expected_mask)
+        self.assertArrayAlmostEqual(result.data, expected_array)
 
     def test_masked_array_with_nans_re_mask_false(self):
         """Test that the run method produces a cube with correct data when a
