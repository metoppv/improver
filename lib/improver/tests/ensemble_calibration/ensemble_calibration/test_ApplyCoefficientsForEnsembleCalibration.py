# -*- coding: utf-8 -*-
# -----------------------------------------------------------------------------
# (C) British Crown Copyright 2017-2019 Met Office.
# All rights reserved.
#
# Redistribution and use in source and binary forms, with or without
# modification, are permitted provided that the following conditions are met:
#
# * Redistributions of source code must retain the above copyright notice, this
#   list of conditions and the following disclaimer.
#
# * Redistributions in binary form must reproduce the above copyright notice,
#   this list of conditions and the following disclaimer in the documentation
#   and/or other materials provided with the distribution.
#
# * Neither the name of the copyright holder nor the names of its
#   contributors may be used to endorse or promote products derived from
#   this software without specific prior written permission.
#
# THIS SOFTWARE IS PROVIDED BY THE COPYRIGHT HOLDERS AND CONTRIBUTORS "AS IS"
# AND ANY EXPRESS OR IMPLIED WARRANTIES, INCLUDING, BUT NOT LIMITED TO, THE
# IMPLIED WARRANTIES OF MERCHANTABILITY AND FITNESS FOR A PARTICULAR PURPOSE
# ARE DISCLAIMED. IN NO EVENT SHALL THE COPYRIGHT HOLDER OR CONTRIBUTORS BE
# LIABLE FOR ANY DIRECT, INDIRECT, INCIDENTAL, SPECIAL, EXEMPLARY, OR
# CONSEQUENTIAL DAMAGES (INCLUDING, BUT NOT LIMITED TO, PROCUREMENT OF
# SUBSTITUTE GOODS OR SERVICES; LOSS OF USE, DATA, OR PROFITS; OR BUSINESS
# INTERRUPTION) HOWEVER CAUSED AND ON ANY THEORY OF LIABILITY, WHETHER IN
# CONTRACT, STRICT LIABILITY, OR TORT (INCLUDING NEGLIGENCE OR OTHERWISE)
# ARISING IN ANY WAY OUT OF THE USE OF THIS SOFTWARE, EVEN IF ADVISED OF THE
# POSSIBILITY OF SUCH DAMAGE.
"""
Unit tests for the
`ensemble_calibration.ApplyCoefficientsForEnsembleCalibration`
class.

"""
import unittest

import iris
from iris.tests import IrisTest
import numpy as np

from improver.ensemble_calibration.ensemble_calibration import (
    ApplyCoefficientsFromEnsembleCalibration as Plugin)
<<<<<<< HEAD

from improver.ensemble_calibration.ensemble_calibration import (
    EstimateCoefficientsForEnsembleCalibration)
from improver.tests.set_up_test_cubes import set_up_variable_cube
from improver.utilities.warnings_handler import ManageWarnings
=======


from improver.ensemble_calibration.ensemble_calibration import (
    EstimateCoefficientsForEnsembleCalibration)
from improver.tests.set_up_test_cubes import set_up_variable_cube
from improver.utilities.warnings_handler import ManageWarnings


class Test__init__(IrisTest):

    """Test the __init__ method."""

    def setUp(self):
        """Test up test cubes."""
        data = np.ones([2, 2], dtype=np.float32)
        self.current_forecast = set_up_variable_cube(data)
        self.coefficients_cube = (
            set_up_variable_cube(data, name="emos_coefficients"))

    def test_basic(self):
        """Test without specifying any keyword arguments."""
        plugin = Plugin(self.current_forecast, self.coefficients_cube)
        self.assertEqual(plugin.current_forecast, self.current_forecast)
        self.assertEqual(plugin.coefficients_cube, self.coefficients_cube)

    def test_with_kwargs(self):
        """Test without specifying any keyword arguments."""
        plugin = Plugin(self.current_forecast, self.coefficients_cube,
                        predictor_of_mean_flag="realizations")
        self.assertEqual(plugin.current_forecast, self.current_forecast)
        self.assertEqual(plugin.coefficients_cube, self.coefficients_cube)

    def test_mismatching_coordinates(self):
        """Test if there is a mismatch in the forecast_period coordinate."""
        self.current_forecast.coord("forecast_period").convert_units("hours")
        msg = "The forecast_period coordinate of the current forecast cube"
        with self.assertRaisesRegex(ValueError, msg):
            Plugin(self.current_forecast, self.coefficients_cube)


class Test__repr__(IrisTest):

    """Test the __repr__ method."""

    def setUp(self):
        """Test up test cubes."""
        data = np.ones([2, 2], dtype=np.float32)
        self.current_forecast = set_up_variable_cube(data)
        self.coefficients_cube = (
            set_up_variable_cube(data, name="emos_coefficients"))

    def test_basic(self):
        """Test without specifying keyword arguments"""
        result = str(Plugin(self.current_forecast, self.coefficients_cube))
        msg = ("<ApplyCoefficientsFromEnsembleCalibration: "
               "current_forecast: air_temperature; "
               "coefficients_cube: emos_coefficients; "
               "predictor_of_mean_flag: mean>")
        self.assertEqual(result, msg)

    def test_with_kwargs(self):
        """Test when keyword arguments are specified."""
        result = str(Plugin(
            self.current_forecast, self.coefficients_cube,
            predictor_of_mean_flag="realizations"))
        msg = ("<ApplyCoefficientsFromEnsembleCalibration: "
               "current_forecast: air_temperature; "
               "coefficients_cube: emos_coefficients; "
               "predictor_of_mean_flag: realizations>")
        self.assertEqual(result, msg)
>>>>>>> 702de6b5


class Test_apply_params_entry(IrisTest):

    """Test the apply_params_entry plugin."""

    @ManageWarnings(
        ignored_messages=["The statsmodels can not be imported"],
        warning_types=[ImportWarning])
    def setUp(self):
        """Use temperature cube to test with."""
        data = np.ones((3, 3, 3), dtype=np.float32)
        self.current_temperature_forecast_cube = set_up_variable_cube(
            data, realizations=[0, 1, 2])

        optimised_coeffs = [4.55819380e-06, -8.02401974e-09,
                            1.66667055e+00, 1.00000011e+00]
        current_cycle = "20171110T0000Z"
        estimator = (
            EstimateCoefficientsForEnsembleCalibration(
                "gaussian", current_cycle, desired_units="Celsius"))
        self.coeffs_from_mean = (
            estimator.create_coefficients_cube(
                optimised_coeffs, self.current_temperature_forecast_cube))

        optimised_coeffs = np.array([
            4.55819380e-06, -8.02401974e-09, 1.66667055e+00, 1.00000011e+00,
            1.00000011e+00, 1.00000011e+00])
        estimator = (
            EstimateCoefficientsForEnsembleCalibration(
                "gaussian", current_cycle, desired_units="Celsius",
                predictor_of_mean_flag="realizations"))
        self.coeffs_from_realizations = (
            estimator.create_coefficients_cube(
                optimised_coeffs, self.current_temperature_forecast_cube))

    @ManageWarnings(
        ignored_messages=["Collapsing a non-contiguous coordinate."])
    def test_basic(self):
        """Test that the plugin returns a tuple."""
        cube = self.current_temperature_forecast_cube
        plugin = Plugin(cube, self.coeffs_from_mean)
        result = plugin.apply_params_entry()
        self.assertIsInstance(result, tuple)
        self.assertEqual(len(result), 2)

    @ManageWarnings(
        ignored_messages=["Collapsing a non-contiguous coordinate."])
    def test_basic_realizations(self):
        """
        Test that the plugin returns a tuple when using the ensemble
        realizations as the predictor of the mean.
        """
        cube = self.current_temperature_forecast_cube
        plugin = Plugin(cube, self.coeffs_from_realizations,
                        predictor_of_mean_flag="realizations")
        result = plugin.apply_params_entry()
        self.assertIsInstance(result, tuple)
        self.assertEqual(len(result), 2)

    @ManageWarnings(
        ignored_messages=["Collapsing a non-contiguous coordinate."])
    def test_output_is_mean(self):
        """
        Test that the plugin returns a tuple containing cubes with a
        mean cell method.
        """
        cube = self.current_temperature_forecast_cube
        plugin = Plugin(cube, self.coeffs_from_mean)
        forecast_predictor, _ = plugin.apply_params_entry()
        for cell_method in forecast_predictor[0].cell_methods:
            self.assertEqual(cell_method.method, "mean")

    @ManageWarnings(
        ignored_messages=["Collapsing a non-contiguous coordinate."])
    def test_output_is_variance(self):
        """
        Test that the plugin returns a tuple containing cubes with a
        variance cell method.
        """
        cube = self.current_temperature_forecast_cube
        plugin = Plugin(cube, self.coeffs_from_mean)
        _, forecast_variance = plugin.apply_params_entry()
        for cell_method in forecast_variance[0].cell_methods:
            self.assertEqual(cell_method.method, "variance")


class Test__apply_params(IrisTest):

    """Test the _apply_params plugin."""

    @ManageWarnings(
        ignored_messages=["Collapsing a non-contiguous coordinate.",
                          "invalid escape sequence",
                          "can't resolve package from",
                          "The statsmodels can not be imported"],
        warning_types=[UserWarning, DeprecationWarning, ImportWarning,
                       ImportWarning])
    def setUp(self):
        """Use temperature cube to test with."""
        data = (np.tile(np.linspace(-45.0, 45.0, 9), 3).reshape(3, 3, 3) +
                273.15)
        data[0] -= 2
        data[1] += 2
        data[2] += 4
        data = data.astype(np.float32)
        self.current_temperature_forecast_cube = set_up_variable_cube(
            data, units="Kelvin", realizations=[0, 1, 2])

        optimised_coeffs = [4.55819380e-06, -8.02401974e-09,
                            1.66667055e+00, 1.00000011e+00]
        current_cycle = "20171110T0000Z"
        estimator = (
            EstimateCoefficientsForEnsembleCalibration(
                "gaussian", current_cycle, desired_units="Celsius"))
        self.coeffs_from_mean = (
            estimator.create_coefficients_cube(
                optimised_coeffs, self.current_temperature_forecast_cube))

        optimised_coeffs = np.array([5, 1, 0, 0.57, 0.6, 0.6])
        estimator = (
            EstimateCoefficientsForEnsembleCalibration(
                "gaussian", current_cycle, desired_units="Celsius",
                predictor_of_mean_flag="realizations"))
        self.coeffs_from_realizations = (
            estimator.create_coefficients_cube(
                optimised_coeffs, self.current_temperature_forecast_cube))

    @ManageWarnings(
        ignored_messages=["Collapsing a non-contiguous coordinate.",
                          "invalid escape sequence"],
        warning_types=[UserWarning, DeprecationWarning])
    def test_basic(self):
        """Test that the plugin returns a tuple."""
        cube = self.current_temperature_forecast_cube

        predictor_cube = cube.collapsed("realization", iris.analysis.MEAN)
        variance_cube = cube.collapsed("realization", iris.analysis.VARIANCE)

        plugin = Plugin(cube, self.coeffs_from_mean)
        result = plugin._apply_params(predictor_cube, variance_cube)
        self.assertIsInstance(result, tuple)
        self.assertEqual(len(result), 2)

    @ManageWarnings(
        ignored_messages=["Collapsing a non-contiguous coordinate.",
                          "invalid escape sequence"],
        warning_types=[UserWarning, DeprecationWarning])
    def test_calibrated_predictor(self):
        """
        Test that the plugin returns values for the calibrated predictor (the
        calibrated mean), which match the expected values.
        """
        data = np.array(
            [[231.15001794, 242.40001917, 253.65002041],
             [264.90000639, 276.15000763, 287.40000887],
             [298.6500101, 309.90001134, 321.15001258]]
        )
        cube = self.current_temperature_forecast_cube
        predictor_cube = cube.collapsed("realization", iris.analysis.MEAN)
        variance_cube = cube.collapsed("realization", iris.analysis.VARIANCE)

        plugin = Plugin(cube, self.coeffs_from_mean)
        forecast_predictor, _ = (
            plugin._apply_params(predictor_cube, variance_cube))
        self.assertArrayAlmostEqual(forecast_predictor.data, data)

    @ManageWarnings(
        ignored_messages=["Collapsing a non-contiguous coordinate.",
                          "invalid escape sequence"],
        warning_types=[UserWarning, DeprecationWarning])
    def test_calibrated_variance(self):
        """
        Test that the plugin returns values for the calibrated variance,
        which match the expected values.
        """
        data = np.array([[2.07777316e-11, 2.07777316e-11, 2.07777316e-11],
                         [2.07777316e-11, 2.07777316e-11, 2.07777316e-11],
                         [2.07777316e-11, 2.07777316e-11, 2.07777316e-11]])

        cube = self.current_temperature_forecast_cube

        predictor_cube = cube.collapsed("realization", iris.analysis.MEAN)
        variance_cube = cube.collapsed("realization", iris.analysis.VARIANCE)

        plugin = Plugin(cube, self.coeffs_from_mean)
        _, forecast_variance = (
            plugin._apply_params(predictor_cube, variance_cube))
        self.assertArrayAlmostEqual(forecast_variance.data, data)

    @ManageWarnings(
        ignored_messages=["Collapsing a non-contiguous coordinate.",
                          "invalid escape sequence"],
        warning_types=[UserWarning, DeprecationWarning])
    def test_calibrated_predictor_realizations(self):
        """
        Test that the plugin returns values for the calibrated forecasts,
        which match the expected values when the individual ensemble
        realizations are used as the predictor.
        """
        data = np.array([[239.904142, 251.659267, 263.414393],
                         [275.169518, 286.92465, 298.67975],
                         [310.43488, 322.19, 333.94516]],
                        dtype=np.float32)

        cube = self.current_temperature_forecast_cube

        predictor_cube = cube.copy()
        variance_cube = cube.collapsed("realization", iris.analysis.VARIANCE)

        plugin = Plugin(cube, self.coeffs_from_realizations,
                        predictor_of_mean_flag="realizations")
        forecast_predictor, _ = plugin._apply_params(
            predictor_cube, variance_cube)
        self.assertArrayAlmostEqual(forecast_predictor.data, data,
                                    decimal=4)

    @ManageWarnings(
        ignored_messages=["Collapsing a non-contiguous coordinate.",
                          "invalid escape sequence"],
        warning_types=[UserWarning, DeprecationWarning])
    def test_calibrated_variance_realizations(self):
        """
        Test that the plugin returns values for the calibrated forecasts,
        which match the expected values when the individual ensemble
        realizations are used as the predictor.
        """
        data = np.array([[34.333333, 34.333333, 34.333333],
                         [34.333333, 34.333333, 34.333333],
                         [34.333333, 34.333333, 34.333333]])

        cube = self.current_temperature_forecast_cube

        predictor_cube = cube.copy()
        variance_cube = cube.collapsed("realization", iris.analysis.VARIANCE)

        plugin = Plugin(cube, self.coeffs_from_realizations,
                        predictor_of_mean_flag="realizations")
        _, forecast_variance = plugin._apply_params(
            predictor_cube, variance_cube)
        self.assertArrayAlmostEqual(forecast_variance.data, data,
                                    decimal=4)


if __name__ == '__main__':
    unittest.main()<|MERGE_RESOLUTION|>--- conflicted
+++ resolved
@@ -42,13 +42,6 @@
 
 from improver.ensemble_calibration.ensemble_calibration import (
     ApplyCoefficientsFromEnsembleCalibration as Plugin)
-<<<<<<< HEAD
-
-from improver.ensemble_calibration.ensemble_calibration import (
-    EstimateCoefficientsForEnsembleCalibration)
-from improver.tests.set_up_test_cubes import set_up_variable_cube
-from improver.utilities.warnings_handler import ManageWarnings
-=======
 
 
 from improver.ensemble_calibration.ensemble_calibration import (
@@ -119,7 +112,6 @@
                "coefficients_cube: emos_coefficients; "
                "predictor_of_mean_flag: realizations>")
         self.assertEqual(result, msg)
->>>>>>> 702de6b5
 
 
 class Test_apply_params_entry(IrisTest):
