--- conflicted
+++ resolved
@@ -42,294 +42,13 @@
 
 from improver.ensemble_calibration.ensemble_calibration import (
     ApplyCoefficientsFromEnsembleCalibration as Plugin)
-<<<<<<< HEAD
-from improver.utilities.cube_manipulation import concatenate_cubes
-from improver.tests.ensemble_calibration.ensemble_calibration.\
-    helper_functions import (set_up_temperature_cube,
-                             add_forecast_reference_time_and_forecast_period)
-=======
+
 from improver.ensemble_calibration.ensemble_calibration import (
     EstimateCoefficientsForEnsembleCalibration)
->>>>>>> d3192239
 from improver.tests.set_up_test_cubes import set_up_variable_cube
 from improver.utilities.warnings_handler import ManageWarnings
 
 
-<<<<<<< HEAD
-def datetime_from_timestamp(timestamp):
-    """Wrapper for timestamp to return a datetime object"""
-    return datetime.datetime.utcfromtimestamp(timestamp)
-
-
-class Test__find_coords_of_length_one(IrisTest):
-
-    """Test the find length_one coords method."""
-
-    def setUp(self):
-        """Use temperature cube to test with."""
-        self.cube = set_up_temperature_cube()
-        self.optimised_coeffs = [4.55819380e-06, -8.02401974e-09,
-                                 1.66667055e+00, 1.00000011e+00]
-        self.coeff_names = ["gamma", "delta", "a", "beta"]
-
-    def test_basic(self):
-        """Test that the plugin returns a list."""
-        plugin = Plugin(self.cube, self.optimised_coeffs,
-                        self.coeff_names)
-        result = plugin._find_coords_of_length_one(self.cube)
-        self.assertIsInstance(result, list)
-
-    def test_length_one_coords_list_of_tuples(self):
-        """Test that the plugin returns a list inside the tuple."""
-        plugin = Plugin(self.cube, self.optimised_coeffs,
-                        self.coeff_names)
-        result = plugin._find_coords_of_length_one(self.cube)
-        self.assertIsInstance(result[0], tuple)
-
-    def test_length_one_coords_list_of_coords(self):
-        """Test that the plugin returns a DimCoord inside the list."""
-        plugin = Plugin(self.cube, self.optimised_coeffs,
-                        self.coeff_names)
-        result = plugin._find_coords_of_length_one(
-            self.cube, add_dimension=False)
-        self.assertIsInstance(result[0], DimCoord)
-
-    def test_check_all_coords(self):
-        """Test that the plugin returns a DimCoord inside the list."""
-        current_temperature_forecast_cube = (
-            add_forecast_reference_time_and_forecast_period(
-                set_up_temperature_cube()))
-        plugin = Plugin(
-            current_temperature_forecast_cube,
-            self.optimised_coeffs, self.coeff_names)
-        results = plugin._find_coords_of_length_one(
-            current_temperature_forecast_cube, add_dimension=False)
-        coord_names = [result.name() for result in results]
-        for coord_name in ["time", "forecast_period",
-                           "forecast_reference_time"]:
-            self.assertIn(coord_name, coord_names)
-        for result in results:
-            self.assertIsInstance(result, DimCoord)
-
-
-class Test__separate_length_one_coords_into_aux_and_dim(IrisTest):
-
-    """
-    Test the separate length one coords into aux and dim coordinates method.
-    """
-
-    def setUp(self):
-        """Use temperature cube to test with."""
-        self.cube = set_up_temperature_cube()
-        self.optimised_coeffs = [4.55819380e-06, -8.02401974e-09,
-                                 1.66667055e+00, 1.00000011e+00]
-        self.coeff_names = ["gamma", "delta", "a", "beta"]
-        self.plugin = Plugin(self.cube, self.optimised_coeffs,
-                             self.coeff_names)
-
-    def test_basic_dim_coord(self):
-        """Test that the plugin returns a list."""
-        length_one_coords = [DimCoord(
-            np.array([402192.5]), standard_name='time',
-            units=Unit('hours since 1970-01-01 00:00:00',
-                       calendar='gregorian'))]
-        result = self.plugin._separate_length_one_coords_into_aux_and_dim(
-            length_one_coords)
-        for aresult in result:
-            self.assertIsInstance(aresult, list)
-
-    def test_basic_aux_coord_and_dim_coord(self):
-        """Test that the plugin returns a list."""
-        length_one_coords = [
-            DimCoord(
-                np.array([402193]),
-                standard_name='time',
-                units=Unit('hours since 1970-01-01 00:00:00',
-                           calendar='gregorian')),
-            DimCoord(
-                np.array([402190]),
-                standard_name='forecast_reference_time',
-                units=Unit('hours since 1970-01-01 00:00:00',
-                           calendar='gregorian'))]
-        result = self.plugin._separate_length_one_coords_into_aux_and_dim(
-            length_one_coords)
-        for aresult in result:
-            self.assertIsInstance(aresult, list)
-
-    def test_multiple_dim_coords(self):
-        """
-        Test that the plugin returns a list containing no auxiliary
-        coordinates and some dimension coordinates."""
-        length_one_coords = [
-            DimCoord(
-                np.array([402193]),
-                standard_name='time',
-                units=Unit('hours since 1970-01-01 00:00:00',
-                           calendar='gregorian')),
-            DimCoord(
-                np.array([402190]),
-                standard_name='forecast_reference_time',
-                units=Unit('hours since 1970-01-01 00:00:00',
-                           calendar='gregorian'))]
-        result = self.plugin._separate_length_one_coords_into_aux_and_dim(
-            length_one_coords, dim_coords=["time", "forecast_reference_time"])
-        len_one_coords_for_aux_coords = result[0]
-        len_one_coords_for_dim_coords = result[1]
-        self.assertFalse(len_one_coords_for_aux_coords)
-        self.assertTrue(len_one_coords_for_dim_coords)
-        for coord in len_one_coords_for_dim_coords:
-            self.assertIsInstance(coord, DimCoord)
-
-    def test_multiple_aux_coord_and_dim_coord(self):
-        """
-        Test that the plugin returns a list containing no auxiliary
-        coordinates and some dimension coordinates."""
-        length_one_coords = [
-            DimCoord(
-                np.array([402193]),
-                standard_name='time',
-                units=Unit('hours since 1970-01-01 00:00:00',
-                           calendar='gregorian')),
-            DimCoord(
-                np.array([402190]),
-                standard_name='forecast_reference_time',
-                units=Unit('hours since 1970-01-01 00:00:00',
-                           calendar='gregorian')),
-            AuxCoord(
-                np.array([402187]),
-                standard_name='forecast_period',
-                units=Unit('hours'))]
-        result = self.plugin._separate_length_one_coords_into_aux_and_dim(
-            length_one_coords, dim_coords=["time", "forecast_reference_time"])
-        len_one_coords_for_aux_coords = result[0]
-        len_one_coords_for_dim_coords = result[1]
-        self.assertTrue(len_one_coords_for_dim_coords)
-        for coord in len_one_coords_for_aux_coords:
-            self.assertIsInstance(coord, AuxCoord)
-        for coord in len_one_coords_for_dim_coords:
-            self.assertIsInstance(coord, DimCoord)
-
-    def test_check_coord_names(self):
-        """
-        Test that the plugin returns a list with the auxiliary coordinates
-        within the auxiliary coordinate list and the dimension coordinate
-        within the dimension coordinate list.
-        """
-        length_one_coords = [
-            DimCoord(
-                np.array([402193]),
-                standard_name='time',
-                units=Unit('hours since 1970-01-01 00:00:00',
-                           calendar='gregorian')),
-            DimCoord(
-                np.array([402190]),
-                standard_name='forecast_reference_time',
-                units=Unit('hours since 1970-01-01 00:00:00',
-                           calendar='gregorian')),
-            AuxCoord(
-                np.array([402187]),
-                standard_name='forecast_period',
-                units=Unit('hours'))]
-        result = self.plugin._separate_length_one_coords_into_aux_and_dim(
-            length_one_coords, dim_coords=["time", "forecast_reference_time"])
-        aux_coords = result[0]
-        dim_coords = result[1]
-        aux_coord_names = [aux_coord.name() for aux_coord in aux_coords]
-        dim_coord_names = [dim_coord.name() for dim_coord in dim_coords]
-        for coord_name in ["time", "forecast_reference_time"]:
-            self.assertIn(coord_name, dim_coord_names)
-        for coord_name in ["forecast_period"]:
-            self.assertIn(coord_name, aux_coord_names)
-
-    def test_check_coord_names_tuple(self):
-        """
-        Test that the plugin returns a list wi th the auxiliary coordinates
-        within the auxiliary coordinate list and the dimension coordinate
-        within the dimension coordinate list. In this test, the returned
-        value for the dimension coordinates is a tuple.
-        """
-        length_one_coords = [
-            (DimCoord(
-                np.array([402193]),
-                standard_name='time',
-                units=Unit('hours since 1970-01-01 00:00:00',
-                           calendar='gregorian')), 0),
-            DimCoord(
-                np.array([402190]),
-                standard_name='forecast_reference_time',
-                units=Unit('hours since 1970-01-01 00:00:00',
-                           calendar='gregorian')),
-            AuxCoord(
-                np.array([402187]),
-                standard_name='forecast_period',
-                units=Unit('hours'))]
-        result = self.plugin._separate_length_one_coords_into_aux_and_dim(
-            length_one_coords, dim_coords=["time", "forecast_reference_time"])
-        aux_coords = result[0]
-        dim_coords = result[1]
-        aux_coord_names = [aux_coord.name() for aux_coord in aux_coords]
-        dim_coord_names = [dim_coord[0].name() for dim_coord in dim_coords]
-        for coord_name in ["time", "forecast_reference_time"]:
-            self.assertIn(coord_name, dim_coord_names)
-        for coord_name in ["forecast_period"]:
-            self.assertIn(coord_name, aux_coord_names)
-
-
-class Test___create_coefficient_cube(IrisTest):
-
-    """Test the __create_coefficient_cube method."""
-
-    def setUp(self):
-        """Use temperature cube to test with."""
-        self.cube = set_up_temperature_cube()
-        self.optimised_coeffs = [4.55819380e-06, -8.02401974e-09,
-                                 1.66667055e+00, 1.00000011e+00]
-        self.coeff_names = ["gamma", "delta", "a", "beta"]
-        self.plugin = Plugin(self.cube, self.optimised_coeffs,
-                             self.coeff_names)
-
-    def test_basic(self):
-        """Test that the plugin returns a CubeList."""
-        result = self.plugin._create_coefficient_cube(
-            self.cube, self.optimised_coeffs, self.coeff_names)
-        self.assertIsInstance(result, CubeList)
-
-    def test_number_of_coefficients(self):
-        """
-        Test that the plugin returns the expected number of coefficient names.
-        """
-        result = self.plugin._create_coefficient_cube(
-            self.cube, self.optimised_coeffs, self.coeff_names)
-        self.assertEqual(len(result), len(self.coeff_names))
-
-    def test_coefficient_data_in_cube(self):
-        """
-        Test that the plugin returns the expected data for each coefficient.
-        """
-        self.optimised_coeffs = [4.55819380e-06, -8.02401974e-09,
-                                 1.66667055e+00]
-        self.coeff_names = ["cat", "dog", "elephant"]
-        results = self.plugin._create_coefficient_cube(
-            self.cube, self.optimised_coeffs, self.coeff_names)
-        for result, coeff in zip(results, self.optimised_coeffs):
-            self.assertEqual(result.data, coeff)
-
-    def test_coefficient_name_in_cube(self):
-        """
-        Test that the plugin returns the expected coefficient name
-        for each coefficient.
-        """
-        self.optimised_coeffs = [4.55819380e-06, -8.02401974e-09,
-                                 1.66667055e+00]
-        self.coeff_names = ["cat", "dog", "elephant"]
-        results = self.plugin._create_coefficient_cube(
-            self.cube, self.optimised_coeffs, self.coeff_names)
-        for result, coeff_name in zip(results, self.coeff_names):
-            self.assertEqual(result.long_name, coeff_name)
-
-
-=======
->>>>>>> d3192239
 class Test_apply_params_entry(IrisTest):
 
     """Test the apply_params_entry plugin."""
@@ -343,9 +62,6 @@
         self.current_temperature_forecast_cube = set_up_variable_cube(
             data, realizations=[0, 1, 2])
 
-<<<<<<< HEAD
-        self.coeff_names = ["gamma", "delta", "a", "beta"]
-=======
         optimised_coeffs = [4.55819380e-06, -8.02401974e-09,
                             1.66667055e+00, 1.00000011e+00]
         estimator = (
@@ -363,7 +79,6 @@
         self.coeffs_from_realizations = (
             estimator.create_coefficients_cube(
                 optimised_coeffs, self.current_temperature_forecast_cube))
->>>>>>> d3192239
 
     @ManageWarnings(
         ignored_messages=["Collapsing a non-contiguous coordinate."])
@@ -383,16 +98,7 @@
         realizations as the predictor of the mean.
         """
         cube = self.current_temperature_forecast_cube
-<<<<<<< HEAD
-        optimised_coeffs = {}
-        the_date = datetime_from_timestamp(cube.coord("time").points)
-        optimised_coeffs[the_date] = np.array([
-            4.55819380e-06, -8.02401974e-09, 1.66667055e+00, 1.00000011e+00,
-            1.00000011e+00, 1.00000011e+00])
-        plugin = Plugin(cube, optimised_coeffs, self.coeff_names,
-=======
         plugin = Plugin(cube, self.coeffs_from_realizations,
->>>>>>> d3192239
                         predictor_of_mean_flag="realizations")
         result = plugin.apply_params_entry()
         self.assertIsInstance(result, tuple)
@@ -406,17 +112,8 @@
         mean cell method.
         """
         cube = self.current_temperature_forecast_cube
-<<<<<<< HEAD
-        optimised_coeffs = {}
-        the_date = datetime_from_timestamp(cube.coord("time").points)
-        optimised_coeffs[the_date] = [4.55819380e-06, -8.02401974e-09,
-                                      1.66667055e+00, 1.00000011e+00]
-        plugin = Plugin(cube, optimised_coeffs, self.coeff_names)
-        forecast_predictor, _, _ = plugin.apply_params_entry()
-=======
         plugin = Plugin(cube, self.coeffs_from_mean)
         forecast_predictor, _ = plugin.apply_params_entry()
->>>>>>> d3192239
         for cell_method in forecast_predictor[0].cell_methods:
             self.assertEqual(cell_method.method, "mean")
 
@@ -428,71 +125,10 @@
         variance cell method.
         """
         cube = self.current_temperature_forecast_cube
-<<<<<<< HEAD
-        optimised_coeffs = {}
-        the_date = datetime_from_timestamp(cube.coord("time").points)
-        optimised_coeffs[the_date] = [4.55819380e-06, -8.02401974e-09,
-                                      1.66667055e+00, 1.00000011e+00]
-        plugin = Plugin(cube, optimised_coeffs, self.coeff_names)
-        _, forecast_variance, _ = plugin.apply_params_entry()
-        for cell_method in forecast_variance[0].cell_methods:
-            self.assertEqual(cell_method.method, "variance")
-
-    @ManageWarnings(
-        ignored_messages=["Collapsing a non-contiguous coordinate."])
-    def test_output_coefficients(self):
-        """
-        Test that the plugin returns a tuple containing cubes with the
-        expected coefficient names.
-        """
-        cube = self.current_temperature_forecast_cube
-        optimised_coeffs = {}
-        the_date = datetime_from_timestamp(cube.coord("time").points)
-        optimised_coeffs[the_date] = [4.55819380e-06, -8.02401974e-09,
-                                      1.66667055e+00, 1.00000011e+00]
-        plugin = Plugin(cube, optimised_coeffs, self.coeff_names)
-        _, _, coefficients = plugin.apply_params_entry()
-        for result, coeff_name, coeff in zip(
-                coefficients, self.coeff_names, optimised_coeffs[the_date]):
-            self.assertEqual(result.long_name, coeff_name)
-            self.assertArrayAlmostEqual(result.data, coeff)
-
-    @ManageWarnings(
-        ignored_messages=["Collapsing a non-contiguous coordinate."])
-    def test_output_coefficients_realizations(self):
-        """
-        Test that the plugin returns a tuple containing cubes with the
-        expected coefficient names when using ensemble realizations as the
-        predictor of the mean.
-        """
-        cube = self.current_temperature_forecast_cube
-        coeff_names = ["gamma", "delta", "a", "beta0", "beta1", "beta2"]
-        optimised_coeffs = {}
-        the_date = datetime_from_timestamp(cube.coord("time").points)
-        optimised_coeffs[the_date] = np.array([
-            4.55819380e-06, -8.02401974e-09, 1.66667055e+00, 1.00000011e+00,
-            1.00000011e+00, 1.00000011e+00])
-        plugin = Plugin(cube, optimised_coeffs, self.coeff_names,
-                        predictor_of_mean_flag="realizations")
-        _, _, coefficients = plugin.apply_params_entry()
-        for result, coeff_name, coeff in zip(
-                coefficients, coeff_names, optimised_coeffs[the_date]):
-            self.assertEqual(result.long_name, coeff_name)
-            self.assertArrayAlmostEqual(result.data, coeff)
-=======
         plugin = Plugin(cube, self.coeffs_from_mean)
         _, forecast_variance = plugin.apply_params_entry()
         for cell_method in forecast_variance[0].cell_methods:
             self.assertEqual(cell_method.method, "variance")
-
-# @ManageWarnings(
-#     ignored_messages=["Collapsing a non-contiguous coordinate.",
-#                       "invalid escape sequence",
-#                       "can't resolve package from",
-#                       "The statsmodels can not be imported"],
-#     warning_types=[UserWarning, DeprecationWarning, ImportWarning,
-#                    ImportWarning])
->>>>>>> d3192239
 
 
 class Test__apply_params(IrisTest):
@@ -517,12 +153,6 @@
         self.current_temperature_forecast_cube = set_up_variable_cube(
             data, units="Kelvin", realizations=[0, 1, 2])
 
-<<<<<<< HEAD
-        self.coeff_names = ["gamma", "delta", "a", "beta"]
-
-        self.default_optimised_coeffs = [
-            4.55819380e-06, -8.02401974e-09, 1.66667055e+00, 1.00000011e+00]
-=======
         optimised_coeffs = [4.55819380e-06, -8.02401974e-09,
                             1.66667055e+00, 1.00000011e+00]
         estimator = (
@@ -538,7 +168,6 @@
         self.coeffs_from_realizations = (
             estimator.create_coefficients_cube(
                 optimised_coeffs, self.current_temperature_forecast_cube))
->>>>>>> d3192239
 
     @ManageWarnings(
         ignored_messages=["Collapsing a non-contiguous coordinate.",
@@ -551,21 +180,10 @@
         predictor_cube = cube.collapsed("realization", iris.analysis.MEAN)
         variance_cube = cube.collapsed("realization", iris.analysis.VARIANCE)
 
-<<<<<<< HEAD
-        predictor_of_mean_flag = "mean"
-
-        plugin = Plugin(cube, optimised_coeffs, self.coeff_names)
-        result = plugin._apply_params(
-            predictor_cube, variance_cube, optimised_coeffs,
-            self.coeff_names, predictor_of_mean_flag)
-        self.assertIsInstance(result, tuple)
-        self.assertEqual(len(result), 3)
-=======
         plugin = Plugin(cube, self.coeffs_from_mean)
         result = plugin._apply_params(predictor_cube, variance_cube)
         self.assertIsInstance(result, tuple)
         self.assertEqual(len(result), 2)
->>>>>>> d3192239
 
     @ManageWarnings(
         ignored_messages=["Collapsing a non-contiguous coordinate.",
@@ -582,29 +200,12 @@
              [298.6500101, 309.90001134, 321.15001258]]
         )
         cube = self.current_temperature_forecast_cube
-<<<<<<< HEAD
-
-        optimised_coeffs = {}
-        the_date = datetime_from_timestamp(cube.coord("time").points)
-        optimised_coeffs[the_date] = self.default_optimised_coeffs
-=======
->>>>>>> d3192239
-
         predictor_cube = cube.collapsed("realization", iris.analysis.MEAN)
         variance_cube = cube.collapsed("realization", iris.analysis.VARIANCE)
 
-<<<<<<< HEAD
-        predictor_of_mean_flag = "mean"
-
-        plugin = Plugin(cube, optimised_coeffs, self.coeff_names)
-        forecast_predictor, _, _ = plugin._apply_params(
-            predictor_cube, variance_cube, optimised_coeffs,
-            self.coeff_names, predictor_of_mean_flag)
-=======
         plugin = Plugin(cube, self.coeffs_from_mean)
         forecast_predictor, _ = (
             plugin._apply_params(predictor_cube, variance_cube))
->>>>>>> d3192239
         self.assertArrayAlmostEqual(forecast_predictor.data, data)
 
     @ManageWarnings(
@@ -621,59 +222,14 @@
                          [2.07777316e-11, 2.07777316e-11, 2.07777316e-11]])
 
         cube = self.current_temperature_forecast_cube
-<<<<<<< HEAD
-
-        optimised_coeffs = {}
-        the_date = datetime_from_timestamp(cube.coord("time").points)
-        optimised_coeffs[the_date] = self.default_optimised_coeffs
-=======
->>>>>>> d3192239
 
         predictor_cube = cube.collapsed("realization", iris.analysis.MEAN)
         variance_cube = cube.collapsed("realization", iris.analysis.VARIANCE)
 
-<<<<<<< HEAD
-        predictor_of_mean_flag = "mean"
-
-        plugin = Plugin(cube, optimised_coeffs, self.coeff_names)
-        _, forecast_variance, _ = plugin._apply_params(
-            predictor_cube, variance_cube, optimised_coeffs,
-            self.coeff_names, predictor_of_mean_flag)
-        self.assertArrayAlmostEqual(forecast_variance.data, data)
-
-    @ManageWarnings(
-        ignored_messages=["Collapsing a non-contiguous coordinate.",
-                          "invalid escape sequence"],
-        warning_types=[UserWarning, DeprecationWarning])
-    def test_coefficients(self):
-        """
-        Test that the plugin returns values for the coefficients,
-        which match the expected values.
-        """
-        data = np.array([4.55819380e-06])
-
-        cube = self.current_temperature_forecast_cube
-
-        optimised_coeffs = {}
-        the_date = datetime_from_timestamp(cube.coord("time").points)
-        optimised_coeffs[the_date] = self.default_optimised_coeffs
-
-        predictor_cube = cube.collapsed("realization", iris.analysis.MEAN)
-        variance_cube = cube.collapsed("realization", iris.analysis.VARIANCE)
-
-        predictor_of_mean_flag = "mean"
-
-        plugin = Plugin(cube, optimised_coeffs, self.coeff_names)
-        _, _, coefficients = plugin._apply_params(
-            predictor_cube, variance_cube, optimised_coeffs,
-            self.coeff_names, predictor_of_mean_flag)
-        self.assertArrayAlmostEqual(coefficients[0].data, data)
-=======
         plugin = Plugin(cube, self.coeffs_from_mean)
         _, forecast_variance = (
             plugin._apply_params(predictor_cube, variance_cube))
         self.assertArrayAlmostEqual(forecast_variance.data, data)
->>>>>>> d3192239
 
     @ManageWarnings(
         ignored_messages=["Collapsing a non-contiguous coordinate.",
@@ -691,33 +247,14 @@
                         dtype=np.float32)
 
         cube = self.current_temperature_forecast_cube
-<<<<<<< HEAD
-
-        optimised_coeffs = {}
-        the_date = datetime_from_timestamp(cube.coord("time").points)
-        optimised_coeffs[the_date] = np.array(
-            [5, 1, 0, 0.57, 0.6, 0.6], dtype=np.float32)
-
-        self.coeff_names = ["gamma", "delta", "a", "beta0", "beta1", "beta2"]
-=======
->>>>>>> d3192239
 
         predictor_cube = cube.copy()
         variance_cube = cube.collapsed("realization", iris.analysis.VARIANCE)
 
-<<<<<<< HEAD
-        predictor_of_mean_flag = "realizations"
-
-        plugin = Plugin(cube, optimised_coeffs, self.coeff_names)
-        forecast_predictor, _, _ = plugin._apply_params(
-            predictor_cube, variance_cube, optimised_coeffs,
-            self.coeff_names, predictor_of_mean_flag)
-=======
         plugin = Plugin(cube, self.coeffs_from_realizations,
                         predictor_of_mean_flag="realizations")
         forecast_predictor, _ = plugin._apply_params(
             predictor_cube, variance_cube)
->>>>>>> d3192239
         self.assertArrayAlmostEqual(forecast_predictor.data, data,
                                     decimal=4)
 
@@ -736,92 +273,10 @@
                          [34.333333, 34.333333, 34.333333]])
 
         cube = self.current_temperature_forecast_cube
-<<<<<<< HEAD
-
-        optimised_coeffs = {}
-        the_date = datetime_from_timestamp(cube.coord("time").points)
-        optimised_coeffs[the_date] = np.array(
-            [5, 1, 0, 0.57, 0.6, 0.6], dtype=np.float32)
-
-        self.coeff_names = ["gamma", "delta", "a", "beta0", "beta1", "beta2"]
-=======
->>>>>>> d3192239
 
         predictor_cube = cube.copy()
         variance_cube = cube.collapsed("realization", iris.analysis.VARIANCE)
 
-<<<<<<< HEAD
-        predictor_of_mean_flag = "realizations"
-
-        plugin = Plugin(cube, optimised_coeffs, self.coeff_names)
-        _, forecast_variance, _ = plugin._apply_params(
-            predictor_cube, variance_cube, optimised_coeffs,
-            self.coeff_names, predictor_of_mean_flag)
-        self.assertArrayAlmostEqual(forecast_variance.data, data,
-                                    decimal=4)
-
-    @ManageWarnings(
-        ignored_messages=["Collapsing a non-contiguous coordinate.",
-                          "invalid escape sequence"],
-        warning_types=[UserWarning, DeprecationWarning])
-    def test_coefficients_realizations(self):
-        """
-        Test that the plugin returns values for the calibrated forecasts,
-        which match the expected values when the individual ensemble
-        realizations are used as the predictor.
-        """
-        data = np.array([5.0])
-        cube = self.current_temperature_forecast_cube
-
-        optimised_coeffs = {}
-        the_date = datetime_from_timestamp(cube.coord("time").points)
-        optimised_coeffs[the_date] = np.array(
-            [5, 1, 0, 0.57, 0.6, 0.6], dtype=np.float32)
-
-        self.coeff_names = ["gamma", "delta", "a", "beta0", "beta1", "beta2"]
-
-        predictor_cube = cube.copy()
-        variance_cube = cube.collapsed("realization", iris.analysis.VARIANCE)
-
-        predictor_of_mean_flag = "realizations"
-
-        plugin = Plugin(cube, optimised_coeffs, self.coeff_names)
-        _, _, coefficients = plugin._apply_params(
-            predictor_cube, variance_cube, optimised_coeffs,
-            self.coeff_names, predictor_of_mean_flag)
-        self.assertArrayAlmostEqual(coefficients[0].data, data)
-
-    @ManageWarnings(
-        ignored_messages=["Collapsing a non-contiguous coordinate.",
-                          "invalid escape sequence"],
-        warning_types=[UserWarning, DeprecationWarning])
-    def test_too_many_coefficients(self):
-        """
-        Test that the plugin returns values for the coefficients,
-        which match the expected values.
-        """
-
-        cube = self.current_temperature_forecast_cube
-
-        optimised_coeffs = {}
-        the_date = datetime_from_timestamp(cube.coord("time").points)
-        optimised_coeffs[the_date] = np.array(
-            [5, 1, 0, 0.57, 0.6, 0.6], dtype=np.float32)
-
-        predictor_cube = cube.collapsed("realization", iris.analysis.MEAN)
-        variance_cube = cube.collapsed("realization", iris.analysis.VARIANCE)
-
-        coeff_names = ["cat", "dog", "elephant", "frog", "giraffe"]
-        predictor_of_mean_flag = "mean"
-
-        plugin = Plugin(cube, optimised_coeffs, coeff_names)
-        msg = "Number of coefficient names"
-        with self.assertRaisesRegex(ValueError, msg):
-            plugin._apply_params(
-                predictor_cube, variance_cube, optimised_coeffs,
-                coeff_names, predictor_of_mean_flag)
-
-=======
         plugin = Plugin(cube, self.coeffs_from_realizations,
                         predictor_of_mean_flag="realizations")
         _, forecast_variance = plugin._apply_params(
@@ -829,7 +284,6 @@
         self.assertArrayAlmostEqual(forecast_variance.data, data,
                                     decimal=4)
 
->>>>>>> d3192239
 
 if __name__ == '__main__':
     unittest.main()