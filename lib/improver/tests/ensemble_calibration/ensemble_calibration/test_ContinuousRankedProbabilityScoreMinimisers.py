# -*- coding: utf-8 -*-
# -----------------------------------------------------------------------------
# (C) British Crown Copyright 2017-2019 Met Office.
# All rights reserved.
#
# Redistribution and use in source and binary forms, with or without
# modification, are permitted provided that the following conditions are met:
#
# * Redistributions of source code must retain the above copyright notice, this
#   list of conditions and the following disclaimer.
#
# * Redistributions in binary form must reproduce the above copyright notice,
#   this list of conditions and the following disclaimer in the documentation
#   and/or other materials provided with the distribution.
#
# * Neither the name of the copyright holder nor the names of its
#   contributors may be used to endorse or promote products derived from
#   this software without specific prior written permission.
#
# THIS SOFTWARE IS PROVIDED BY THE COPYRIGHT HOLDERS AND CONTRIBUTORS "AS IS"
# AND ANY EXPRESS OR IMPLIED WARRANTIES, INCLUDING, BUT NOT LIMITED TO, THE
# IMPLIED WARRANTIES OF MERCHANTABILITY AND FITNESS FOR A PARTICULAR PURPOSE
# ARE DISCLAIMED. IN NO EVENT SHALL THE COPYRIGHT HOLDER OR CONTRIBUTORS BE
# LIABLE FOR ANY DIRECT, INDIRECT, INCIDENTAL, SPECIAL, EXEMPLARY, OR
# CONSEQUENTIAL DAMAGES (INCLUDING, BUT NOT LIMITED TO, PROCUREMENT OF
# SUBSTITUTE GOODS OR SERVICES; LOSS OF USE, DATA, OR PROFITS; OR BUSINESS
# INTERRUPTION) HOWEVER CAUSED AND ON ANY THEORY OF LIABILITY, WHETHER IN
# CONTRACT, STRICT LIABILITY, OR TORT (INCLUDING NEGLIGENCE OR OTHERWISE)
# ARISING IN ANY WAY OUT OF THE USE OF THIS SOFTWARE, EVEN IF ADVISED OF THE
# POSSIBILITY OF SUCH DAMAGE.
"""
Unit tests for the
`ensemble_calibration.ContinuousRankedProbabilityScoreMinimisers`
class.

"""
import unittest

import iris
from iris.tests import IrisTest
import numpy as np

from improver.ensemble_calibration.ensemble_calibration import (
    ContinuousRankedProbabilityScoreMinimisers as Plugin)
from improver.ensemble_calibration.ensemble_calibration_utilities import (
    convert_cube_data_to_2d)
from improver.tests.ensemble_calibration.ensemble_calibration.\
    helper_functions import set_up_temperature_cube, set_up_wind_speed_cube
from improver.utilities.warnings_handler import ManageWarnings


class Test__repr__(IrisTest):

    """Test the __repr__ method."""

    def test_basic(self):
        """A simple tests for the __repr__ method."""
        result = str(Plugin())
        msg = ("<ContinuousRankedProbabilityScoreMinimisers: "
               "minimisation_dict: {'gaussian': 'normal_crps_minimiser', "
               "'truncated gaussian': 'truncated_normal_crps_minimiser'}; "
<<<<<<< HEAD
               "max_iterations: 200>")
=======
               "max_iterations: 1000>")
>>>>>>> 21437b7e
        self.assertEqual(result, msg)

    def test_update_max_iterations(self):
        """A test to update the max_iterations keyword argument."""
        result = str(Plugin(max_iterations=10))
        msg = ("<ContinuousRankedProbabilityScoreMinimisers: "
               "minimisation_dict: {'gaussian': 'normal_crps_minimiser', "
               "'truncated gaussian': 'truncated_normal_crps_minimiser'}; "
               "max_iterations: 10>")
        self.assertEqual(result, msg)


class Test_normal_crps_minimiser(IrisTest):

    """
    Test minimising the CRPS for a normal distribution.
    Either the ensemble mean or the individual ensemble realizations are
    used as the predictors.
    """
    @ManageWarnings(
        ignored_messages=["Collapsing a non-contiguous coordinate."])
    def test_basic_mean_predictor(self):
        """
        Test that the plugin returns a numpy float value with
        mean as predictor.
        """
        initial_guess = [5, 1, 0, 1]
        initial_guess = np.array(initial_guess, dtype=np.float32)
        cube = set_up_temperature_cube()

        forecast_predictor = cube.collapsed(
            "realization", iris.analysis.MEAN)
        forecast_variance = cube.collapsed(
            "realization", iris.analysis.VARIANCE)
        truth = cube.collapsed("realization", iris.analysis.MAX)

        forecast_predictor_data = (
            forecast_predictor.data.flatten().astype(np.float32))
        forecast_variance_data = (
            forecast_variance.data.flatten().astype(np.float32))
        truth_data = truth.data.flatten().astype(np.float32)

        sqrt_pi = np.sqrt(np.pi).astype(np.float32)

        predictor_of_mean_flag = "mean"

        plugin = Plugin()
        result = plugin.normal_crps_minimiser(
            initial_guess, forecast_predictor_data, truth_data,
            forecast_variance_data, sqrt_pi, predictor_of_mean_flag)

        self.assertIsInstance(result, np.float64)
        self.assertAlmostEqual(result, 16.607763767419634)

    @ManageWarnings(
        ignored_messages=["Collapsing a non-contiguous coordinate."])
    def test_basic_realizations_predictor(self):
        """
        Test that the plugin returns a numpy float array with ensemble
        realizations as predictor.
        """
        initial_guess = [5, 1, 0, 1, 1, 1]
        initial_guess = np.array(initial_guess, dtype=np.float32)
        cube = set_up_temperature_cube()

        forecast_predictor = cube.copy()
        forecast_variance = cube.collapsed(
            "realization", iris.analysis.VARIANCE)
        truth = cube.collapsed("realization", iris.analysis.MAX)

        forecast_predictor_data = (
            convert_cube_data_to_2d(
                forecast_predictor).astype(np.float32))
        forecast_variance_data = (
            forecast_variance.data.flatten().astype(np.float32))
        truth_data = truth.data.flatten().astype(np.float32)

        sqrt_pi = np.sqrt(np.pi).astype(np.float32)

        predictor_of_mean_flag = "realizations"

        plugin = Plugin()
        result = plugin.normal_crps_minimiser(
            initial_guess, forecast_predictor_data, truth_data,
            forecast_variance_data, sqrt_pi, predictor_of_mean_flag)

        self.assertIsInstance(result, np.float64)
        self.assertAlmostEqual(result, 4886.9467779764836)

    @ManageWarnings(
        ignored_messages=["Collapsing a non-contiguous coordinate."])
    def test_basic_mean_predictor_bad_value(self):
        """
        Test that the plugin returns a numpy float64 value
        and that the value matches the BAD_VALUE, when the appropriate
        condition is found.
        The ensemble mean is the predictor.
        """
        initial_guess = [1e65, 1e65, 1e65, 1e65]
        initial_guess = np.array(initial_guess, dtype=np.float32)
        cube = set_up_temperature_cube()

        forecast_predictor = cube.collapsed(
            "realization", iris.analysis.MEAN)
        forecast_variance = cube.collapsed(
            "realization", iris.analysis.VARIANCE)
        truth = cube.collapsed("realization", iris.analysis.MAX)

        forecast_predictor_data = (
            forecast_predictor.data.flatten().astype(np.float32))
        forecast_variance_data = (
            forecast_variance.data.flatten().astype(np.float32))
        truth_data = truth.data.flatten().astype(np.float32)

        sqrt_pi = np.sqrt(np.pi).astype(np.float32)

        predictor_of_mean_flag = "mean"

        plugin = Plugin()
        result = plugin.normal_crps_minimiser(
            initial_guess, forecast_predictor_data, truth_data,
            forecast_variance_data, sqrt_pi, predictor_of_mean_flag)

        self.assertIsInstance(result, np.float64)
        self.assertAlmostEqual(result, plugin.BAD_VALUE)


class Test_truncated_normal_crps_minimiser(IrisTest):

    """
    Test minimising the crps for a truncated normal distribution.
    Either the ensemble mean or the individual ensemble realizations are used
    as the predictors.
    """
    @ManageWarnings(
        ignored_messages=["Collapsing a non-contiguous coordinate."])
    def test_basic_mean_predictor(self):
        """
        Test that the plugin returns a numpy float value.
        The ensemble mean is the predictor.
        """
        initial_guess = [5, 1, 0, 1]
        initial_guess = np.array(initial_guess, dtype=np.float32)
        cube = set_up_wind_speed_cube()

        forecast_predictor = cube.collapsed(
            "realization", iris.analysis.MEAN)
        forecast_variance = cube.collapsed(
            "realization", iris.analysis.VARIANCE)
        truth = cube.collapsed("realization", iris.analysis.MAX)

        forecast_predictor_data = (
            forecast_predictor.data.flatten().astype(np.float32))
        forecast_variance_data = (
            forecast_variance.data.flatten().astype(np.float32))
        truth_data = truth.data.flatten().astype(np.float32)

        sqrt_pi = np.sqrt(np.pi).astype(np.float32)

        predictor_of_mean_flag = "mean"

        plugin = Plugin()
        result = plugin.truncated_normal_crps_minimiser(
            initial_guess, forecast_predictor_data, truth_data,
            forecast_variance_data, sqrt_pi, predictor_of_mean_flag)

        self.assertIsInstance(result, np.float64)
        self.assertAlmostEqual(result, 13.182782882390779)

    @ManageWarnings(
        ignored_messages=["Collapsing a non-contiguous coordinate."])
    def test_basic_realizations_predictor(self):
        """
        Test that the plugin returns a numpy array.
        The ensemble realizations are the predictor.
        """
        initial_guess = [5, 1, 0, 1, 1, 1]
        initial_guess = np.array(initial_guess, dtype=np.float32)
        cube = set_up_wind_speed_cube()

        forecast_predictor = cube.copy()
        forecast_variance = cube.collapsed(
            "realization", iris.analysis.VARIANCE)
        truth = cube.collapsed("realization", iris.analysis.MAX)

        forecast_predictor_data = (
            convert_cube_data_to_2d(
                forecast_predictor).astype(np.float32))
        forecast_variance_data = (
            forecast_variance.data.flatten().astype(np.float32))
        truth_data = truth.data.flatten().astype(np.float32)

        sqrt_pi = np.sqrt(np.pi).astype(np.float32)

        predictor_of_mean_flag = "realizations"

        plugin = Plugin()
        result = plugin.truncated_normal_crps_minimiser(
            initial_guess, forecast_predictor_data, truth_data,
            forecast_variance_data, sqrt_pi, predictor_of_mean_flag)

        self.assertIsInstance(result, np.float64)
        self.assertAlmostEqual(result, 533.48760954557883)

    @ManageWarnings(
        ignored_messages=["Collapsing a non-contiguous coordinate."])
    def test_basic_mean_predictor_bad_value(self):
        """
        Test that the plugin returns a numpy float64 value
        and that the value matches the BAD_VALUE, when the appropriate
        condition is found.
        The ensemble mean is the predictor.
        """
        initial_guess = [1e65, 1e65, 1e65, 1e65]
        initial_guess = np.array(initial_guess, dtype=np.float32)
        cube = set_up_wind_speed_cube()

        forecast_predictor = cube.collapsed(
            "realization", iris.analysis.MEAN)
        forecast_variance = cube.collapsed(
            "realization", iris.analysis.VARIANCE)
        truth = cube.collapsed("realization", iris.analysis.MAX)

        forecast_predictor_data = (
            forecast_predictor.data.flatten().astype(np.float32))
        forecast_variance_data = (
            forecast_variance.data.flatten().astype(np.float32))
        truth_data = truth.data.flatten().astype(np.float32)

        sqrt_pi = np.sqrt(np.pi).astype(np.float32)

        predictor_of_mean_flag = "mean"

        plugin = Plugin()
        result = plugin.truncated_normal_crps_minimiser(
            initial_guess, forecast_predictor_data, truth_data,
            forecast_variance_data, sqrt_pi, predictor_of_mean_flag)

        self.assertIsInstance(result, np.float64)
        self.assertAlmostEqual(result, plugin.BAD_VALUE)


class Test_crps_minimiser_wrapper(IrisTest):

    """
    Test minimising the CRPS for a normal distribution.
    Either the ensemble mean or the individual ensemble realizations are used
    as the predictors.
    """
    @ManageWarnings(
        ignored_messages=["Collapsing a non-contiguous coordinate.",
                          "Minimisation did not result in convergence"])
    def test_basic_normal_mean_predictor(self):
        """
        Test that the plugin returns a numpy float value.
        The ensemble mean is the predictor.
        """
        expected = [0.303724, -0.019689, 0.011536, 1.00955]
        initial_guess = [5, 1, 0, 1]
        initial_guess = np.array(initial_guess, dtype=np.float32)
        cube = set_up_temperature_cube()

        forecast_predictor = cube.collapsed("realization", iris.analysis.MEAN)
        forecast_variance = cube.collapsed(
            "realization", iris.analysis.VARIANCE)
        truth = cube.collapsed("realization", iris.analysis.MAX)

        predictor_of_mean_flag = "mean"

        plugin = Plugin()
        distribution = "gaussian"
        result = plugin.crps_minimiser_wrapper(
            initial_guess, forecast_predictor, truth, forecast_variance,
            predictor_of_mean_flag, distribution)
        self.assertIsInstance(result, np.ndarray)
        self.assertEqual(result.dtype, np.float32)
        self.assertArrayAlmostEqual(result, expected)

    @ManageWarnings(
        ignored_messages=["Collapsing a non-contiguous coordinate.",
                          "Minimisation did not result in convergence"])
    def test_basic_normal_realizations_predictor(self):
        """
        Test that the plugin returns a numpy array.
        The ensemble realizations are the predictor.
        """
        expected = [4.727276, 1.398342, 0.004771, 0.146797, 0.840691, 0.526558]
        initial_guess = [5, 1, 0, 1, 1, 1]
        initial_guess = np.array(initial_guess, dtype=np.float32)
        cube = set_up_temperature_cube()

        forecast_predictor = cube.copy()
        forecast_variance = cube.collapsed(
            "realization", iris.analysis.VARIANCE)
        truth = cube.collapsed("realization", iris.analysis.MAX)

        predictor_of_mean_flag = "realizations"

        plugin = Plugin()
        distribution = "gaussian"
        result = plugin.crps_minimiser_wrapper(
            initial_guess, forecast_predictor, truth, forecast_variance,
            predictor_of_mean_flag, distribution)
        self.assertIsInstance(result, np.ndarray)
        self.assertEqual(result.dtype, np.float32)
        self.assertArrayAlmostEqual(result, expected, decimal=4)

    @ManageWarnings(
        ignored_messages=["Collapsing a non-contiguous coordinate."])
    def test_normal_mean_predictor_keyerror(self):
        """
        Test that the minimisation has resulted in a KeyError, if the
        distribution that has been requested was not within the dictionary
        containing the minimisation functions.
        """
        initial_guess = [
            -8.70808509e-06, 7.23255721e-06, 2.66662740e+00, 1.00000012e+00]
        initial_guess = np.array(initial_guess, dtype=np.float32)
        cube = set_up_temperature_cube()

        forecast_predictor = cube.collapsed("realization", iris.analysis.MEAN)
        forecast_variance = cube.collapsed(
            "realization", iris.analysis.VARIANCE)
        truth = cube.collapsed("realization", iris.analysis.MAX)

        predictor_of_mean_flag = "mean"

        plugin = Plugin()
        distribution = "foo"
        msg = "Distribution requested"
        with self.assertRaisesRegex(KeyError, msg):
            plugin.crps_minimiser_wrapper(
                initial_guess, forecast_predictor, truth, forecast_variance,
                predictor_of_mean_flag, distribution)

    @ManageWarnings(
        ignored_messages=["Collapsing a non-contiguous coordinate.",
                          "Minimisation did not result in convergence"])
    def test_normal_mean_predictor_max_iterations(self):
        """
        Test that the plugin returns a list of coefficients
        equal to specific values, when the ensemble mean is the predictor
        assuming a normal distribution and the value specified for the
        max_iterations is overridden. The coefficients are calculated by
        minimising the CRPS and using a set default value for the
        initial guess.
        """
        expected = [-0.279861, -0.043563, 0.00839, 1.009562]
        initial_guess = [5, 1, 0, 1]
        initial_guess = np.array(initial_guess, dtype=np.float32)
        cube = set_up_temperature_cube()

        forecast_predictor = cube.collapsed("realization", iris.analysis.MEAN)
        forecast_variance = cube.collapsed(
            "realization", iris.analysis.VARIANCE)
        truth = cube.collapsed("realization", iris.analysis.MAX)

        predictor_of_mean_flag = "mean"
        max_iterations = 400

        plugin = Plugin(max_iterations=max_iterations)
        distribution = "gaussian"
        result = plugin.crps_minimiser_wrapper(
            initial_guess, forecast_predictor, truth, forecast_variance,
            predictor_of_mean_flag, distribution)
        self.assertArrayAlmostEqual(result, expected)

    @ManageWarnings(
        ignored_messages=["Collapsing a non-contiguous coordinate.",
                          "Minimisation did not result in convergence"])
    def test_normal_realizations_predictor_max_iterations(self):
        """
        Test that the plugin returns a list of coefficients
        equal to specific values, when the ensemble realizations are the
        predictor assuming a truncated normal distribution and the value
        specified for the MAX_ITERATIONS is overriden. The coefficients are
        calculated by minimising the CRPS and using a set default value for
        the initial guess.
        """
        expected = [5.375955e+00, 1.457850e+00, 2.566869e-03,
                    1.934232e-01, 5.540603e-01, 8.115994e-01]
        initial_guess = [5, 1, 0, 1, 1, 1]
        initial_guess = np.array(initial_guess, dtype=np.float32)
        cube = set_up_temperature_cube()

        forecast_predictor = cube.copy()
        forecast_variance = cube.collapsed(
            "realization", iris.analysis.VARIANCE)
        truth = cube.collapsed("realization", iris.analysis.MAX)

        predictor_of_mean_flag = "realizations"
        max_iterations = 400

        plugin = Plugin(max_iterations=max_iterations)
        distribution = "gaussian"
        result = plugin.crps_minimiser_wrapper(
            initial_guess, forecast_predictor, truth, forecast_variance,
            predictor_of_mean_flag, distribution)
        self.assertArrayAlmostEqual(result, expected)

    @ManageWarnings(
        record=True,
        ignored_messages=["Collapsing a non-contiguous coordinate."])
    def test_normal_catch_warnings(self, warning_list=None):
        """
        Test that a warning is generated if the minimisation
        does not result in a convergence.
        The ensemble mean is the predictor.
        """
        initial_guess = [5, 1, 0, 1]
        initial_guess = np.array(initial_guess, dtype=np.float32)
        cube = set_up_temperature_cube()

        forecast_predictor = cube.collapsed("realization", iris.analysis.MEAN)
        forecast_variance = cube.collapsed(
            "realization", iris.analysis.VARIANCE)
        truth = cube.collapsed("realization", iris.analysis.MAX)

        predictor_of_mean_flag = "mean"

        plugin = Plugin(max_iterations=10)
        distribution = "gaussian"

        plugin.crps_minimiser_wrapper(
            initial_guess, forecast_predictor, truth, forecast_variance,
            predictor_of_mean_flag, distribution)
        warning_msg = "Minimisation did not result in convergence after"
        self.assertTrue(any(item.category == UserWarning
                            for item in warning_list))
        self.assertTrue(any(warning_msg in str(item)
                            for item in warning_list))

    @ManageWarnings(
        record=True,
        ignored_messages=["Collapsing a non-contiguous coordinate."])
    def test_normal_catch_warnings_percentage_change(self, warning_list=None):
        """
        Test that two warnings are generated if the minimisation
        does not result in a convergence. The first warning reports a that
        the minimisation did not result in convergence, whilst the second
        warning reports that the percentage change in the final iteration was
        greater than the tolerated value.
        The ensemble mean is the predictor.
        """
        initial_guess = [500, 100, 0, 100]
        initial_guess = np.array(initial_guess, dtype=np.float32)
        cube = set_up_temperature_cube()

        forecast_predictor = cube.collapsed("realization", iris.analysis.MEAN)
        forecast_variance = cube.collapsed(
            "realization", iris.analysis.VARIANCE)
        truth = cube.collapsed("realization", iris.analysis.MAX)

        predictor_of_mean_flag = "mean"

        plugin = Plugin(max_iterations=5)
        distribution = "gaussian"
        plugin.crps_minimiser_wrapper(
            initial_guess, forecast_predictor, truth, forecast_variance,
            predictor_of_mean_flag, distribution)
        warning_msg_min = "Minimisation did not result in convergence after"
        warning_msg_iter = "The final iteration resulted in a percentage "
        self.assertTrue(any(item.category == UserWarning
                            for item in warning_list))
        self.assertTrue(any(warning_msg_min in str(item)
                            for item in warning_list))
        self.assertTrue(any(warning_msg_iter in str(item)
                            for item in warning_list))

    """Test minimising the CRPS for a truncated_normal distribution."""
    @ManageWarnings(
        ignored_messages=["Collapsing a non-contiguous coordinate.",
                          "Minimisation did not result in convergence"])
    def test_basic_truncated_normal_mean_predictor(self):
        """
        Test that the plugin returns a numpy float value.
        The ensemble mean is the predictor.
        """
        expected = [0.303724, -0.019689, 0.011536, 1.00955]
        initial_guess = [5, 1, 0, 1]
        initial_guess = np.array(initial_guess, dtype=np.float32)
        cube = set_up_temperature_cube()

        forecast_predictor = cube.collapsed("realization", iris.analysis.MEAN)
        forecast_variance = cube.collapsed(
            "realization", iris.analysis.VARIANCE)
        truth = cube.collapsed("realization", iris.analysis.MAX)

        predictor_of_mean_flag = "mean"

        plugin = Plugin()
        distribution = "truncated gaussian"
        result = plugin.crps_minimiser_wrapper(
            initial_guess, forecast_predictor, truth, forecast_variance,
            predictor_of_mean_flag, distribution)
        self.assertIsInstance(result, np.ndarray)
        self.assertArrayAlmostEqual(result, expected)

    @ManageWarnings(
        ignored_messages=["Collapsing a non-contiguous coordinate.",
                          "Minimisation did not result in convergence"])
    def test_basic_truncated_normal_realizations_predictor(self):
        """Test that the plugin returns a numpy array."""
        expected = [4.727276, 1.398342, 0.004771, 0.146797, 0.840691, 0.526558]
        initial_guess = [5, 1, 0, 1, 1, 1]
        initial_guess = np.array(initial_guess, dtype=np.float32)
        cube = set_up_temperature_cube()

        forecast_predictor = cube.copy()
        forecast_variance = cube.collapsed(
            "realization", iris.analysis.VARIANCE)
        truth = cube.collapsed("realization", iris.analysis.MAX)

        predictor_of_mean_flag = "realizations"

        plugin = Plugin()
        distribution = "truncated gaussian"
        result = plugin.crps_minimiser_wrapper(
            initial_guess, forecast_predictor, truth, forecast_variance,
            predictor_of_mean_flag, distribution)
        self.assertIsInstance(result, np.ndarray)
        self.assertArrayAlmostEqual(result, expected, decimal=4)

    @ManageWarnings(
        ignored_messages=["Collapsing a non-contiguous coordinate."])
    def test_truncated_normal_mean_predictor_keyerror(self):
        """
        Test that the minimisation has resulted in a successful convergence,
        and that the object returned is an OptimizeResult object, when the
        ensemble mean is the predictor.
        """
        initial_guess = [
            -8.70808509e-06, 7.23255721e-06, 2.66662740e+00, 1.00000012e+00]
        initial_guess = np.array(initial_guess, dtype=np.float32)
        cube = set_up_temperature_cube()

        forecast_predictor = cube.collapsed("realization", iris.analysis.MEAN)
        forecast_variance = cube.collapsed(
            "realization", iris.analysis.VARIANCE)
        truth = cube.collapsed("realization", iris.analysis.MAX)

        predictor_of_mean_flag = "mean"

        plugin = Plugin()
        distribution = "foo"
        msg = "Distribution requested"
        with self.assertRaisesRegex(KeyError, msg):
            plugin.crps_minimiser_wrapper(
                initial_guess, forecast_predictor, truth, forecast_variance,
                predictor_of_mean_flag, distribution)

    @ManageWarnings(
        ignored_messages=["Collapsing a non-contiguous coordinate."])
    def test_truncated_normal_realizations_predictor_keyerror(self):
        """
        Test that the minimisation has resulted in a successful convergence,
        and that the object returned is an OptimizeResult object, when the
        ensemble realizations are the predictor.
        """
        initial_guess = [
            -8.70808509e-06, 7.23255721e-06, 2.66662740e+00, 1.00000012e+00]
        initial_guess = np.array(initial_guess, dtype=np.float32)
        cube = set_up_temperature_cube()

        forecast_predictor = cube.collapsed("realization", iris.analysis.MEAN)
        forecast_variance = cube.collapsed(
            "realization", iris.analysis.VARIANCE)
        truth = cube.collapsed("realization", iris.analysis.MAX)

        predictor_of_mean_flag = "realizations"

        plugin = Plugin()
        distribution = "foo"
        msg = "Distribution requested"
        with self.assertRaisesRegex(KeyError, msg):
            plugin.crps_minimiser_wrapper(
                initial_guess, forecast_predictor, truth, forecast_variance,
                predictor_of_mean_flag, distribution)

    @ManageWarnings(
        ignored_messages=["Collapsing a non-contiguous coordinate.",
                          "Minimisation did not result in convergence"])
    def test_truncated_normal_mean_predictor_max_iterations(self):
        """
        Test that the plugin returns a list of coefficients
        equal to specific values, when the ensemble mean is the predictor
        assuming a truncated normal distribution and the value specified
        for the max_iterations is overridden. The coefficients are
        calculated by minimising the CRPS and using a set default value for
        the initial guess.
        """
        expected = [-0.279861, -0.043563, 0.00839, 1.009562]
        initial_guess = [5, 1, 0, 1]
        initial_guess = np.array(initial_guess, dtype=np.float32)
        cube = set_up_temperature_cube()

        forecast_predictor = cube.collapsed("realization", iris.analysis.MEAN)
        forecast_variance = cube.collapsed(
            "realization", iris.analysis.VARIANCE)
        truth = cube.collapsed("realization", iris.analysis.MAX)

        predictor_of_mean_flag = "mean"
        max_iterations = 400

        plugin = Plugin(max_iterations=max_iterations)
        distribution = "truncated gaussian"
        result = plugin.crps_minimiser_wrapper(
            initial_guess, forecast_predictor, truth, forecast_variance,
            predictor_of_mean_flag, distribution)
        self.assertArrayAlmostEqual(result, expected)

    @ManageWarnings(
        ignored_messages=["Collapsing a non-contiguous coordinate.",
                          "Minimisation did not result in convergence"])
    def test_truncated_normal_realizations_predictor_max_iterations(self):
        """
        Test that the plugin returns a list of coefficients
        equal to specific values, when the ensemble realizations are the
        predictor assuming a truncated normal distribution and the value
        specified for the max_iterations is overridden. The coefficients are
        calculated by minimising the CRPS and using a set default value for
        the initial guess.
        """
        expected = [5.375955, 1.45785, 0.002567, 0.193423, 0.55406, 0.811599]
        initial_guess = [5, 1, 0, 1, 1, 1]
        initial_guess = np.array(initial_guess, dtype=np.float32)
        cube = set_up_temperature_cube()

        forecast_predictor = cube.copy()
        forecast_variance = cube.collapsed(
            "realization", iris.analysis.VARIANCE)
        truth = cube.collapsed("realization", iris.analysis.MAX)

        predictor_of_mean_flag = "realizations"
        max_iterations = 400

        plugin = Plugin(max_iterations=max_iterations)
        distribution = "truncated gaussian"
        result = plugin.crps_minimiser_wrapper(
            initial_guess, forecast_predictor, truth, forecast_variance,
            predictor_of_mean_flag, distribution)
        self.assertArrayAlmostEqual(result, expected)

    @ManageWarnings(
        record=True,
        ignored_messages=["Collapsing a non-contiguous coordinate."])
    def test_truncated_normal_catch_warnings(self, warning_list=None):
        """
        Test that a warning is generated if the minimisation
        does not result in a convergence.
        The ensemble mean is the predictor.
        """
        initial_guess = [5, 1, 0, 1]
        initial_guess = np.array(initial_guess, dtype=np.float32)
        cube = set_up_temperature_cube()

        forecast_predictor = cube.collapsed("realization", iris.analysis.MEAN)
        forecast_variance = cube.collapsed(
            "realization", iris.analysis.VARIANCE)
        truth = cube.collapsed("realization", iris.analysis.MAX)

        predictor_of_mean_flag = "mean"

        plugin = Plugin(max_iterations=10)
        distribution = "truncated gaussian"
        plugin.crps_minimiser_wrapper(
            initial_guess, forecast_predictor, truth, forecast_variance,
            predictor_of_mean_flag, distribution)
        warning_msg = "Minimisation did not result in convergence after"
        self.assertTrue(any(item.category == UserWarning
                            for item in warning_list))
        self.assertTrue(any(warning_msg in str(item)
                            for item in warning_list))

    @ManageWarnings(
        record=True,
        ignored_messages=["Collapsing a non-contiguous coordinate."])
    def test_truncated_normal_catch_warnings_percentage_change(
            self,
            warning_list=None):
        """
        Test that two warnings are generated if the minimisation
        does not result in a convergence. The first warning reports a that
        the minimisation did not result in convergence, whilst the second
        warning reports that the percentage change in the final iteration was
        greater than the tolerated value.
        The ensemble mean is the predictor.
        """
        initial_guess = [5000, 1, 0, 1]
        initial_guess = np.array(initial_guess, dtype=np.float32)
        cube = set_up_temperature_cube()

        forecast_predictor = cube.collapsed("realization", iris.analysis.MEAN)
        forecast_variance = cube.collapsed(
            "realization", iris.analysis.VARIANCE)
        truth = cube.collapsed("realization", iris.analysis.MAX)

        predictor_of_mean_flag = "mean"

        plugin = Plugin(max_iterations=5)
        distribution = "truncated gaussian"
        plugin.crps_minimiser_wrapper(
            initial_guess, forecast_predictor, truth, forecast_variance,
            predictor_of_mean_flag, distribution)
        warning_msg_min = "Minimisation did not result in convergence after"
        warning_msg_iter = "The final iteration resulted in a percentage "
        self.assertTrue(any(item.category == UserWarning
                            for item in warning_list))
        self.assertTrue(any(warning_msg_min in str(item)
                            for item in warning_list))
        self.assertTrue(any(warning_msg_iter in str(item)
                            for item in warning_list))


if __name__ == '__main__':
    unittest.main()<|MERGE_RESOLUTION|>--- conflicted
+++ resolved
@@ -59,11 +59,7 @@
         msg = ("<ContinuousRankedProbabilityScoreMinimisers: "
                "minimisation_dict: {'gaussian': 'normal_crps_minimiser', "
                "'truncated gaussian': 'truncated_normal_crps_minimiser'}; "
-<<<<<<< HEAD
-               "max_iterations: 200>")
-=======
                "max_iterations: 1000>")
->>>>>>> 21437b7e
         self.assertEqual(result, msg)
 
     def test_update_max_iterations(self):
