# -*- coding: utf-8 -*-
# -----------------------------------------------------------------------------
# (C) British Crown Copyright 2017-2019 Met Office.
# All rights reserved.
#
# Redistribution and use in source and binary forms, with or without
# modification, are permitted provided that the following conditions are met:
#
# * Redistributions of source code must retain the above copyright notice, this
#   list of conditions and the following disclaimer.
#
# * Redistributions in binary form must reproduce the above copyright notice,
#   this list of conditions and the following disclaimer in the documentation
#   and/or other materials provided with the distribution.
#
# * Neither the name of the copyright holder nor the names of its
#   contributors may be used to endorse or promote products derived from
#   this software without specific prior written permission.
#
# THIS SOFTWARE IS PROVIDED BY THE COPYRIGHT HOLDERS AND CONTRIBUTORS "AS IS"
# AND ANY EXPRESS OR IMPLIED WARRANTIES, INCLUDING, BUT NOT LIMITED TO, THE
# IMPLIED WARRANTIES OF MERCHANTABILITY AND FITNESS FOR A PARTICULAR PURPOSE
# ARE DISCLAIMED. IN NO EVENT SHALL THE COPYRIGHT HOLDER OR CONTRIBUTORS BE
# LIABLE FOR ANY DIRECT, INDIRECT, INCIDENTAL, SPECIAL, EXEMPLARY, OR
# CONSEQUENTIAL DAMAGES (INCLUDING, BUT NOT LIMITED TO, PROCUREMENT OF
# SUBSTITUTE GOODS OR SERVICES; LOSS OF USE, DATA, OR PROFITS; OR BUSINESS
# INTERRUPTION) HOWEVER CAUSED AND ON ANY THEORY OF LIABILITY, WHETHER IN
# CONTRACT, STRICT LIABILITY, OR TORT (INCLUDING NEGLIGENCE OR OTHERWISE)
# ARISING IN ANY WAY OUT OF THE USE OF THIS SOFTWARE, EVEN IF ADVISED OF THE
# POSSIBILITY OF SUCH DAMAGE.
"""
Unit tests for the
`ensemble_calibration.EstimateCoefficientsForEnsembleCalibration`
class.

"""
import unittest

import iris
from iris.cube import CubeList
from iris.tests import IrisTest
import numpy as np

from improver.ensemble_calibration.ensemble_calibration import (
    EstimateCoefficientsForEnsembleCalibration as Plugin)
from improver.tests.ensemble_calibration.ensemble_calibration.\
    helper_functions import (set_up_temperature_cube, set_up_wind_speed_cube,
                             add_forecast_reference_time_and_forecast_period,
                             _create_historic_forecasts, _create_truth)
from improver.tests.set_up_test_cubes import set_up_variable_cube
from improver.utilities.warnings_handler import ManageWarnings

IGNORED_MESSAGES = ["Collapsing a non-contiguous coordinate.",
                    "Not importing directory .*sphinxcontrib'",
                    "The pandas.core.datetools module is deprecated",
                    "numpy.dtype size changed",
                    "The statsmodels can not be imported",
                    "invalid escape sequence",
                    "can't resolve package from",
                    "Collapsing a non-contiguous coordinate.",
                    "Minimisation did not result in"
                    " convergence",
                    "\nThe final iteration resulted in a percentage "
                    "change that is greater than the"
                    " accepted threshold "]
WARNING_TYPES = [UserWarning, ImportWarning, FutureWarning, RuntimeWarning,
                 ImportWarning, DeprecationWarning, ImportWarning, UserWarning,
                 UserWarning, UserWarning]


class Test__init__(IrisTest):

    """Test the initialisation of the class."""

    def setUp(self):
        """Set up cube for testing."""
        self.cube = set_up_temperature_cube()

    @ManageWarnings(
        ignored_messages=IGNORED_MESSAGES, warning_types=WARNING_TYPES)
    def test_coeff_names(self):
        """"""
        expected = ["gamma", "delta", "a", "beta"]
        distribution = "gaussian"
        desired_units = "degreesC"
        predictor_of_mean_flag = "mean"
        plugin = Plugin(distribution, desired_units,
                        predictor_of_mean_flag=predictor_of_mean_flag)
        self.assertEqual(plugin.coeff_names, expected)

    @ManageWarnings(
        record=True,
        ignored_messages=IGNORED_MESSAGES, warning_types=WARNING_TYPES)
    def test_statsmodels_mean(self, warning_list=None):
        """
        Test that the plugin raises no warnings if the statsmodels module
        is not found for when the predictor is the ensemble mean.
        """
        import imp
        try:
            statsmodels_found = imp.find_module('statsmodels')
            statsmodels_found = True
        except ImportError:
            statsmodels_found = False

        cube = self.cube

        historic_forecasts = CubeList([])
        for index in [1.0, 2.0, 3.0, 4.0, 5.0]:
            temp_cube = cube.copy()
            temp_cube.coord("time").points = (
                temp_cube.coord("time").points - index)
            historic_forecasts.append(temp_cube)
        historic_forecasts.concatenate_cube()

        current_forecast_predictor = cube
        truth = cube.collapsed("realization", iris.analysis.MAX)
        distribution = "gaussian"
        desired_units = "degreesC"
        predictor_of_mean_flag = "mean"
        no_of_realizations = 3
        estimate_coefficients_from_linear_model_flag = True

        if not statsmodels_found:
            plugin = Plugin(distribution, desired_units,
                            predictor_of_mean_flag=predictor_of_mean_flag)
            self.assertTrue(len(warning_list) == 0)

    @ManageWarnings(
        record=True,
        ignored_messages=["Collapsing a non-contiguous coordinate.",
                          "Not importing directory .*sphinxcontrib'",
                          "The pandas.core.datetools module is deprecated",
                          "numpy.dtype size changed",
                          "invalid escape sequence",
                          "can't resolve package from",
                          "Collapsing a non-contiguous coordinate.",
                          "Minimisation did not result in"
                          " convergence",
                          "\nThe final iteration resulted in a percentage "
                          "change that is greater than the"
                          " accepted threshold "],
        warning_types=[UserWarning, ImportWarning, FutureWarning,
                       RuntimeWarning, DeprecationWarning, ImportWarning,
                       UserWarning, UserWarning, UserWarning])
    def test_statsmodels_realizations(self, warning_list=None):
        """
        Test that the plugin raises the desired warning if the statsmodels
        module is not found for when the predictor is the ensemble
        realizations.
        """
        import imp
        try:
            statsmodels_found = imp.find_module('statsmodels')
            statsmodels_found = True
        except ImportError:
            statsmodels_found = False

        cube = self.cube

        historic_forecasts = CubeList([])
        for index in [1.0, 2.0, 3.0, 4.0, 5.0]:
            temp_cube = cube.copy()
            temp_cube.coord("time").points = (
                temp_cube.coord("time").points - index)
            historic_forecasts.append(temp_cube)
        historic_forecasts.concatenate_cube()

        current_forecast_predictor = cube
        truth = cube.collapsed("realization", iris.analysis.MAX)
        distribution = "gaussian"
        desired_units = "degreesC"
        predictor_of_mean_flag = "realizations"
        no_of_realizations = 3
        estimate_coefficients_from_linear_model_flag = True

        if not statsmodels_found:
            plugin = Plugin(distribution, desired_units,
                            predictor_of_mean_flag=predictor_of_mean_flag)
            warning_msg = "The statsmodels can not be imported"
            self.assertTrue(any(item.category == ImportWarning
                                for item in warning_list))
            self.assertTrue(any(warning_msg in str(item)
                                for item in warning_list))


class Test_create_coefficients_cube(IrisTest):

    """Test the create_coefficients_cube method."""

    @ManageWarnings(
        ignored_messages=IGNORED_MESSAGES, warning_types=WARNING_TYPES)
    def setUp(self):
        """Set up the plugin and cubes for testing."""
        data = np.ones((3, 3), dtype=np.float32)
<<<<<<< HEAD
        self.historic_forecast = (
            _create_historic_forecasts(set_up_variable_cube(
                data, standard_grid_metadata="uk_det")))

        data_with_realizations = np.ones((3, 3, 3), dtype=np.float32)
        self.historic_forecast_with_realizations = (
            _create_historic_forecasts(set_up_variable_cube(
                data_with_realizations, realizations=[0, 1, 2],
                standard_grid_metadata="uk_det")))
        self.optimised_coeffs = [0, 1, 2, 3]
        coeff_names = ["gamma", "delta", "a", "beta"]
=======
        self.current_forecast = set_up_variable_cube(
            data, standard_grid_metadata="uk_det")
        data_with_realizations = np.ones((3, 3, 3), dtype=np.float32)
        self.current_forecast_with_realizations = set_up_variable_cube(
            data_with_realizations, realizations=[0, 1, 2],
            standard_grid_metadata="uk_det")
        self.optimised_coeffs = [0, 1, 2, 3]
        coeff_names = ["gamma", "delta", "alpha", "beta"]
>>>>>>> e309470a

        coefficient_index = iris.coords.DimCoord(
            self.optimised_coeffs, long_name="coefficient_index", units="1")
        dim_coords_and_dims = [(coefficient_index, 0)]

        coefficient_name = iris.coords.AuxCoord(
            coeff_names, long_name="coefficient_name", units="no_unit")

<<<<<<< HEAD
        time_point = (
            np.max(self.historic_forecast.coord("time").points) + 60*60*24)
        time_coord = self.historic_forecast.coord("time").copy(time_point)

        frt_orig_coord = (
            self.historic_forecast.coord("forecast_reference_time"))
        frt_point = np.max(frt_orig_coord.points) + 60*60*24
        frt_coord = frt_orig_coord.copy(frt_point)

        aux_coords_and_dims = [
            (coefficient_name, 0), (time_coord, None), (frt_coord, None),
            (self.historic_forecast[-1].coord("forecast_period"), None)]
=======
        aux_coords_and_dims = [
            (coefficient_name, 0),
            (self.current_forecast.coord("time"), None),
            (self.current_forecast.coord("forecast_reference_time"), None),
            (self.current_forecast.coord("forecast_period"), None)]
>>>>>>> e309470a

        attributes = {"mosg__model_configuration": "uk_det",
                      "diagnostic_standard_name": "air_temperature"}

        self.expected = iris.cube.Cube(
            self.optimised_coeffs, long_name="emos_coefficients", units="1",
            dim_coords_and_dims=dim_coords_and_dims,
            aux_coords_and_dims=aux_coords_and_dims, attributes=attributes)

        self.distribution = "gaussian"
<<<<<<< HEAD
        self.current_cycle = "20171110T0000Z"
=======
>>>>>>> e309470a
        self.desired_units = "degreesC"
        self.predictor_of_mean_flag = "mean"
        self.plugin = (
            Plugin(distribution=self.distribution,
<<<<<<< HEAD
                   current_cycle=self.current_cycle,
=======
>>>>>>> e309470a
                   desired_units=self.desired_units,
                   predictor_of_mean_flag=self.predictor_of_mean_flag))

    @ManageWarnings(
        ignored_messages=IGNORED_MESSAGES, warning_types=WARNING_TYPES)
    def test_coefficients_from_mean(self):
        """Test that the expected coefficient cube is returned when the
        ensemble mean is used as the predictor."""
<<<<<<< HEAD
        expected_coeff_names = ["gamma", "delta", "a", "beta"]
        result = self.plugin.create_coefficients_cube(
            self.optimised_coeffs, self.historic_forecast)
=======
        expected_coeff_names = ["gamma", "delta", "alpha", "beta"]
        result = self.plugin.create_coefficients_cube(
            self.optimised_coeffs, self.current_forecast)
>>>>>>> e309470a
        self.assertEqual(result, self.expected)
        self.assertEqual(
            self.plugin.coeff_names, expected_coeff_names)

    @ManageWarnings(
        ignored_messages=IGNORED_MESSAGES, warning_types=WARNING_TYPES)
    def test_coefficients_from_realizations(self):
        """Test that the expected coefficient cube is returned when the
        ensemble realizations are used as the predictor."""
<<<<<<< HEAD
        expected = ["gamma", "delta", "a", "beta0", "beta1", "beta2"]
        predictor_of_mean_flag = "realizations"
        optimised_coeffs = [0, 1, 2, 3, 4, 5]
        plugin = Plugin(distribution=self.distribution,
                        current_cycle=self.current_cycle,
                        desired_units=self.desired_units,
                        predictor_of_mean_flag=predictor_of_mean_flag)
        plugin.create_coefficients_cube(
            optimised_coeffs, self.historic_forecast_with_realizations)
        self.assertEqual(plugin.coeff_names, expected)
=======
        expected_coeff_names = (
            ["gamma", "delta", "alpha", "beta0", "beta1", "beta2"])
        predictor_of_mean_flag = "realizations"
        optimised_coeffs = [0, 1, 2, 3, 4, 5]

        # Set up an expected cube.
        coefficient_index = iris.coords.DimCoord(
            optimised_coeffs, long_name="coefficient_index", units="1")
        dim_coords_and_dims = [(coefficient_index, 0)]

        coefficient_name = iris.coords.AuxCoord(
            expected_coeff_names, long_name="coefficient_name",
            units="no_unit")

        aux_coords_and_dims = [
            (coefficient_name, 0),
            (self.current_forecast.coord("time"), None),
            (self.current_forecast.coord("forecast_reference_time"), None),
            (self.current_forecast.coord("forecast_period"), None)]

        attributes = {"mosg__model_configuration": "uk_det",
                      "diagnostic_standard_name": "air_temperature"}

        expected = iris.cube.Cube(
            optimised_coeffs, long_name="emos_coefficients", units="1",
            dim_coords_and_dims=dim_coords_and_dims,
            aux_coords_and_dims=aux_coords_and_dims, attributes=attributes)

        plugin = Plugin(distribution=self.distribution,
                        desired_units=self.desired_units,
                        predictor_of_mean_flag=predictor_of_mean_flag)
        result = plugin.create_coefficients_cube(
            optimised_coeffs, self.current_forecast_with_realizations)
        self.assertEqual(result, expected)
        self.assertArrayEqual(
            result.coord("coefficient_name").points, expected_coeff_names)
>>>>>>> e309470a

    @ManageWarnings(
        ignored_messages=IGNORED_MESSAGES, warning_types=WARNING_TYPES)
    def test_forecast_period_coordinate_not_present(self):
        """Test that the coefficients cube is created correctly when the
        forecast_period coordinate is not present within the input cube."""
<<<<<<< HEAD
        expected = self.expected.copy()
        expected.remove_coord("forecast_period")
        expected.remove_coord("time")
        self.historic_forecast.remove_coord("forecast_period")
        result = self.plugin.create_coefficients_cube(
            self.optimised_coeffs, self.historic_forecast)
        self.assertEqual(result, expected)
=======
        self.expected.remove_coord("forecast_period")
        self.current_forecast.remove_coord("forecast_period")
        result = self.plugin.create_coefficients_cube(
            self.optimised_coeffs, self.current_forecast)
        self.assertEqual(result, self.expected)
>>>>>>> e309470a

    @ManageWarnings(
        ignored_messages=IGNORED_MESSAGES, warning_types=WARNING_TYPES)
    def test_model_configuration_not_present(self):
        """Test that the coefficients cube is created correctly when a
        model_configuration coordinate is not present within the input cube."""
<<<<<<< HEAD
        expected = self.expected.copy()
        expected.attributes.pop("mosg__model_configuration")
        self.historic_forecast.attributes.pop("mosg__model_configuration")
        result = self.plugin.create_coefficients_cube(
            self.optimised_coeffs, self.historic_forecast)
        self.assertEqual(result, expected)
=======
        self.expected.attributes.pop("mosg__model_configuration")
        self.current_forecast.attributes.pop("mosg__model_configuration")
        result = self.plugin.create_coefficients_cube(
            self.optimised_coeffs, self.current_forecast)
        self.assertEqual(result, self.expected)
>>>>>>> e309470a

    @ManageWarnings(
        ignored_messages=IGNORED_MESSAGES, warning_types=WARNING_TYPES)
    def test_mismatching_number_of_coefficients(self):
        """Test that an exception is raised if the number of coefficients
        provided for creating the coefficients cube is not equal to the
        number of coefficient names."""
        distribution = "truncated_gaussian"
        desired_units = "Fahrenheit"
        predictor_of_mean_flag = "realizations"
        optimised_coeffs = [1, 2, 3, 4, 5]
        plugin = Plugin(distribution=distribution,
<<<<<<< HEAD
                        current_cycle=self.current_cycle,
=======
>>>>>>> e309470a
                        desired_units=desired_units,
                        predictor_of_mean_flag=predictor_of_mean_flag)
        msg = "The number of coefficients in"
        with self.assertRaisesRegex(ValueError, msg):
            plugin.create_coefficients_cube(
<<<<<<< HEAD
                optimised_coeffs, self.historic_forecast_with_realizations)
=======
                optimised_coeffs, self.current_forecast_with_realizations)
>>>>>>> e309470a


class Test_compute_initial_guess(IrisTest):

    """Test the compute_initial_guess plugin."""

    def setUp(self):
        """Use temperature cube to test with."""
        self.cube = set_up_temperature_cube()

    @ManageWarnings(
        ignored_messages=IGNORED_MESSAGES, warning_types=WARNING_TYPES)
    def test_basic_mean_predictor(self):
        """
        Test that the plugin returns a list containing the initial guess
        for the calibration coefficients, when the ensemble mean is used
        as the predictor.
        """
        cube = self.cube

        current_forecast_predictor = cube.collapsed(
            "realization", iris.analysis.MEAN)
        truth = cube.collapsed("realization", iris.analysis.MAX)
        distribution = "gaussian"
        desired_units = "degreesC"
        predictor_of_mean_flag = "mean"
        estimate_coefficients_from_linear_model_flag = False

        plugin = Plugin(distribution, desired_units)
        result = plugin.compute_initial_guess(
            truth, current_forecast_predictor, predictor_of_mean_flag,
            estimate_coefficients_from_linear_model_flag)
        self.assertIsInstance(result, np.ndarray)

    @ManageWarnings(
        ignored_messages=IGNORED_MESSAGES, warning_types=WARNING_TYPES)
    def test_basic_realizations_predictor(self):
        """
        Test that the plugin returns a list containing the initial guess
        for the calibration coefficients, when the individual ensemble
        realizations are used as predictors.
        """
        cube = self.cube

        current_forecast_predictor = cube.copy()
        truth = cube.collapsed("realization", iris.analysis.MAX)
        distribution = "gaussian"
        desired_units = "degreesC"
        predictor_of_mean_flag = "realizations"
        no_of_realizations = 3
        estimate_coefficients_from_linear_model_flag = False

        plugin = Plugin(distribution, desired_units)
        result = plugin.compute_initial_guess(
            truth, current_forecast_predictor, predictor_of_mean_flag,
            estimate_coefficients_from_linear_model_flag,
            no_of_realizations=no_of_realizations)
        self.assertIsInstance(result, np.ndarray)

    @ManageWarnings(
        ignored_messages=IGNORED_MESSAGES, warning_types=WARNING_TYPES)
    def test_basic_mean_predictor_value_check(self):
        """
        Test that the plugin returns the expected values for the initial guess
        for the calibration coefficients, when the ensemble mean is used
        as the predictor. As coefficients are not estimated using a
        linear model, the default values for the initial guess are used.
        """
        data = [1, 1, 0, 1]

        cube = self.cube

        current_forecast_predictor = cube.collapsed(
            "realization", iris.analysis.MEAN)
        truth = cube.collapsed("realization", iris.analysis.MAX)
        distribution = "gaussian"
        desired_units = "degreesC"
        predictor_of_mean_flag = "mean"
        estimate_coefficients_from_linear_model_flag = False

        plugin = Plugin(distribution, desired_units)
        result = plugin.compute_initial_guess(
            truth, current_forecast_predictor, predictor_of_mean_flag,
            estimate_coefficients_from_linear_model_flag)
        self.assertArrayAlmostEqual(result, data)

    @ManageWarnings(
        ignored_messages=IGNORED_MESSAGES, warning_types=WARNING_TYPES)
    def test_basic_realizations_predictor_value_check(self):
        """
        Test that the plugin returns the expected values for the initial guess
        for the calibration coefficients, when the individual ensemble
        realizations are used as predictors. As coefficients are not estimated
        using a linear model, the default values for the initial guess
        are used.
        """
        data = [1, 1, 0, 1, 1, 1]
        cube = self.cube

        current_forecast_predictor = cube.collapsed(
            "realization", iris.analysis.MEAN)
        truth = cube.collapsed("realization", iris.analysis.MAX)
        distribution = "gaussian"
        desired_units = "degreesC"
        predictor_of_mean_flag = "realizations"
        no_of_realizations = 3
        estimate_coefficients_from_linear_model_flag = False

        plugin = Plugin(distribution, desired_units)
        result = plugin.compute_initial_guess(
            truth, current_forecast_predictor, predictor_of_mean_flag,
            estimate_coefficients_from_linear_model_flag,
            no_of_realizations=no_of_realizations)
        self.assertArrayAlmostEqual(result, data)

    @ManageWarnings(
        ignored_messages=IGNORED_MESSAGES, warning_types=WARNING_TYPES)
    def test_mean_predictor_estimate_coefficients(self):
        """
        Test that the plugin returns the expected values for the initial guess
        for the calibration coefficients, when the ensemble mean is used
        as the predictor. The coefficients are estimated using a linear model.
        """
        data = np.array([1, 1, 2.66663, 1], dtype=np.float32)

        cube = self.cube

        current_forecast_predictor = cube.collapsed(
            "realization", iris.analysis.MEAN)
        truth = cube.collapsed("realization", iris.analysis.MAX)
        distribution = "gaussian"
        desired_units = "degreesC"
        predictor_of_mean_flag = "mean"
        estimate_coefficients_from_linear_model_flag = True

        plugin = Plugin(distribution, desired_units)
        result = plugin.compute_initial_guess(
            truth, current_forecast_predictor, predictor_of_mean_flag,
            estimate_coefficients_from_linear_model_flag)

        self.assertArrayAlmostEqual(result, data, decimal=5)

    @ManageWarnings(
        ignored_messages=IGNORED_MESSAGES, warning_types=WARNING_TYPES)
    def test_realizations_predictor_estimate_coefficients(self):
        """
        Test that the plugin returns the expected values for the initial guess
        for the calibration coefficients, when the ensemble mean is used
        as the predictor. The coefficients are estimated using a linear model.
        """
        import imp
        try:
            statsmodels_found = imp.find_module('statsmodels')
            statsmodels_found = True
        except ImportError:
            statsmodels_found = False

        if statsmodels_found:
            data = [1., 1., 0.13559322, -0.11864407,
                    0.42372881, 0.69491525]
        else:
            data = [1, 1, 0, 1, 1, 1]

        cube = self.cube

        current_forecast_predictor = cube
        truth = cube.collapsed("realization", iris.analysis.MAX)
        distribution = "gaussian"
        desired_units = "degreesC"
        predictor_of_mean_flag = "realizations"
        no_of_realizations = 3
        estimate_coefficients_from_linear_model_flag = True

        plugin = Plugin(distribution, desired_units)
        result = plugin.compute_initial_guess(
            truth, current_forecast_predictor, predictor_of_mean_flag,
            estimate_coefficients_from_linear_model_flag,
            no_of_realizations=no_of_realizations)
        self.assertArrayAlmostEqual(result, data)

    @ManageWarnings(
        ignored_messages=IGNORED_MESSAGES, warning_types=WARNING_TYPES)
    def test_mean_predictor_estimate_coefficients_nans(self):
        """
        Test that the plugin returns the expected values for the initial guess
        for the calibration coefficients, when the ensemble mean is used
        as the predictor, when one value from the input data is set to NaN.
        The coefficients are estimated using a linear model.
        """
        data = np.array([1, 1, 2.666633, 1], dtype=np.float32)

        cube = self.cube

        current_forecast_predictor = cube.collapsed(
            "realization", iris.analysis.MEAN)
        current_forecast_predictor.data = (
            current_forecast_predictor.data.filled())
        truth = cube.collapsed("realization", iris.analysis.MAX)
        distribution = "gaussian"
        desired_units = "degreesC"
        predictor_of_mean_flag = "mean"
        estimate_coefficients_from_linear_model_flag = True

        current_forecast_predictor.data[0][0][0] = np.nan

        plugin = Plugin(distribution, desired_units)
        result = plugin.compute_initial_guess(
            truth, current_forecast_predictor, predictor_of_mean_flag,
            estimate_coefficients_from_linear_model_flag)

        self.assertArrayAlmostEqual(result, data)


class Test_estimate_coefficients_for_ngr(IrisTest):

    """Test the estimate_coefficients_for_ngr plugin."""

    @ManageWarnings(
        ignored_messages=IGNORED_MESSAGES, warning_types=WARNING_TYPES)
    def setUp(self):
        """Set up multiple cubes for testing."""
        self.current_temperature_forecast_cube = (
            add_forecast_reference_time_and_forecast_period(
                set_up_temperature_cube()))

        self.historic_temperature_forecast_cube = (
            _create_historic_forecasts(self.current_temperature_forecast_cube))

        self.temperature_truth_cube = (
            _create_truth(self.current_temperature_forecast_cube))

        self.current_wind_speed_forecast_cube = (
            add_forecast_reference_time_and_forecast_period(
                set_up_wind_speed_cube()))

        self.historic_wind_speed_forecast_cube = (
            _create_historic_forecasts(self.current_wind_speed_forecast_cube))

        self.wind_speed_truth_cube = (
            _create_truth(self.current_wind_speed_forecast_cube))

        self.coeff_names = ["gamma", "delta", "a", "beta"]

    @ManageWarnings(
        ignored_messages=IGNORED_MESSAGES, warning_types=WARNING_TYPES)
    def test_basic(self):
        """Ensure that the optimised_coeffs are returned as a dictionary,
           and the coefficient names are returned as a list."""
        historic_forecast = self.historic_temperature_forecast_cube

        truth = self.temperature_truth_cube

        distribution = "gaussian"
        current_cycle = "20171110T0000Z"

        plugin = Plugin(distribution, current_cycle)
        result = plugin.estimate_coefficients_for_ngr(
<<<<<<< HEAD
            historic_forecast, truth)
        self.assertIsInstance(result, iris.cube.Cube)
        self.assertArrayAlmostEqual(len(result.data), len(self.coeff_names))
=======
            current_forecast, historic_forecasts, truth)
        self.assertIsInstance(result, dict)
        self.assertIsInstance(plugin.coeff_names, list)
        for key in result.keys():
            self.assertEqual(len(result[key]), len(plugin.coeff_names))
>>>>>>> e309470a

    @ManageWarnings(
        ignored_messages=IGNORED_MESSAGES, warning_types=WARNING_TYPES)
    def test_coefficient_values_for_gaussian_distribution(self):
        """
        Ensure that the values generated within optimised_coeffs match the
        expected values, and the coefficient names also match
        expected values.
        """

        data = [4.55819380e-06, -8.02401974e-09,
                1.66667055e+00, 1.00000011e+00]

        historic_forecast = self.historic_temperature_forecast_cube

        truth = self.temperature_truth_cube

        distribution = "gaussian"
        current_cycle = "20171110T0000Z"
        desired_units = "Celsius"

        plugin = Plugin(
            distribution, current_cycle, desired_units=desired_units)
        result = plugin.estimate_coefficients_for_ngr(
<<<<<<< HEAD
            historic_forecast, truth)

        self.assertArrayAlmostEqual(result.data, data)
        self.assertArrayEqual(
            result.coord("coefficient_name").points, self.coeff_names)
=======
            current_forecast, historic_forecasts, truth)

        for key in result.keys():
            self.assertArrayAlmostEqual(result[key], data)
        self.assertListEqual(
            plugin.coeff_names, ["gamma", "delta", "alpha", "beta"])
>>>>>>> e309470a

    @ManageWarnings(
        ignored_messages=IGNORED_MESSAGES, warning_types=WARNING_TYPES)
    def test_coefficient_values_for_truncated_gaussian_distribution(self):
        """
        Ensure that the values generated within optimised_coeffs match the
        expected values, and the coefficient names also match
        expected values.
        """
        data = [3.16843498e-06, -5.34489037e-06,
                9.99985648e-01, 1.00000028e+00]

        historic_forecast = self.historic_wind_speed_forecast_cube

        truth = self.wind_speed_truth_cube

        distribution = "truncated gaussian"
        current_cycle = "20171110T0000Z"

        plugin = Plugin(distribution, current_cycle)
        result = plugin.estimate_coefficients_for_ngr(
<<<<<<< HEAD
            historic_forecast, truth)

        self.assertArrayAlmostEqual(result.data, data)
        self.assertArrayEqual(
            result.coord("coefficient_name").points, self.coeff_names)
=======
            current_forecast, historic_forecasts, truth)

        for key in result.keys():
            self.assertArrayAlmostEqual(result[key], data)
        self.assertListEqual(
            plugin.coeff_names, ["gamma", "delta", "alpha", "beta"])
>>>>>>> e309470a

    @ManageWarnings(
        ignored_messages=IGNORED_MESSAGES, warning_types=WARNING_TYPES)
    def test_coefficient_values_for_gaussian_distribution_realizations(self):
        """
        Ensure that the values generated within optimised_coeffs match the
        expected values, and the coefficient names also match
        expected values.
        """
        import imp
        try:
            imp.find_module('statsmodels')
            statsmodels_found = True
        except ImportError:
            statsmodels_found = False

        if statsmodels_found:
            data = [-0.00114, -0.00006, 1.00037, -0.00196, 0.99999, -0.00315]
        else:
            data = [4.30804737e-02, 1.39042785e+00, 8.99047025e-04,
                    2.02661310e-01, 9.27197381e-01, 3.17407626e-01]

        historic_forecast = self.historic_temperature_forecast_cube

        truth = self.temperature_truth_cube

        distribution = "gaussian"
        current_cycle = "20171110T0000Z"
        desired_units = "Celsius"
        predictor_of_mean_flag = "realizations"
        expected_coeff_names = (
            ['gamma', 'delta', 'a', 'beta0', 'beta1', 'beta2'])

        plugin = Plugin(distribution, current_cycle,
                        desired_units=desired_units,
                        predictor_of_mean_flag=predictor_of_mean_flag)
        result = plugin.estimate_coefficients_for_ngr(
<<<<<<< HEAD
            historic_forecast, truth)
        self.assertArrayAlmostEqual(result.data, data, decimal=5)
        self.assertArrayEqual(
            result.coord("coefficient_name").points, expected_coeff_names)
=======
            current_forecast, historic_forecasts, truth)

        for key in result.keys():
            self.assertArrayAlmostEqual(result[key], data, decimal=5)
        self.assertListEqual(
            plugin.coeff_names, ["gamma", "delta", "alpha", "beta"])
>>>>>>> e309470a

    @ManageWarnings(
        ignored_messages=IGNORED_MESSAGES, warning_types=WARNING_TYPES)
    def test_coefficient_values_truncated_gaussian_distribution_realization(
            self):
        """
        Ensure that the values generated within optimised_coeffs match the
        expected values, and the coefficient names also match
        expected values.
        """
        import imp
        try:
            imp.find_module('statsmodels')
            statsmodels_found = True
        except ImportError:
            statsmodels_found = False

        if statsmodels_found:
            data = [0.11821805, -0.00474737, 0.17631301, 0.17178835,
                    0.66749225, 0.72287342]
        else:
            data = [2.05550997, 0.10577237, 0.00028531,
                    0.53208837, 0.67233013, 0.53704241]

        historic_forecast = self.historic_wind_speed_forecast_cube

        truth = self.wind_speed_truth_cube

        distribution = "truncated gaussian"
        current_cycle = "20171110T0000Z"
        predictor_of_mean_flag = "realizations"
        expected_coeff_names = (
            ['gamma', 'delta', 'a', 'beta0', 'beta1', 'beta2'])

        plugin = Plugin(distribution, current_cycle,
                        predictor_of_mean_flag=predictor_of_mean_flag)
        result = plugin.estimate_coefficients_for_ngr(
<<<<<<< HEAD
            historic_forecast, truth)

        self.assertArrayAlmostEqual(result.data, data)
        self.assertArrayEqual(
            result.coord("coefficient_name").points, expected_coeff_names)
=======
            current_forecast, historic_forecasts, truth)
        for key in result.keys():
            self.assertArrayAlmostEqual(result[key], data)
        self.assertListEqual(
            plugin.coeff_names, ["gamma", "delta", "alpha", "beta"])
>>>>>>> e309470a

    @ManageWarnings(
        ignored_messages=IGNORED_MESSAGES, warning_types=WARNING_TYPES)
    def test_coefficient_values_for_fake_distribution(self):
        """
        Ensure the appropriate error is raised if the minimisation function
        requested is not available.
        """
        historic_forecast = self.historic_temperature_forecast_cube

        truth = self.temperature_truth_cube

        distribution = "fake"
        current_cycle = "20171110T0000Z"

        plugin = Plugin(distribution, current_cycle)
        msg = "Distribution requested"
        with self.assertRaisesRegex(KeyError, msg):
            plugin.estimate_coefficients_for_ngr(
                historic_forecast, truth)

    @ManageWarnings(
        ignored_messages=IGNORED_MESSAGES, warning_types=WARNING_TYPES)
    def test_truth_unit_conversion(self):
        """
        Ensure the expected optimised coefficients are generated, even if the
        input truth cube has different units.
        """
        data = [4.55819380e-06, -8.02401974e-09,
                1.66667055e+00, 1.00000011e+00]

        historic_forecast = self.historic_temperature_forecast_cube
        truth = self.temperature_truth_cube

        truth.convert_units("Fahrenheit")

        distribution = "gaussian"
        current_cycle = "20171110T0000Z"
        desired_units = "degreesC"

        plugin = Plugin(
            distribution, current_cycle, desired_units=desired_units)
        result = plugin.estimate_coefficients_for_ngr(
<<<<<<< HEAD
            historic_forecast, truth)

        self.assertArrayAlmostEqual(result.data, data, decimal=5)
=======
            current_forecast, historic_forecasts, truth)

        for key in result.keys():
            self.assertArrayAlmostEqual(result[key], data, decimal=5)
>>>>>>> e309470a

    @ManageWarnings(
        ignored_messages=IGNORED_MESSAGES, warning_types=WARNING_TYPES)
    def test_historic_forecast_unit_conversion(self):
        """
        Ensure the expected optimised coefficients are generated, even if the
        input historic forecast cube has different units.
        """
        data = [4.55819380e-06, -8.02401974e-09,
                1.66667055e+00, 1.00000011e+00]

<<<<<<< HEAD
        historic_forecast = self.historic_temperature_forecast_cube

        historic_forecast.convert_units("Fahrenheit")
=======
        current_forecast = self.current_temperature_forecast_cube

        historic_forecasts = self.historic_temperature_forecast_cube

        historic_forecasts.convert_units("Fahrenheit")

        truth = self.temperature_truth_cube

        distribution = "gaussian"
        desired_units = "degreesC"

        plugin = Plugin(distribution, desired_units)
        result = plugin.estimate_coefficients_for_ngr(
            current_forecast, historic_forecasts, truth)

        for key in result.keys():
            self.assertArrayAlmostEqual(result[key], data, decimal=5)

    @ManageWarnings(
        ignored_messages=IGNORED_MESSAGES, warning_types=WARNING_TYPES)
    def test_current_forecast_unit_conversion(self):
        """
        Ensure the expected optimised coefficients are generated, even if the
        input current forecast cube has different units.
        """
        data = [4.55819380e-06, -8.02401974e-09,
                1.66667055e+00, 1.00000011e+00]

        current_forecast = self.current_temperature_forecast_cube

        current_forecast.convert_units("Fahrenheit")

        historic_forecasts = self.historic_temperature_forecast_cube
>>>>>>> e309470a

        truth = self.temperature_truth_cube

        distribution = "gaussian"
<<<<<<< HEAD
        current_cycle = "20171110T0000Z"
        desired_units = "degreesC"

        plugin = Plugin(
            distribution, current_cycle, desired_units=desired_units)
        result = plugin.estimate_coefficients_for_ngr(
            historic_forecast, truth)

        self.assertArrayAlmostEqual(result.data, data, decimal=5)
=======
        desired_units = "degreesC"

        plugin = Plugin(distribution, desired_units)
        result = plugin.estimate_coefficients_for_ngr(
            current_forecast, historic_forecasts, truth)

        for key in result.keys():
            self.assertArrayAlmostEqual(result[key], data)
>>>>>>> e309470a


if __name__ == '__main__':
    unittest.main()<|MERGE_RESOLUTION|>--- conflicted
+++ resolved
@@ -193,19 +193,6 @@
     def setUp(self):
         """Set up the plugin and cubes for testing."""
         data = np.ones((3, 3), dtype=np.float32)
-<<<<<<< HEAD
-        self.historic_forecast = (
-            _create_historic_forecasts(set_up_variable_cube(
-                data, standard_grid_metadata="uk_det")))
-
-        data_with_realizations = np.ones((3, 3, 3), dtype=np.float32)
-        self.historic_forecast_with_realizations = (
-            _create_historic_forecasts(set_up_variable_cube(
-                data_with_realizations, realizations=[0, 1, 2],
-                standard_grid_metadata="uk_det")))
-        self.optimised_coeffs = [0, 1, 2, 3]
-        coeff_names = ["gamma", "delta", "a", "beta"]
-=======
         self.current_forecast = set_up_variable_cube(
             data, standard_grid_metadata="uk_det")
         data_with_realizations = np.ones((3, 3, 3), dtype=np.float32)
@@ -214,7 +201,6 @@
             standard_grid_metadata="uk_det")
         self.optimised_coeffs = [0, 1, 2, 3]
         coeff_names = ["gamma", "delta", "alpha", "beta"]
->>>>>>> e309470a
 
         coefficient_index = iris.coords.DimCoord(
             self.optimised_coeffs, long_name="coefficient_index", units="1")
@@ -223,7 +209,6 @@
         coefficient_name = iris.coords.AuxCoord(
             coeff_names, long_name="coefficient_name", units="no_unit")
 
-<<<<<<< HEAD
         time_point = (
             np.max(self.historic_forecast.coord("time").points) + 60*60*24)
         time_coord = self.historic_forecast.coord("time").copy(time_point)
@@ -236,13 +221,6 @@
         aux_coords_and_dims = [
             (coefficient_name, 0), (time_coord, None), (frt_coord, None),
             (self.historic_forecast[-1].coord("forecast_period"), None)]
-=======
-        aux_coords_and_dims = [
-            (coefficient_name, 0),
-            (self.current_forecast.coord("time"), None),
-            (self.current_forecast.coord("forecast_reference_time"), None),
-            (self.current_forecast.coord("forecast_period"), None)]
->>>>>>> e309470a
 
         attributes = {"mosg__model_configuration": "uk_det",
                       "diagnostic_standard_name": "air_temperature"}
@@ -253,18 +231,12 @@
             aux_coords_and_dims=aux_coords_and_dims, attributes=attributes)
 
         self.distribution = "gaussian"
-<<<<<<< HEAD
         self.current_cycle = "20171110T0000Z"
-=======
->>>>>>> e309470a
         self.desired_units = "degreesC"
         self.predictor_of_mean_flag = "mean"
         self.plugin = (
             Plugin(distribution=self.distribution,
-<<<<<<< HEAD
                    current_cycle=self.current_cycle,
-=======
->>>>>>> e309470a
                    desired_units=self.desired_units,
                    predictor_of_mean_flag=self.predictor_of_mean_flag))
 
@@ -273,15 +245,9 @@
     def test_coefficients_from_mean(self):
         """Test that the expected coefficient cube is returned when the
         ensemble mean is used as the predictor."""
-<<<<<<< HEAD
-        expected_coeff_names = ["gamma", "delta", "a", "beta"]
-        result = self.plugin.create_coefficients_cube(
-            self.optimised_coeffs, self.historic_forecast)
-=======
         expected_coeff_names = ["gamma", "delta", "alpha", "beta"]
         result = self.plugin.create_coefficients_cube(
             self.optimised_coeffs, self.current_forecast)
->>>>>>> e309470a
         self.assertEqual(result, self.expected)
         self.assertEqual(
             self.plugin.coeff_names, expected_coeff_names)
@@ -291,7 +257,6 @@
     def test_coefficients_from_realizations(self):
         """Test that the expected coefficient cube is returned when the
         ensemble realizations are used as the predictor."""
-<<<<<<< HEAD
         expected = ["gamma", "delta", "a", "beta0", "beta1", "beta2"]
         predictor_of_mean_flag = "realizations"
         optimised_coeffs = [0, 1, 2, 3, 4, 5]
@@ -302,85 +267,28 @@
         plugin.create_coefficients_cube(
             optimised_coeffs, self.historic_forecast_with_realizations)
         self.assertEqual(plugin.coeff_names, expected)
-=======
-        expected_coeff_names = (
-            ["gamma", "delta", "alpha", "beta0", "beta1", "beta2"])
-        predictor_of_mean_flag = "realizations"
-        optimised_coeffs = [0, 1, 2, 3, 4, 5]
-
-        # Set up an expected cube.
-        coefficient_index = iris.coords.DimCoord(
-            optimised_coeffs, long_name="coefficient_index", units="1")
-        dim_coords_and_dims = [(coefficient_index, 0)]
-
-        coefficient_name = iris.coords.AuxCoord(
-            expected_coeff_names, long_name="coefficient_name",
-            units="no_unit")
-
-        aux_coords_and_dims = [
-            (coefficient_name, 0),
-            (self.current_forecast.coord("time"), None),
-            (self.current_forecast.coord("forecast_reference_time"), None),
-            (self.current_forecast.coord("forecast_period"), None)]
-
-        attributes = {"mosg__model_configuration": "uk_det",
-                      "diagnostic_standard_name": "air_temperature"}
-
-        expected = iris.cube.Cube(
-            optimised_coeffs, long_name="emos_coefficients", units="1",
-            dim_coords_and_dims=dim_coords_and_dims,
-            aux_coords_and_dims=aux_coords_and_dims, attributes=attributes)
-
-        plugin = Plugin(distribution=self.distribution,
-                        desired_units=self.desired_units,
-                        predictor_of_mean_flag=predictor_of_mean_flag)
-        result = plugin.create_coefficients_cube(
-            optimised_coeffs, self.current_forecast_with_realizations)
-        self.assertEqual(result, expected)
-        self.assertArrayEqual(
-            result.coord("coefficient_name").points, expected_coeff_names)
->>>>>>> e309470a
 
     @ManageWarnings(
         ignored_messages=IGNORED_MESSAGES, warning_types=WARNING_TYPES)
     def test_forecast_period_coordinate_not_present(self):
         """Test that the coefficients cube is created correctly when the
         forecast_period coordinate is not present within the input cube."""
-<<<<<<< HEAD
-        expected = self.expected.copy()
-        expected.remove_coord("forecast_period")
-        expected.remove_coord("time")
+        self.expected.remove_coord("forecast_period")
         self.historic_forecast.remove_coord("forecast_period")
         result = self.plugin.create_coefficients_cube(
             self.optimised_coeffs, self.historic_forecast)
         self.assertEqual(result, expected)
-=======
-        self.expected.remove_coord("forecast_period")
-        self.current_forecast.remove_coord("forecast_period")
-        result = self.plugin.create_coefficients_cube(
-            self.optimised_coeffs, self.current_forecast)
-        self.assertEqual(result, self.expected)
->>>>>>> e309470a
 
     @ManageWarnings(
         ignored_messages=IGNORED_MESSAGES, warning_types=WARNING_TYPES)
     def test_model_configuration_not_present(self):
         """Test that the coefficients cube is created correctly when a
         model_configuration coordinate is not present within the input cube."""
-<<<<<<< HEAD
-        expected = self.expected.copy()
-        expected.attributes.pop("mosg__model_configuration")
-        self.historic_forecast.attributes.pop("mosg__model_configuration")
-        result = self.plugin.create_coefficients_cube(
-            self.optimised_coeffs, self.historic_forecast)
-        self.assertEqual(result, expected)
-=======
         self.expected.attributes.pop("mosg__model_configuration")
         self.current_forecast.attributes.pop("mosg__model_configuration")
         result = self.plugin.create_coefficients_cube(
-            self.optimised_coeffs, self.current_forecast)
+            self.optimised_coeffs, self.historic_forecast)
         self.assertEqual(result, self.expected)
->>>>>>> e309470a
 
     @ManageWarnings(
         ignored_messages=IGNORED_MESSAGES, warning_types=WARNING_TYPES)
@@ -393,20 +301,13 @@
         predictor_of_mean_flag = "realizations"
         optimised_coeffs = [1, 2, 3, 4, 5]
         plugin = Plugin(distribution=distribution,
-<<<<<<< HEAD
                         current_cycle=self.current_cycle,
-=======
->>>>>>> e309470a
                         desired_units=desired_units,
                         predictor_of_mean_flag=predictor_of_mean_flag)
         msg = "The number of coefficients in"
         with self.assertRaisesRegex(ValueError, msg):
             plugin.create_coefficients_cube(
-<<<<<<< HEAD
                 optimised_coeffs, self.historic_forecast_with_realizations)
-=======
-                optimised_coeffs, self.current_forecast_with_realizations)
->>>>>>> e309470a
 
 
 class Test_compute_initial_guess(IrisTest):
@@ -664,17 +565,9 @@
 
         plugin = Plugin(distribution, current_cycle)
         result = plugin.estimate_coefficients_for_ngr(
-<<<<<<< HEAD
             historic_forecast, truth)
         self.assertIsInstance(result, iris.cube.Cube)
         self.assertArrayAlmostEqual(len(result.data), len(self.coeff_names))
-=======
-            current_forecast, historic_forecasts, truth)
-        self.assertIsInstance(result, dict)
-        self.assertIsInstance(plugin.coeff_names, list)
-        for key in result.keys():
-            self.assertEqual(len(result[key]), len(plugin.coeff_names))
->>>>>>> e309470a
 
     @ManageWarnings(
         ignored_messages=IGNORED_MESSAGES, warning_types=WARNING_TYPES)
@@ -699,20 +592,11 @@
         plugin = Plugin(
             distribution, current_cycle, desired_units=desired_units)
         result = plugin.estimate_coefficients_for_ngr(
-<<<<<<< HEAD
             historic_forecast, truth)
 
         self.assertArrayAlmostEqual(result.data, data)
         self.assertArrayEqual(
             result.coord("coefficient_name").points, self.coeff_names)
-=======
-            current_forecast, historic_forecasts, truth)
-
-        for key in result.keys():
-            self.assertArrayAlmostEqual(result[key], data)
-        self.assertListEqual(
-            plugin.coeff_names, ["gamma", "delta", "alpha", "beta"])
->>>>>>> e309470a
 
     @ManageWarnings(
         ignored_messages=IGNORED_MESSAGES, warning_types=WARNING_TYPES)
@@ -734,20 +618,11 @@
 
         plugin = Plugin(distribution, current_cycle)
         result = plugin.estimate_coefficients_for_ngr(
-<<<<<<< HEAD
             historic_forecast, truth)
 
         self.assertArrayAlmostEqual(result.data, data)
         self.assertArrayEqual(
             result.coord("coefficient_name").points, self.coeff_names)
-=======
-            current_forecast, historic_forecasts, truth)
-
-        for key in result.keys():
-            self.assertArrayAlmostEqual(result[key], data)
-        self.assertListEqual(
-            plugin.coeff_names, ["gamma", "delta", "alpha", "beta"])
->>>>>>> e309470a
 
     @ManageWarnings(
         ignored_messages=IGNORED_MESSAGES, warning_types=WARNING_TYPES)
@@ -785,19 +660,10 @@
                         desired_units=desired_units,
                         predictor_of_mean_flag=predictor_of_mean_flag)
         result = plugin.estimate_coefficients_for_ngr(
-<<<<<<< HEAD
             historic_forecast, truth)
         self.assertArrayAlmostEqual(result.data, data, decimal=5)
         self.assertArrayEqual(
             result.coord("coefficient_name").points, expected_coeff_names)
-=======
-            current_forecast, historic_forecasts, truth)
-
-        for key in result.keys():
-            self.assertArrayAlmostEqual(result[key], data, decimal=5)
-        self.assertListEqual(
-            plugin.coeff_names, ["gamma", "delta", "alpha", "beta"])
->>>>>>> e309470a
 
     @ManageWarnings(
         ignored_messages=IGNORED_MESSAGES, warning_types=WARNING_TYPES)
@@ -835,19 +701,11 @@
         plugin = Plugin(distribution, current_cycle,
                         predictor_of_mean_flag=predictor_of_mean_flag)
         result = plugin.estimate_coefficients_for_ngr(
-<<<<<<< HEAD
             historic_forecast, truth)
 
         self.assertArrayAlmostEqual(result.data, data)
         self.assertArrayEqual(
             result.coord("coefficient_name").points, expected_coeff_names)
-=======
-            current_forecast, historic_forecasts, truth)
-        for key in result.keys():
-            self.assertArrayAlmostEqual(result[key], data)
-        self.assertListEqual(
-            plugin.coeff_names, ["gamma", "delta", "alpha", "beta"])
->>>>>>> e309470a
 
     @ManageWarnings(
         ignored_messages=IGNORED_MESSAGES, warning_types=WARNING_TYPES)
@@ -891,16 +749,9 @@
         plugin = Plugin(
             distribution, current_cycle, desired_units=desired_units)
         result = plugin.estimate_coefficients_for_ngr(
-<<<<<<< HEAD
             historic_forecast, truth)
 
         self.assertArrayAlmostEqual(result.data, data, decimal=5)
-=======
-            current_forecast, historic_forecasts, truth)
-
-        for key in result.keys():
-            self.assertArrayAlmostEqual(result[key], data, decimal=5)
->>>>>>> e309470a
 
     @ManageWarnings(
         ignored_messages=IGNORED_MESSAGES, warning_types=WARNING_TYPES)
@@ -912,50 +763,14 @@
         data = [4.55819380e-06, -8.02401974e-09,
                 1.66667055e+00, 1.00000011e+00]
 
-<<<<<<< HEAD
         historic_forecast = self.historic_temperature_forecast_cube
 
         historic_forecast.convert_units("Fahrenheit")
-=======
-        current_forecast = self.current_temperature_forecast_cube
-
-        historic_forecasts = self.historic_temperature_forecast_cube
-
-        historic_forecasts.convert_units("Fahrenheit")
 
         truth = self.temperature_truth_cube
 
         distribution = "gaussian"
-        desired_units = "degreesC"
-
-        plugin = Plugin(distribution, desired_units)
-        result = plugin.estimate_coefficients_for_ngr(
-            current_forecast, historic_forecasts, truth)
-
-        for key in result.keys():
-            self.assertArrayAlmostEqual(result[key], data, decimal=5)
-
-    @ManageWarnings(
-        ignored_messages=IGNORED_MESSAGES, warning_types=WARNING_TYPES)
-    def test_current_forecast_unit_conversion(self):
-        """
-        Ensure the expected optimised coefficients are generated, even if the
-        input current forecast cube has different units.
-        """
-        data = [4.55819380e-06, -8.02401974e-09,
-                1.66667055e+00, 1.00000011e+00]
-
-        current_forecast = self.current_temperature_forecast_cube
-
-        current_forecast.convert_units("Fahrenheit")
-
-        historic_forecasts = self.historic_temperature_forecast_cube
->>>>>>> e309470a
-
-        truth = self.temperature_truth_cube
-
-        distribution = "gaussian"
-<<<<<<< HEAD
+
         current_cycle = "20171110T0000Z"
         desired_units = "degreesC"
 
@@ -965,16 +780,6 @@
             historic_forecast, truth)
 
         self.assertArrayAlmostEqual(result.data, data, decimal=5)
-=======
-        desired_units = "degreesC"
-
-        plugin = Plugin(distribution, desired_units)
-        result = plugin.estimate_coefficients_for_ngr(
-            current_forecast, historic_forecasts, truth)
-
-        for key in result.keys():
-            self.assertArrayAlmostEqual(result[key], data)
->>>>>>> e309470a
 
 
 if __name__ == '__main__':
