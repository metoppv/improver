# -*- coding: utf-8 -*-
# -----------------------------------------------------------------------------
# (C) British Crown Copyright 2017-2019 Met Office.
# All rights reserved.
#
# Redistribution and use in source and binary forms, with or without
# modification, are permitted provided that the following conditions are met:
#
# * Redistributions of source code must retain the above copyright notice, this
#   list of conditions and the following disclaimer.
#
# * Redistributions in binary form must reproduce the above copyright notice,
#   this list of conditions and the following disclaimer in the documentation
#   and/or other materials provided with the distribution.
#
# * Neither the name of the copyright holder nor the names of its
#   contributors may be used to endorse or promote products derived from
#   this software without specific prior written permission.
#
# THIS SOFTWARE IS PROVIDED BY THE COPYRIGHT HOLDERS AND CONTRIBUTORS "AS IS"
# AND ANY EXPRESS OR IMPLIED WARRANTIES, INCLUDING, BUT NOT LIMITED TO, THE
# IMPLIED WARRANTIES OF MERCHANTABILITY AND FITNESS FOR A PARTICULAR PURPOSE
# ARE DISCLAIMED. IN NO EVENT SHALL THE COPYRIGHT HOLDER OR CONTRIBUTORS BE
# LIABLE FOR ANY DIRECT, INDIRECT, INCIDENTAL, SPECIAL, EXEMPLARY, OR
# CONSEQUENTIAL DAMAGES (INCLUDING, BUT NOT LIMITED TO, PROCUREMENT OF
# SUBSTITUTE GOODS OR SERVICES; LOSS OF USE, DATA, OR PROFITS; OR BUSINESS
# INTERRUPTION) HOWEVER CAUSED AND ON ANY THEORY OF LIABILITY, WHETHER IN
# CONTRACT, STRICT LIABILITY, OR TORT (INCLUDING NEGLIGENCE OR OTHERWISE)
# ARISING IN ANY WAY OUT OF THE USE OF THIS SOFTWARE, EVEN IF ADVISED OF THE
# POSSIBILITY OF SUCH DAMAGE.
"""
Unit tests for the
`ensemble_calibration.EstimateCoefficientsForEnsembleCalibration`
class.

"""
import imp
import unittest

import iris
from iris.cube import CubeList
from iris.tests import IrisTest
import numpy as np

from improver.ensemble_calibration.ensemble_calibration import (
    EstimateCoefficientsForEnsembleCalibration as Plugin)
from improver.ensemble_calibration.ensemble_calibration import (
    ContinuousRankedProbabilityScoreMinimisers)
from improver.tests.ensemble_calibration.ensemble_calibration.\
    helper_functions import (set_up_temperature_cube,
                             _create_historic_forecasts, _create_truth)
from improver.tests.set_up_test_cubes import set_up_variable_cube
from improver.utilities.warnings_handler import ManageWarnings

try:
    imp.find_module('statsmodels')
    STATSMODELS_FOUND = True
except ImportError:
    STATSMODELS_FOUND = False

IGNORED_MESSAGES = ["Collapsing a non-contiguous coordinate.",
                    "Not importing directory .*sphinxcontrib'",
                    "The pandas.core.datetools module is deprecated",
                    "numpy.dtype size changed",
                    "The statsmodels can not be imported",
                    "invalid escape sequence",
                    "can't resolve package from",
                    "Collapsing a non-contiguous coordinate.",
                    "Minimisation did not result in"
                    " convergence",
                    "\nThe final iteration resulted in a percentage "
                    "change that is greater than the"
                    " accepted threshold ",
                    "divide by zero encountered in true_divide",
                    "invalid value encountered in",
                    ]
WARNING_TYPES = [UserWarning, ImportWarning, FutureWarning, RuntimeWarning,
                 ImportWarning, DeprecationWarning, ImportWarning, UserWarning,
                 UserWarning, UserWarning, RuntimeWarning, RuntimeWarning]


class Test__init__(IrisTest):

    """Test the initialisation of the class."""

    def setUp(self):
        """Set up cube for testing."""
        self.cube = set_up_temperature_cube()
        self.distribution = "gaussian"
        self.desired_units = "degreesC"

    @ManageWarnings(
        ignored_messages=IGNORED_MESSAGES, warning_types=WARNING_TYPES)
    def test_coeff_names(self):
        """Test that the plugin instance defines the expected
        coefficient names."""
        expected = ["gamma", "delta", "alpha", "beta"]
        predictor_of_mean_flag = "mean"
        max_iterations = 10
<<<<<<< HEAD
        plugin = Plugin(distribution, desired_units,
=======
        plugin = Plugin(self.distribution, self.desired_units,
>>>>>>> 21437b7e
                        predictor_of_mean_flag=predictor_of_mean_flag,
                        max_iterations=max_iterations)
        self.assertEqual(plugin.coeff_names, expected)

    @unittest.skipIf(
        STATSMODELS_FOUND is True, "statsmodels module is available.")
    @ManageWarnings(
        record=True,
        ignored_messages=IGNORED_MESSAGES, warning_types=WARNING_TYPES)
    def test_statsmodels_mean(self, warning_list=None):
        """
        Test that the plugin raises no warnings if the statsmodels module
        is not found for when the predictor is the ensemble mean.
        """
        cube = self.cube

        historic_forecasts = CubeList([])
        for index in [1.0, 2.0, 3.0, 4.0, 5.0]:
            temp_cube = cube.copy()
            temp_cube.coord("time").points = (
                temp_cube.coord("time").points - index)
            historic_forecasts.append(temp_cube)
        historic_forecasts.concatenate_cube()

        predictor_of_mean_flag = "mean"

        Plugin(self.distribution, self.desired_units,
               predictor_of_mean_flag=predictor_of_mean_flag)
        self.assertTrue(len(warning_list) == 0)

    @unittest.skipIf(
        STATSMODELS_FOUND is True, "statsmodels module is available.")
    @ManageWarnings(
        record=True,
        ignored_messages=["Collapsing a non-contiguous coordinate.",
                          "Not importing directory .*sphinxcontrib'",
                          "The pandas.core.datetools module is deprecated",
                          "numpy.dtype size changed",
                          "invalid escape sequence",
                          "can't resolve package from",
                          "Collapsing a non-contiguous coordinate.",
                          "Minimisation did not result in"
                          " convergence",
                          "\nThe final iteration resulted in a percentage "
                          "change that is greater than the"
                          " accepted threshold "],
        warning_types=[UserWarning, ImportWarning, FutureWarning,
                       RuntimeWarning, DeprecationWarning, ImportWarning,
                       UserWarning, UserWarning, UserWarning])
    def test_statsmodels_realizations(self, warning_list=None):
        """
        Test that the plugin raises the desired warning if the statsmodels
        module is not found for when the predictor is the ensemble
        realizations.
        """
        cube = self.cube

        historic_forecasts = CubeList([])
        for index in [1.0, 2.0, 3.0, 4.0, 5.0]:
            temp_cube = cube.copy()
            temp_cube.coord("time").points = (
                temp_cube.coord("time").points - index)
            historic_forecasts.append(temp_cube)
        historic_forecasts.concatenate_cube()

        predictor_of_mean_flag = "realizations"

        Plugin(self.distribution, self.desired_units,
               predictor_of_mean_flag=predictor_of_mean_flag)
        warning_msg = "The statsmodels can not be imported"
        self.assertTrue(any(item.category == ImportWarning
                            for item in warning_list))
        self.assertTrue(any(warning_msg in str(item)
                            for item in warning_list))


class Test__repr__(IrisTest):

    """Test the __repr__ method."""

    @ManageWarnings(
        ignored_messages=IGNORED_MESSAGES, warning_types=WARNING_TYPES)
    def setUp(self):
        """Set up values for tests."""
        self.distribution = "gaussian"
        self.current_cycle = "20171110T0000Z"
        self.minimiser = repr(ContinuousRankedProbabilityScoreMinimisers())
        self.coeff_names = ["gamma", "delta", "alpha", "beta"]

    @ManageWarnings(
        ignored_messages=IGNORED_MESSAGES, warning_types=WARNING_TYPES)
    def test_basic(self):
        """Test without specifying keyword arguments"""
        result = str(Plugin(self.distribution, self.current_cycle))
        msg = ("<EstimateCoefficientsForEnsembleCalibration: "
               "distribution: gaussian; "
               "current_cycle: 20171110T0000Z; "
               "desired_units: None; "
               "predictor_of_mean_flag: mean; "
               "minimiser: <class 'improver.ensemble_calibration."
               "ensemble_calibration."
               "ContinuousRankedProbabilityScoreMinimisers'>; "
               "coeff_names: ['gamma', 'delta', 'alpha', 'beta'];"
<<<<<<< HEAD
               "max_iterations: 200>")
=======
               "max_iterations: 1000>")
>>>>>>> 21437b7e
        self.assertEqual(result, msg)

    @ManageWarnings(
        ignored_messages=IGNORED_MESSAGES, warning_types=WARNING_TYPES)
    def test_with_kwargs(self):
        """Test when keyword arguments are specified."""
        result = str(Plugin(
            self.distribution, self.current_cycle,
            desired_units="Kelvin", predictor_of_mean_flag="realizations",
            max_iterations=10))
        msg = ("<EstimateCoefficientsForEnsembleCalibration: "
               "distribution: gaussian; "
               "current_cycle: 20171110T0000Z; "
               "desired_units: Kelvin; "
               "predictor_of_mean_flag: realizations; "
               "minimiser: <class 'improver.ensemble_calibration."
               "ensemble_calibration."
               "ContinuousRankedProbabilityScoreMinimisers'>; "
               "coeff_names: ['gamma', 'delta', 'alpha', 'beta'];"
               "max_iterations: 10>")
        self.assertEqual(result, msg)


class Test_create_coefficients_cube(IrisTest):

    """Test the create_coefficients_cube method."""

    @ManageWarnings(
        ignored_messages=IGNORED_MESSAGES, warning_types=WARNING_TYPES)
    def setUp(self):
        """Set up the plugin and cubes for testing."""
        data = np.ones((3, 3), dtype=np.float32)
        self.historic_forecast = (
            _create_historic_forecasts(set_up_variable_cube(
                data, standard_grid_metadata="uk_det")))
        data_with_realizations = np.ones((3, 3, 3), dtype=np.float32)
        self.historic_forecast_with_realizations = (
            _create_historic_forecasts(set_up_variable_cube(
                data_with_realizations, realizations=[0, 1, 2],
                standard_grid_metadata="uk_det")))
        self.optimised_coeffs = np.array([0, 1, 2, 3], np.int32)
        coeff_names = ["gamma", "delta", "alpha", "beta"]

        coefficient_index = iris.coords.DimCoord(
            self.optimised_coeffs, long_name="coefficient_index", units="1")
        dim_coords_and_dims = [(coefficient_index, 0)]

        coefficient_name = iris.coords.AuxCoord(
            coeff_names, long_name="coefficient_name", units="no_unit")

        time_point = (
            np.max(self.historic_forecast.coord("time").points) + 60*60*24)
        time_coord = self.historic_forecast.coord("time").copy(time_point)

        frt_orig_coord = (
            self.historic_forecast.coord("forecast_reference_time"))
        frt_point = np.max(frt_orig_coord.points) + 60*60*24
        frt_coord = frt_orig_coord.copy(frt_point)

        aux_coords_and_dims = [
            (coefficient_name, 0), (time_coord, None), (frt_coord, None),
            (self.historic_forecast[-1].coord("forecast_period"), None)]

        attributes = {"mosg__model_configuration": "uk_det",
                      "diagnostic_standard_name": "air_temperature"}

        self.expected = iris.cube.Cube(
            self.optimised_coeffs, long_name="emos_coefficients", units="1",
            dim_coords_and_dims=dim_coords_and_dims,
            aux_coords_and_dims=aux_coords_and_dims, attributes=attributes)

        self.distribution = "gaussian"
        self.current_cycle = "20171110T0000Z"
        self.desired_units = "degreesC"
        self.predictor_of_mean_flag = "mean"
        self.plugin = (
            Plugin(distribution=self.distribution,
                   current_cycle=self.current_cycle,
                   desired_units=self.desired_units,
                   predictor_of_mean_flag=self.predictor_of_mean_flag))

    @ManageWarnings(
        ignored_messages=IGNORED_MESSAGES, warning_types=WARNING_TYPES)
    def test_coefficients_from_mean(self):
        """Test that the expected coefficient cube is returned when the
        ensemble mean is used as the predictor."""
        expected_coeff_names = ["gamma", "delta", "alpha", "beta"]
        result = self.plugin.create_coefficients_cube(
            self.optimised_coeffs, self.historic_forecast)
        self.assertEqual(result, self.expected)
        self.assertEqual(
            self.plugin.coeff_names, expected_coeff_names)

    @ManageWarnings(
        ignored_messages=IGNORED_MESSAGES, warning_types=WARNING_TYPES)
    def test_coefficients_from_realizations(self):
        """Test that the expected coefficient cube is returned when the
        ensemble realizations are used as the predictor."""
        expected_coeff_names = (
            ["gamma", "delta", "alpha", "beta0", "beta1", "beta2"])
        predictor_of_mean_flag = "realizations"
        optimised_coeffs = [0, 1, 2, 3, 4, 5]

        # Set up an expected cube.
        coefficient_index = iris.coords.DimCoord(
            optimised_coeffs, long_name="coefficient_index", units="1")
        dim_coords_and_dims = [(coefficient_index, 0)]

        coefficient_name = iris.coords.AuxCoord(
            expected_coeff_names, long_name="coefficient_name",
            units="no_unit")

        time_point = (
            np.max(self.historic_forecast.coord("time").points) + 60*60*24)
        time_coord = self.historic_forecast.coord("time").copy(time_point)

        frt_orig_coord = (
            self.historic_forecast.coord("forecast_reference_time"))
        frt_point = np.max(frt_orig_coord.points) + 60*60*24
        frt_coord = frt_orig_coord.copy(frt_point)

        aux_coords_and_dims = [
            (coefficient_name, 0), (time_coord, None), (frt_coord, None),
            (self.historic_forecast[-1].coord("forecast_period"), None)]

        attributes = {"mosg__model_configuration": "uk_det",
                      "diagnostic_standard_name": "air_temperature"}

        expected = iris.cube.Cube(
            optimised_coeffs, long_name="emos_coefficients", units="1",
            dim_coords_and_dims=dim_coords_and_dims,
            aux_coords_and_dims=aux_coords_and_dims, attributes=attributes)

        plugin = Plugin(distribution=self.distribution,
                        current_cycle=self.current_cycle,
                        desired_units=self.desired_units,
                        predictor_of_mean_flag=predictor_of_mean_flag)
        result = plugin.create_coefficients_cube(
            optimised_coeffs, self.historic_forecast_with_realizations)
        self.assertEqual(result, expected)
        self.assertArrayEqual(
            result.coord("coefficient_name").points, expected_coeff_names)

    @ManageWarnings(
        ignored_messages=IGNORED_MESSAGES, warning_types=WARNING_TYPES)
    def test_coefficients_from_mean_non_standard_units(self):
        """Test that the expected coefficient cube is returned when the
        historic forecast units are non-standard."""
        expected_coeff_names = ["gamma", "delta", "alpha", "beta"]
        self.historic_forecast.coord("forecast_period").convert_units("hours")
        self.expected.coord("forecast_period").convert_units("hours")
        result = self.plugin.create_coefficients_cube(
            self.optimised_coeffs, self.historic_forecast)
        self.assertEqual(result, self.expected)
        self.assertEqual(
            self.plugin.coeff_names, expected_coeff_names)

    @ManageWarnings(
        ignored_messages=IGNORED_MESSAGES, warning_types=WARNING_TYPES)
    def test_forecast_period_coordinate_not_present(self):
        """Test that the coefficients cube is created correctly when the
        forecast_period coordinate is not present within the input cube."""
        self.expected.remove_coord("forecast_period")
        self.expected.remove_coord("time")
        self.historic_forecast.remove_coord("forecast_period")
        result = self.plugin.create_coefficients_cube(
            self.optimised_coeffs, self.historic_forecast)
        self.assertEqual(result, self.expected)

    @ManageWarnings(
        ignored_messages=IGNORED_MESSAGES, warning_types=WARNING_TYPES)
    def test_model_configuration_not_present(self):
        """Test that the coefficients cube is created correctly when a
        model_configuration coordinate is not present within the input cube."""
        self.expected.attributes.pop("mosg__model_configuration")
        self.historic_forecast.attributes.pop("mosg__model_configuration")
        result = self.plugin.create_coefficients_cube(
            self.optimised_coeffs, self.historic_forecast)
        self.assertEqual(result, self.expected)

    @ManageWarnings(
        ignored_messages=IGNORED_MESSAGES, warning_types=WARNING_TYPES)
    def test_mismatching_number_of_coefficients(self):
        """Test that an exception is raised if the number of coefficients
        provided for creating the coefficients cube is not equal to the
        number of coefficient names."""
        distribution = "truncated_gaussian"
        desired_units = "Fahrenheit"
        predictor_of_mean_flag = "realizations"
        optimised_coeffs = [1, 2, 3, 4, 5]
        plugin = Plugin(distribution=distribution,
                        current_cycle=self.current_cycle,
                        desired_units=desired_units,
                        predictor_of_mean_flag=predictor_of_mean_flag)
        msg = "The number of coefficients in"
        with self.assertRaisesRegex(ValueError, msg):
            plugin.create_coefficients_cube(
                optimised_coeffs, self.historic_forecast_with_realizations)


class Test_compute_initial_guess(IrisTest):

    """Test the compute_initial_guess plugin."""

    def setUp(self):
        """Use temperature cube to test with."""
        self.distribution = "gaussian"
        self.desired_units = "degreesC"
        self.predictor_of_mean_flag = "mean"
        data = np.array([[[0., 1., 2.],
                          [3., 4., 5.],
                          [6., 7., 8.]],
                         [[1., 2., 3],
                          [4., 5., 6.],
                          [7., 8., 9.]],
                         [[2., 3., 4.],
                          [5., 6., 7.],
                          [8., 9., 10.]]])
        data = data + 273.15
        data = data.astype(np.float32)
        self.cube = set_up_variable_cube(
            data, units="Kelvin", realizations=[0, 1, 2])

    @ManageWarnings(
        ignored_messages=IGNORED_MESSAGES, warning_types=WARNING_TYPES)
    def test_basic_mean_predictor(self):
        """
        Test that the plugin returns a list containing the initial guess
        for the calibration coefficients, when the ensemble mean is used
        as the predictor.
        """
        current_forecast_predictor = self.cube.collapsed(
            "realization", iris.analysis.MEAN)
        truth = self.cube.collapsed("realization", iris.analysis.MAX)

        estimate_coefficients_from_linear_model_flag = False

        plugin = Plugin(self.distribution, self.desired_units)
        result = plugin.compute_initial_guess(
            truth, current_forecast_predictor, self.predictor_of_mean_flag,
            estimate_coefficients_from_linear_model_flag)
        self.assertIsInstance(result, np.ndarray)

    @ManageWarnings(
        ignored_messages=IGNORED_MESSAGES, warning_types=WARNING_TYPES)
    def test_basic_realizations_predictor(self):
        """
        Test that the plugin returns a list containing the initial guess
        for the calibration coefficients, when the individual ensemble
        realizations are used as predictors.
        """
        current_forecast_predictor = self.cube.copy()
        truth = self.cube.collapsed("realization", iris.analysis.MAX)

        predictor_of_mean_flag = "realizations"
        no_of_realizations = 3
        estimate_coefficients_from_linear_model_flag = False

        plugin = Plugin(self.distribution, self.desired_units)
        result = plugin.compute_initial_guess(
            truth, current_forecast_predictor, predictor_of_mean_flag,
            estimate_coefficients_from_linear_model_flag,
            no_of_realizations=no_of_realizations)
        self.assertIsInstance(result, np.ndarray)

    @ManageWarnings(
        ignored_messages=IGNORED_MESSAGES, warning_types=WARNING_TYPES)
    def test_basic_mean_predictor_value_check(self):
        """
        Test that the plugin returns the expected values for the initial guess
        for the calibration coefficients, when the ensemble mean is used
        as the predictor. As coefficients are not estimated using a
        linear model, the default values for the initial guess are used.
        """
        data = [1, 1, 0, 1]

        current_forecast_predictor = self.cube.collapsed(
            "realization", iris.analysis.MEAN)
        truth = self.cube.collapsed("realization", iris.analysis.MAX)

        estimate_coefficients_from_linear_model_flag = False

        plugin = Plugin(self.distribution, self.desired_units)
        result = plugin.compute_initial_guess(
            truth, current_forecast_predictor, self.predictor_of_mean_flag,
            estimate_coefficients_from_linear_model_flag)
        self.assertArrayAlmostEqual(result, data)

    @unittest.skipIf(
        STATSMODELS_FOUND is True, "statsmodels module is available.")
    @ManageWarnings(
        ignored_messages=IGNORED_MESSAGES, warning_types=WARNING_TYPES)
    def test_basic_realizations_predictor_value_check(self):
        """
        Test that the plugin returns the expected values for the initial guess
        for the calibration coefficients, when the individual ensemble
        realizations are used as predictors. As coefficients are not estimated
        using a linear model, the default values for the initial guess
        are used.
        """
        no_of_realizations = 3
        data = [1, 1, 0,
<<<<<<< HEAD
                1./no_of_realizations, 1./no_of_realizations,
                1./no_of_realizations]
=======
                np.sqrt(1./no_of_realizations), np.sqrt(1./no_of_realizations),
                np.sqrt(1./no_of_realizations)]
>>>>>>> 21437b7e

        current_forecast_predictor = self.cube.collapsed(
            "realization", iris.analysis.MEAN)
        truth = self.cube.collapsed("realization", iris.analysis.MAX)
        predictor_of_mean_flag = "realizations"
        estimate_coefficients_from_linear_model_flag = False

        plugin = Plugin(self.distribution, self.desired_units)
        result = plugin.compute_initial_guess(
            truth, current_forecast_predictor, predictor_of_mean_flag,
            estimate_coefficients_from_linear_model_flag,
            no_of_realizations=no_of_realizations)
        self.assertArrayAlmostEqual(result, data)

    @ManageWarnings(
        ignored_messages=IGNORED_MESSAGES, warning_types=WARNING_TYPES)
    def test_mean_predictor_estimate_coefficients(self):
        """
        Test that the plugin returns the expected values for the initial guess
        for the calibration coefficients, when the ensemble mean is used
        as the predictor. The coefficients are estimated using a linear model.
        """
        data = np.array([0., 1., 1., 1.], dtype=np.float32)

        current_forecast_predictor = self.cube.collapsed(
            "realization", iris.analysis.MEAN)
        truth = self.cube.collapsed("realization", iris.analysis.MAX)
        estimate_coefficients_from_linear_model_flag = True

        plugin = Plugin(self.distribution, self.desired_units)
        result = plugin.compute_initial_guess(
            truth, current_forecast_predictor, self.predictor_of_mean_flag,
            estimate_coefficients_from_linear_model_flag)

        self.assertArrayAlmostEqual(result, data, decimal=5)

    @unittest.skipIf(
        STATSMODELS_FOUND is False, "statsmodels module not available.")
    @ManageWarnings(
        ignored_messages=IGNORED_MESSAGES, warning_types=WARNING_TYPES)
    def test_realizations_predictor_estimate_coefficients(self):
        """
        Test that the plugin returns the expected values for the initial guess
        for the calibration coefficients, when the ensemble mean is used
        as the predictor. The coefficients are estimated using a linear model.
        """
        no_of_realizations = 3
<<<<<<< HEAD
        import imp
        try:
            imp.find_module('statsmodels')
            statsmodels_found = True
        except ImportError:
            statsmodels_found = False

        if statsmodels_found:
            data = [1., 1., 0.13559322, -0.11864407,
                    0.42372881, 0.69491525]
        else:
            data = [1, 1, 0,
                    1./no_of_realizations, 1./no_of_realizations,
                    1./no_of_realizations]
=======

        data = [1., 1., 0.333333, 0., 0.333333, 0.666667]
>>>>>>> 21437b7e

        current_forecast_predictor = self.cube
        truth = self.cube.collapsed("realization", iris.analysis.MAX)
        predictor_of_mean_flag = "realizations"
        estimate_coefficients_from_linear_model_flag = True

        plugin = Plugin(self.distribution, self.desired_units)
        result = plugin.compute_initial_guess(
            truth, current_forecast_predictor, predictor_of_mean_flag,
            estimate_coefficients_from_linear_model_flag,
            no_of_realizations=no_of_realizations)
        self.assertArrayAlmostEqual(result, data)

    @ManageWarnings(
        ignored_messages=IGNORED_MESSAGES, warning_types=WARNING_TYPES)
    def test_mean_predictor_estimate_coefficients_nans(self):
        """
        Test that the plugin returns the expected values for the initial guess
        for the calibration coefficients, when the ensemble mean is used
        as the predictor, when one value from the input data is set to NaN.
        The coefficients are estimated using a linear model.
        """
        data = np.array([0., 1., 1., 1.], dtype=np.float32)

        current_forecast_predictor = self.cube.collapsed(
            "realization", iris.analysis.MEAN)
        current_forecast_predictor.data = (
            current_forecast_predictor.data.filled())
        truth = self.cube.collapsed("realization", iris.analysis.MAX)

        estimate_coefficients_from_linear_model_flag = True

        current_forecast_predictor.data[0][0] = np.nan

        plugin = Plugin(self.distribution, self.desired_units)
        result = plugin.compute_initial_guess(
            truth, current_forecast_predictor, self.predictor_of_mean_flag,
            estimate_coefficients_from_linear_model_flag)
        self.assertArrayAlmostEqual(result, data)


class Test_estimate_coefficients_for_ngr(IrisTest):

    """Test the estimate_coefficients_for_ngr plugin."""

    @ManageWarnings(
        ignored_messages=IGNORED_MESSAGES, warning_types=WARNING_TYPES)
    def setUp(self):
        """Set up multiple cubes for testing."""
        self.current_cycle = "20171110T0000Z"
        self.distribution = "gaussian"
        self.desired_units = "degreesC"
        data = np.array([[[1., 2., 3.],
                          [4., 5., 6.],
                          [7., 8., 9.]],
                         [[1., 2., 3],
                          [4., 5., 6.],
                          [7., 8., 9.]],
                         [[1., 2., 3.],
                          [4., 5., 6.],
                          [7., 8., 9.]]])
        data = data + 273.15
        data = data.astype(np.float32)
        self.current_temperature_forecast_cube = set_up_variable_cube(
            data, units="Kelvin", realizations=[0, 1, 2])

        self.historic_temperature_forecast_cube = (
            _create_historic_forecasts(self.current_temperature_forecast_cube))

        self.temperature_truth_cube = (
            _create_truth(self.current_temperature_forecast_cube))

        # Create a cube for testing wind speed.
        data = np.array([[[1., 2., 3.],
                          [4., 5., 6.],
                          [7., 8., 9.]],
                         [[1., 2., 3],
                          [4., 5., 6.],
                          [7., 8., 9.]],
                         [[1., 2., 3.],
                          [4., 5., 6.],
                          [7., 8., 9.]]])
        data = data.astype(np.float32)
        self.current_wind_speed_forecast_cube = set_up_variable_cube(
            data, name="wind_speed", units="m s-1", realizations=[0, 1, 2])

        self.historic_wind_speed_forecast_cube = (
            _create_historic_forecasts(self.current_wind_speed_forecast_cube))

        self.wind_speed_truth_cube = (
            _create_truth(self.current_wind_speed_forecast_cube))

        self.coeff_names = ["gamma", "delta", "alpha", "beta"]

    @ManageWarnings(
        ignored_messages=IGNORED_MESSAGES, warning_types=WARNING_TYPES)
    def test_basic(self):
        """Ensure that the optimised_coefficients are returned as a cube,
        with the expected number of coefficients."""
        plugin = Plugin(self.distribution, self.current_cycle)
        result = plugin.estimate_coefficients_for_ngr(
            self.historic_temperature_forecast_cube,
            self.temperature_truth_cube)
        self.assertIsInstance(result, iris.cube.Cube)
        self.assertArrayAlmostEqual(len(result.data), len(self.coeff_names))

    @ManageWarnings(
        ignored_messages=IGNORED_MESSAGES, warning_types=WARNING_TYPES)
    def test_coefficient_values_for_gaussian_distribution(self):
        """Ensure that the values for the optimised_coefficients match the
        expected values, and the coefficient names also match
        expected values for a Gaussian distribution."""
        data = [-0., 0.971547, -1.,  1.]

        plugin = Plugin(
            self.distribution, self.current_cycle,
            desired_units=self.desired_units)
        result = plugin.estimate_coefficients_for_ngr(
            self.historic_temperature_forecast_cube,
            self.temperature_truth_cube)

        self.assertArrayAlmostEqual(result.data, data)
        self.assertArrayEqual(
            result.coord("coefficient_name").points, self.coeff_names)

    @ManageWarnings(
        ignored_messages=IGNORED_MESSAGES, warning_types=WARNING_TYPES)
    def test_coefficient_values_for_gaussian_distribution_max_iterations(
            self):
        """Ensure that the values for the optimised_coefficients match the
        expected values, and the coefficient names also match
        expected values for a Gaussian distribution."""
        data = [2.5e-04, 1., -1.,  1.]

        max_iterations = 10

        plugin = Plugin(
            self.distribution, self.current_cycle,
            desired_units=self.desired_units,
            max_iterations=max_iterations)
        result = plugin.estimate_coefficients_for_ngr(
            self.historic_temperature_forecast_cube,
            self.temperature_truth_cube)

        self.assertArrayAlmostEqual(result.data, data)
        self.assertArrayEqual(
            result.coord("coefficient_name").points, self.coeff_names)

        @ManageWarnings(
            ignored_messages=IGNORED_MESSAGES, warning_types=WARNING_TYPES)
        def test_coefficient_values_for_gaussian_distribution_max_iterations(
                self):
            """Ensure that the values for the optimised_coefficients match the
            expected values, and the coefficient names also match
            expected values for a Gaussian distribution."""
            data = [4.55819380e-06, -8.02401974e-09,
                    1.66667055e+00, 1.00000011e+00]

            distribution = "gaussian"
            current_cycle = "20171110T0000Z"
            desired_units = "Celsius"
            max_iterations = 10

            plugin = Plugin(
                distribution, current_cycle, desired_units=desired_units,
                max_iterations=max_iterations)
            result = plugin.estimate_coefficients_for_ngr(
                self.historic_temperature_forecast_cube,
                self.temperature_truth_cube)

            self.assertArrayAlmostEqual(result.data, data)
            self.assertArrayEqual(
                result.coord("coefficient_name").points, self.coeff_names)

    @ManageWarnings(
        ignored_messages=IGNORED_MESSAGES, warning_types=WARNING_TYPES)
    def test_coefficient_values_for_truncated_gaussian_distribution(self):
        """Ensure that the values for the optimised_coefficients match the
        expected values, and the coefficient names also match
        expected values for a truncated Gaussian distribution."""
        data = [0., 1., -1., 1.]

        distribution = "truncated gaussian"

        plugin = Plugin(distribution, self.current_cycle)
        result = plugin.estimate_coefficients_for_ngr(
            self.historic_wind_speed_forecast_cube,
            self.wind_speed_truth_cube)

        self.assertArrayAlmostEqual(result.data, data)
        self.assertArrayEqual(
            result.coord("coefficient_name").points, self.coeff_names)

    @unittest.skipIf(
        STATSMODELS_FOUND is False, "statsmodels module not available.")
    @ManageWarnings(
        ignored_messages=IGNORED_MESSAGES, warning_types=WARNING_TYPES)
    def test_coefficients_gaussian_realizations_statsmodels(self):
        """Ensure that the values for the optimised_coefficients match the
        expected values, and the coefficient names also match
        expected values for a Gaussian distribution where the
        realizations are used as the predictor of the mean."""
<<<<<<< HEAD
        import imp
        try:
            imp.find_module('statsmodels')
            statsmodels_found = True
        except ImportError:
            statsmodels_found = False

        if statsmodels_found:
            data = [-0.00114, -0.00006, 1.00037, -0.00196, 0.99999, -0.00315]
        else:
            data = [0.9287, -0.0567, -0.00926, 0.16589, 0.74932, 0.64316]

        distribution = "gaussian"
        current_cycle = "20171110T0000Z"
        desired_units = "Celsius"
=======
        data = [0.00001, -0.25516, -1., 0.66631, 0.55059, 0.50287]

>>>>>>> 21437b7e
        predictor_of_mean_flag = "realizations"
        expected_coeff_names = (
            ['gamma', 'delta', 'alpha', 'beta0', 'beta1', 'beta2'])

        plugin = Plugin(self.distribution, self.current_cycle,
                        desired_units=self.desired_units,
                        predictor_of_mean_flag=predictor_of_mean_flag)
        result = plugin.estimate_coefficients_for_ngr(
            self.historic_temperature_forecast_cube,
            self.temperature_truth_cube)
        self.assertArrayAlmostEqual(result.data, data, decimal=5)
        self.assertArrayEqual(
            result.coord("coefficient_name").points, expected_coeff_names)

    @unittest.skipIf(
        STATSMODELS_FOUND is True, "statsmodels module is available.")
    @ManageWarnings(
        ignored_messages=IGNORED_MESSAGES, warning_types=WARNING_TYPES)
    def test_coefficients_gaussian_realizations_no_statsmodels(self):
        """Ensure that the values for the optimised_coefficients match the
        expected values, and the coefficient names also match
        expected values for a Gaussian distribution where the
        realizations are used as the predictor of the mean.
        The choice to specify a maximum number of iterations of 10
        means that the solution does not fully converge. This choice for the
        maximum number of iterations is to try to ensure convergence
        to a common solution across different package versions and
        processors.
        """
        data = np.array([1.08333e+00, 1.09167e+00, 3.61111e-04,
                         4.61880e-01, 5.74143e-01, 5.29238e-01],
                        dtype=np.float32)

        predictor_of_mean_flag = "realizations"
        expected_coeff_names = (
            ['gamma', 'delta', 'alpha', 'beta0', 'beta1', 'beta2'])

        plugin = Plugin(self.distribution, self.current_cycle,
                        desired_units=self.desired_units,
                        predictor_of_mean_flag=predictor_of_mean_flag,
                        max_iterations=10)
        result = plugin.estimate_coefficients_for_ngr(
            self.historic_temperature_forecast_cube,
            self.temperature_truth_cube)
        self.assertArrayAlmostEqual(result.data, data, decimal=5)
        self.assertArrayEqual(
            result.coord("coefficient_name").points, expected_coeff_names)

    @unittest.skipIf(
        STATSMODELS_FOUND is False, "statsmodels module not available.")
    @ManageWarnings(
        ignored_messages=IGNORED_MESSAGES, warning_types=WARNING_TYPES)
    def test_coefficients_truncated_gaussian_realizations_statsmodels(self):
        """Ensure that the values for the optimised_coefficients match the
        expected values, and the coefficient names also match
        expected values for a truncated Gaussian distribution where the
        realizations are used as the predictor of the mean."""
<<<<<<< HEAD
        import imp
        try:
            imp.find_module('statsmodels')
            statsmodels_found = True
        except ImportError:
            statsmodels_found = False

        if statsmodels_found:
            data = [0.11821805, -0.00474737, 0.17631301, 0.17178835,
                    0.66749225, 0.72287342]
        else:
            data = [-0.057994, -0.084585, -0.001147,
                    0.406686,  0.564365,  0.724325]
=======
        data = [-0., 2.907516, 0.666669, 0.774827, -0.040465, 0.254308]
>>>>>>> 21437b7e

        distribution = "truncated gaussian"
        predictor_of_mean_flag = "realizations"
        expected_coeff_names = (
            ['gamma', 'delta', 'alpha', 'beta0', 'beta1', 'beta2'])

        plugin = Plugin(distribution, self.current_cycle,
                        predictor_of_mean_flag=predictor_of_mean_flag)
        result = plugin.estimate_coefficients_for_ngr(
            self.historic_wind_speed_forecast_cube,
            self.wind_speed_truth_cube)

        self.assertArrayAlmostEqual(result.data, data)
        self.assertArrayEqual(
            result.coord("coefficient_name").points, expected_coeff_names)

    @unittest.skipIf(
        STATSMODELS_FOUND is True, "statsmodels module is available.")
    @ManageWarnings(
        ignored_messages=IGNORED_MESSAGES, warning_types=WARNING_TYPES)
    def test_coefficients_truncated_gaussian_realizations_no_statsmodels(self):
        """Ensure that the values for the optimised_coefficients match the
        expected values, and the coefficient names also match
        expected values for a truncated Gaussian distribution where the
        realizations are used as the predictor of the mean.
        The choice to specify a maximum number of iterations of 10
        means that the solution does not fully converge. This choice for the
        maximum number of iterations is to try to ensure convergence
        to a common solution across different package versions and
        processors."""
        data = [1.122222e+00, 1.091667e+00, 6.527778e-04, 4.506539e-01,
                4.955590e-01, 5.404640e-01]

        distribution = "truncated gaussian"
        predictor_of_mean_flag = "realizations"
        expected_coeff_names = (
            ['gamma', 'delta', 'alpha', 'beta0', 'beta1', 'beta2'])

        plugin = Plugin(distribution, self.current_cycle,
                        predictor_of_mean_flag=predictor_of_mean_flag,
                        max_iterations=10)
        result = plugin.estimate_coefficients_for_ngr(
            self.historic_wind_speed_forecast_cube,
            self.wind_speed_truth_cube)

        self.assertArrayAlmostEqual(result.data, data, decimal=5)
        self.assertArrayEqual(
            result.coord("coefficient_name").points, expected_coeff_names)

    @ManageWarnings(
        ignored_messages=IGNORED_MESSAGES, warning_types=WARNING_TYPES)
    def test_coefficient_values_for_fake_distribution(self):
        """Ensure the appropriate error is raised if the minimisation function
        requested is not available."""
        distribution = "fake"

        plugin = Plugin(distribution, self.current_cycle)
        msg = "Distribution requested"
        with self.assertRaisesRegex(KeyError, msg):
            plugin.estimate_coefficients_for_ngr(
                self.historic_temperature_forecast_cube,
                self.temperature_truth_cube)

    @ManageWarnings(
        ignored_messages=IGNORED_MESSAGES, warning_types=WARNING_TYPES)
    def test_truth_unit_conversion(self):
        """Ensure the expected optimised coefficients are generated,
        even if the input truth cube has different units."""
        data = [-0., 0.97151, -1.,  1.]

        truth = self.temperature_truth_cube

        truth.convert_units("Fahrenheit")

        plugin = Plugin(
            self.distribution, self.current_cycle,
            desired_units=self.desired_units)
        result = plugin.estimate_coefficients_for_ngr(
            self.historic_temperature_forecast_cube, truth)

        self.assertArrayAlmostEqual(result.data, data, decimal=5)

    @ManageWarnings(
        ignored_messages=IGNORED_MESSAGES, warning_types=WARNING_TYPES)
    def test_historic_forecast_unit_conversion(self):
        """Ensure the expected optimised coefficients are generated,
        even if the input historic forecast cube has different units."""
        data = [-0., 0.96858, -1.,  1.]

        historic_forecast = self.historic_temperature_forecast_cube

        historic_forecast.convert_units("Fahrenheit")

        plugin = Plugin(
            self.distribution, self.current_cycle,
            desired_units=self.desired_units)
        result = plugin.estimate_coefficients_for_ngr(
            historic_forecast, self.temperature_truth_cube)

        self.assertArrayAlmostEqual(result.data, data, decimal=5)

    @ManageWarnings(
        ignored_messages=IGNORED_MESSAGES, warning_types=WARNING_TYPES)
    def test_non_matching_units(self):
        """Test that an exception is raised if the historic forecasts and truth
        have non matching units."""
        historic_forecast = self.historic_temperature_forecast_cube

        historic_forecast.convert_units("Fahrenheit")

        plugin = Plugin(self.distribution, self.current_cycle)

        msg = "The historic forecast units"
        with self.assertRaisesRegex(ValueError, msg):
            plugin.estimate_coefficients_for_ngr(
                historic_forecast, self.temperature_truth_cube)


if __name__ == '__main__':
    unittest.main()<|MERGE_RESOLUTION|>--- conflicted
+++ resolved
@@ -97,11 +97,7 @@
         expected = ["gamma", "delta", "alpha", "beta"]
         predictor_of_mean_flag = "mean"
         max_iterations = 10
-<<<<<<< HEAD
-        plugin = Plugin(distribution, desired_units,
-=======
         plugin = Plugin(self.distribution, self.desired_units,
->>>>>>> 21437b7e
                         predictor_of_mean_flag=predictor_of_mean_flag,
                         max_iterations=max_iterations)
         self.assertEqual(plugin.coeff_names, expected)
@@ -205,11 +201,7 @@
                "ensemble_calibration."
                "ContinuousRankedProbabilityScoreMinimisers'>; "
                "coeff_names: ['gamma', 'delta', 'alpha', 'beta'];"
-<<<<<<< HEAD
-               "max_iterations: 200>")
-=======
                "max_iterations: 1000>")
->>>>>>> 21437b7e
         self.assertEqual(result, msg)
 
     @ManageWarnings(
@@ -512,13 +504,8 @@
         """
         no_of_realizations = 3
         data = [1, 1, 0,
-<<<<<<< HEAD
-                1./no_of_realizations, 1./no_of_realizations,
-                1./no_of_realizations]
-=======
                 np.sqrt(1./no_of_realizations), np.sqrt(1./no_of_realizations),
                 np.sqrt(1./no_of_realizations)]
->>>>>>> 21437b7e
 
         current_forecast_predictor = self.cube.collapsed(
             "realization", iris.analysis.MEAN)
@@ -566,25 +553,8 @@
         as the predictor. The coefficients are estimated using a linear model.
         """
         no_of_realizations = 3
-<<<<<<< HEAD
-        import imp
-        try:
-            imp.find_module('statsmodels')
-            statsmodels_found = True
-        except ImportError:
-            statsmodels_found = False
-
-        if statsmodels_found:
-            data = [1., 1., 0.13559322, -0.11864407,
-                    0.42372881, 0.69491525]
-        else:
-            data = [1, 1, 0,
-                    1./no_of_realizations, 1./no_of_realizations,
-                    1./no_of_realizations]
-=======
 
         data = [1., 1., 0.333333, 0., 0.333333, 0.666667]
->>>>>>> 21437b7e
 
         current_forecast_predictor = self.cube
         truth = self.cube.collapsed("realization", iris.analysis.MAX)
@@ -787,26 +757,8 @@
         expected values, and the coefficient names also match
         expected values for a Gaussian distribution where the
         realizations are used as the predictor of the mean."""
-<<<<<<< HEAD
-        import imp
-        try:
-            imp.find_module('statsmodels')
-            statsmodels_found = True
-        except ImportError:
-            statsmodels_found = False
-
-        if statsmodels_found:
-            data = [-0.00114, -0.00006, 1.00037, -0.00196, 0.99999, -0.00315]
-        else:
-            data = [0.9287, -0.0567, -0.00926, 0.16589, 0.74932, 0.64316]
-
-        distribution = "gaussian"
-        current_cycle = "20171110T0000Z"
-        desired_units = "Celsius"
-=======
         data = [0.00001, -0.25516, -1., 0.66631, 0.55059, 0.50287]
 
->>>>>>> 21437b7e
         predictor_of_mean_flag = "realizations"
         expected_coeff_names = (
             ['gamma', 'delta', 'alpha', 'beta0', 'beta1', 'beta2'])
@@ -864,23 +816,7 @@
         expected values, and the coefficient names also match
         expected values for a truncated Gaussian distribution where the
         realizations are used as the predictor of the mean."""
-<<<<<<< HEAD
-        import imp
-        try:
-            imp.find_module('statsmodels')
-            statsmodels_found = True
-        except ImportError:
-            statsmodels_found = False
-
-        if statsmodels_found:
-            data = [0.11821805, -0.00474737, 0.17631301, 0.17178835,
-                    0.66749225, 0.72287342]
-        else:
-            data = [-0.057994, -0.084585, -0.001147,
-                    0.406686,  0.564365,  0.724325]
-=======
         data = [-0., 2.907516, 0.666669, 0.774827, -0.040465, 0.254308]
->>>>>>> 21437b7e
 
         distribution = "truncated gaussian"
         predictor_of_mean_flag = "realizations"
