# -*- coding: utf-8 -*-
# -----------------------------------------------------------------------------
# (C) British Crown Copyright 2017-2019 Met Office.
# All rights reserved.
#
# Redistribution and use in source and binary forms, with or without
# modification, are permitted provided that the following conditions are met:
#
# * Redistributions of source code must retain the above copyright notice, this
#   list of conditions and the following disclaimer.
#
# * Redistributions in binary form must reproduce the above copyright notice,
#   this list of conditions and the following disclaimer in the documentation
#   and/or other materials provided with the distribution.
#
# * Neither the name of the copyright holder nor the names of its
#   contributors may be used to endorse or promote products derived from
#   this software without specific prior written permission.
#
# THIS SOFTWARE IS PROVIDED BY THE COPYRIGHT HOLDERS AND CONTRIBUTORS "AS IS"
# AND ANY EXPRESS OR IMPLIED WARRANTIES, INCLUDING, BUT NOT LIMITED TO, THE
# IMPLIED WARRANTIES OF MERCHANTABILITY AND FITNESS FOR A PARTICULAR PURPOSE
# ARE DISCLAIMED. IN NO EVENT SHALL THE COPYRIGHT HOLDER OR CONTRIBUTORS BE
# LIABLE FOR ANY DIRECT, INDIRECT, INCIDENTAL, SPECIAL, EXEMPLARY, OR
# CONSEQUENTIAL DAMAGES (INCLUDING, BUT NOT LIMITED TO, PROCUREMENT OF
# SUBSTITUTE GOODS OR SERVICES; LOSS OF USE, DATA, OR PROFITS; OR BUSINESS
# INTERRUPTION) HOWEVER CAUSED AND ON ANY THEORY OF LIABILITY, WHETHER IN
# CONTRACT, STRICT LIABILITY, OR TORT (INCLUDING NEGLIGENCE OR OTHERWISE)
# ARISING IN ANY WAY OUT OF THE USE OF THIS SOFTWARE, EVEN IF ADVISED OF THE
# POSSIBILITY OF SUCH DAMAGE.
"""
Unit tests for the `ensemble_calibration.EnsembleCalibration` class.

"""
import imp
import unittest

import iris
from iris.tests import IrisTest
import numpy as np

from improver.ensemble_calibration.ensemble_calibration import (
    EnsembleCalibration as Plugin)
from improver.tests.ensemble_calibration.ensemble_calibration.\
    helper_functions import _create_historic_forecasts, _create_truth
from improver.tests.set_up_test_cubes import set_up_variable_cube
from improver.utilities.warnings_handler import ManageWarnings

try:
    imp.find_module('statsmodels')
    STATSMODELS_FOUND = True
except ImportError:
    STATSMODELS_FOUND = False


IGNORED_MESSAGES = ["Collapsing a non-contiguous coordinate.",
                    "Not importing directory .*sphinxcontrib'",
                    "The pandas.core.datetools module is deprecated",
                    "numpy.dtype size changed",
                    "The statsmodels can not be imported",
                    "invalid escape sequence",
                    "can't resolve package from",
                    "Minimisation did not result in"
                    " convergence",
                    "\nThe final iteration resulted in a percentage "
                    "change that is greater than the"
                    " accepted threshold ",
                    "divide by zero encountered in true_divide",
                    "invalid value encountered in"]
WARNING_TYPES = [UserWarning, ImportWarning, FutureWarning, RuntimeWarning,
                 ImportWarning, DeprecationWarning, ImportWarning, UserWarning,
                 UserWarning, RuntimeWarning, RuntimeWarning]


class SetupCubes(IrisTest):

    """Set up cubes for class."""

    @ManageWarnings(
        ignored_messages=IGNORED_MESSAGES, warning_types=WARNING_TYPES)
    def setUp(self):
        """Set up temperature and wind speed cubes for testing."""
        # Note: test_temperature_realizations_data_check produces ~0.5K
        # different results when the temperature forecast cube is float32
        # below. A bug?
        self.calibration_method = "ensemble model output_statistics"
        data = np.array([[[1., 2., 3.],
                          [4., 5., 6.],
                          [7., 8., 9.]],
                         [[1., 2., 3],
                          [4., 5., 6.],
                          [7., 8., 9.]],
                         [[1., 2., 3.],
                          [4., 5., 6.],
                          [7., 8., 9.]]])
        data = data + 273.15
        data = data.astype(np.float32)
        self.current_temperature_forecast_cube = set_up_variable_cube(
            data, units="Kelvin", realizations=[0, 1, 2])

        self.historic_temperature_forecast_cube = (
            _create_historic_forecasts(self.current_temperature_forecast_cube))

        self.temperature_truth_cube = (
            _create_truth(self.current_temperature_forecast_cube))

        self.expected_temperature_predictor_data = np.array(
            [[273.15, 274.15, 275.15],
             [276.15, 277.15, 278.15],
             [279.15, 280.15, 281.15]], dtype=np.float32)

        self.expected_temperature_variance_data = np.array(
            [[0., 0., 0.],
             [0., 0., 0.],
             [0., 0., 0.]])

        # Create a cube for testing wind speed.
        data = np.array([[[1., 2., 3.],
                          [4., 5., 6.],
                          [7., 8., 9.]],
                         [[1., 2., 3],
                          [4., 5., 6.],
                          [7., 8., 9.]],
                         [[1., 2., 3.],
                          [4., 5., 6.],
                          [7., 8., 9.]]])
        data = data.astype(np.float32)
        self.current_wind_speed_forecast_cube = set_up_variable_cube(
            data, name="wind_speed", units="m s-1", realizations=[0, 1, 2])

        self.historic_wind_speed_forecast_cube = (
            _create_historic_forecasts(self.current_wind_speed_forecast_cube))

        self.wind_speed_truth_cube = (
            _create_truth(self.current_wind_speed_forecast_cube))

        self.expected_wind_speed_predictor_data = np.array(
            [[0., 1., 2.],
             [3., 4., 5.],
             [6., 7., 8.]], dtype=np.float32)

        self.expected_wind_speed_variance_data = np.array(
            [[0., 0., 0.],
             [0., 0., 0.],
             [0., 0., 0.]],
            dtype=np.float32
        )


class SetupCubesWithVariance(IrisTest):

    """Set up cubes for class."""

    @ManageWarnings(
        ignored_messages=IGNORED_MESSAGES, warning_types=WARNING_TYPES)
    def setUp(self):
        """Set up temperature and wind speed cubes for testing."""
        # Note: test_temperature_realizations_data_check produces ~0.5K
        # different results when the temperature forecast cube is float32
        # below. A bug?
        self.calibration_method = "ensemble model output_statistics"
        data = np.array([[[0., 1., 2.],
                          [3., 4., 5.],
                          [6., 7., 8.]],
                         [[1., 2., 3],
                          [4., 5., 6.],
                          [7., 8., 9.]],
                         [[2., 3., 4.],
                          [5., 6., 7.],
                          [8., 9., 10.]]])
        data = data + 273.15
        data = data.astype(np.float32)
        self.current_temperature_forecast_cube = set_up_variable_cube(
            data, units="Kelvin", realizations=[0, 1, 2])

        self.historic_temperature_forecast_cube = (
            _create_historic_forecasts(self.current_temperature_forecast_cube))

        self.temperature_truth_cube = (
            _create_truth(self.current_temperature_forecast_cube))

        self.expected_temperature_predictor_data = np.array(
            [[273.15, 274.15, 275.15],
             [276.15, 277.15, 278.15],
             [279.15, 280.15, 281.15]], dtype=np.float32)

        self.expected_temperature_variance_data = np.array(
            [[0., 0., 0.],
             [0., 0., 0.],
             [0., 0., 0.]], dtype=np.float32)

        # Create a cube for testing wind speed.
        data = np.array([[[0., 1., 2.],
                          [3., 4., 5.],
                          [6., 7., 8.]],
                         [[1., 2., 3],
                          [4., 5., 6.],
                          [7., 8., 9.]],
                         [[2., 3., 4.],
                          [5., 6., 7.],
                          [8., 9., 10.]]])
        data = data.astype(np.float32)
        self.current_wind_speed_forecast_cube = set_up_variable_cube(
            data, name="wind_speed", units="m s-1", realizations=[0, 1, 2])

        self.historic_wind_speed_forecast_cube = (
            _create_historic_forecasts(self.current_wind_speed_forecast_cube))

        self.wind_speed_truth_cube = (
            _create_truth(self.current_wind_speed_forecast_cube))

        self.expected_wind_speed_predictor_data = np.array(
            [[0., 1., 2.],
             [3., 4., 5.],
             [6., 7., 8.]], dtype=np.float32)

        self.expected_wind_speed_variance_data = np.array(
            [[0., 0., 0.],
             [0., 0., 0.],
             [0., 0., 0.]], dtype=np.float32)


class Test_process_basic(SetupCubes):

    """Test the basic output from the process method."""

    @ManageWarnings(
        ignored_messages=IGNORED_MESSAGES, warning_types=WARNING_TYPES)
    def test_basic_temperature(self):
        """
        Test that the plugin returns an iris.cube.CubeList
        with the desired length.
        The ensemble mean is the predictor.
        """
        distribution = "gaussian"
        desired_units = "degreesC"
        plugin = Plugin(self.calibration_method, distribution, desired_units)
        result = plugin.process(
            self.current_temperature_forecast_cube,
            self.historic_temperature_forecast_cube,
            self.temperature_truth_cube)
        self.assertIsInstance(result, tuple)
        self.assertEqual(len(result), 2)

    @ManageWarnings(
        ignored_messages=IGNORED_MESSAGES, warning_types=WARNING_TYPES)
    def test_basic_temperature_realizations(self):
        """
        Test that the plugin returns an iris.cube.CubeList
        with the desired length.
        The ensemble realizations is the predictor.
        """
        distribution = "gaussian"
        desired_units = "degreesC"
        predictor_of_mean_flag = "realizations"
        plugin = Plugin(
            self.calibration_method, distribution, desired_units,
            predictor_of_mean_flag=predictor_of_mean_flag)
        result = plugin.process(
            self.current_temperature_forecast_cube,
            self.historic_temperature_forecast_cube,
            self.temperature_truth_cube)
        self.assertIsInstance(result, tuple)
        self.assertEqual(len(result), 2)

    @ManageWarnings(
        ignored_messages=IGNORED_MESSAGES, warning_types=WARNING_TYPES)
    def test_basic_wind_speed(self):
        """
        Test that the plugin returns an iris.cube.CubeList
        with the desired length.
        The ensemble mean is the predictor.
        """
        distribution = "truncated gaussian"
        desired_units = "m s^-1"
        plugin = Plugin(self.calibration_method, distribution, desired_units)
        result = plugin.process(
            self.current_wind_speed_forecast_cube,
            self.historic_wind_speed_forecast_cube,
            self.wind_speed_truth_cube)
        self.assertIsInstance(result, tuple)
        self.assertEqual(len(result), 2)

    @ManageWarnings(
        ignored_messages=IGNORED_MESSAGES, warning_types=WARNING_TYPES)
    def test_basic_wind_speed_realizations(self):
        """
        Test that the plugin returns an iris.cube.CubeList
        with the desired length.
        The ensemble realizations is the predictor.
        """
        distribution = "truncated gaussian"
        desired_units = "m s^-1"
        predictor_of_mean_flag = "realizations"
        plugin = Plugin(
            self.calibration_method, distribution, desired_units,
            predictor_of_mean_flag=predictor_of_mean_flag)
        result = plugin.process(
            self.current_wind_speed_forecast_cube,
            self.historic_wind_speed_forecast_cube,
            self.wind_speed_truth_cube)
        self.assertIsInstance(result, tuple)
        self.assertEqual(len(result), 2)

    @ManageWarnings(
        ignored_messages=IGNORED_MESSAGES, warning_types=WARNING_TYPES)
    def test_alternative_calibration_name(self):
        """
        Test that the plugin returns the calibrated predictor and the
        calibrated variance if an alternative name for the calibration
        is provided. The ensemble mean is the predictor.
        """
        calibration_method = "nonhomogeneous gaussian regression"
        distribution = "gaussian"
        desired_units = "degreesC"
        plugin = Plugin(calibration_method, distribution, desired_units)
        calibrated_predictor, calibrated_variance = plugin.process(
            self.current_temperature_forecast_cube,
            self.historic_temperature_forecast_cube,
            self.temperature_truth_cube)
        self.assertIsInstance(calibrated_predictor, iris.cube.Cube)
        self.assertIsInstance(calibrated_variance, iris.cube.Cube)

    def test_unknown_calibration_method(self):
        """
        Test that the plugin raises an error if an unknown calibration method
        is requested.
        The ensemble mean is the predictor.
        """
        calibration_method = "unknown"
        distribution = "gaussian"
        desired_units = "degreesC"
        plugin = Plugin(calibration_method, distribution, desired_units)
        msg = "unknown"
        with self.assertRaisesRegex(ValueError, msg):
            plugin.process(
                self.current_temperature_forecast_cube,
                self.historic_temperature_forecast_cube,
                self.temperature_truth_cube)


class Test_process_check_data(SetupCubes):

    """Test the data output from the process method."""

    @ManageWarnings(
        ignored_messages=IGNORED_MESSAGES, warning_types=WARNING_TYPES)
    def test_temperature_data_check(self):
        """
        Test that the plugin returns an iris.cube.CubeList
        of temperature cubes with the expected data, where the plugin
        returns a cubelist of, firstly, the predictor and, secondly the
        variance.
        The ensemble mean is the predictor.
        """
        distribution = "gaussian"
        desired_units = "degreesC"
        plugin = Plugin(self.calibration_method, distribution, desired_units)
        calibrated_predictor, calibrated_variance = plugin.process(
            self.current_temperature_forecast_cube,
            self.historic_temperature_forecast_cube,
            self.temperature_truth_cube)
        self.assertArrayAlmostEqual(
            calibrated_predictor.data,
            self.expected_temperature_predictor_data, decimal=3)
        self.assertArrayAlmostEqual(
            calibrated_variance.data,
            self.expected_temperature_variance_data, decimal=3)

    @ManageWarnings(
        ignored_messages=IGNORED_MESSAGES, warning_types=WARNING_TYPES)
    def test_temperature_data_check_max_iterations(self):
<<<<<<< HEAD
        """
        Test that the plugin returns an iris.cube.CubeList
        of temperature cubes with the expected data, where the plugin
        returns a cubelist of, firstly, the predictor and, secondly the
        variance when the maximum number of iterations is specified.
        The ensemble mean is the predictor.
        """
        predictor_data = np.array(
            [[231.15004, 242.38078, 253.61153],
             [264.84225, 276.073, 287.3037],
             [298.53445, 309.7652, 320.99594]], dtype=np.float32)
        variance_data = np.array(
            [[2.9209013, 2.9209013, 2.9209013],
             [2.9209008, 2.9209008, 2.9209008],
             [2.9209008, 2.9209008, 2.9209008]])
        calibration_method = "ensemble model output_statistics"
        distribution = "gaussian"
        desired_units = "degreesC"
        plugin = Plugin(calibration_method, distribution, desired_units,
                        max_iterations=10)
        calibrated_predictor, calibrated_variance = plugin.process(
            self.current_temperature_forecast_cube,
            self.historic_temperature_forecast_cube,
            self.temperature_truth_cube)
        self.assertArrayAlmostEqual(calibrated_predictor.data,
                                    predictor_data)
        self.assertArrayAlmostEqual(calibrated_variance.data,
                                    variance_data)

    @ManageWarnings(
        ignored_messages=IGNORED_MESSAGES, warning_types=WARNING_TYPES)
    def test_temperature_realizations_data_check(self):
=======
>>>>>>> 21437b7e
        """
        Test that the plugin returns an iris.cube.CubeList
        of temperature cubes with the expected data, where the plugin
        returns a cubelist of, firstly, the predictor and, secondly the
        variance when the maximum number of iterations is specified.
        The ensemble mean is the predictor.
        """
<<<<<<< HEAD
        import imp
        try:
            imp.find_module('statsmodels')
            statsmodels_found = True
            import statsmodels.api as sm
            self.sm = sm
        except ImportError:
            statsmodels_found = False
        if statsmodels_found:
            predictor_data = np.array(
                [[231.1493, 242.3992, 253.6492],
                 [264.8991, 276.149, 287.399],
                 [298.649, 309.8989, 321.1488]],
                dtype=np.float32
            )
            variance_data = np.array(
                [[0.000001, 0.000001, 0.000001],
                 [0.000001, 0.000001, 0.000001],
                 [0.000001, 0.000001, 0.000001]],
                dtype=np.float32
            )
        else:
            predictor_data = np.array(
                [[231.46936, 242.74925, 254.02914],
                 [265.30902, 276.5889, 287.8688],
                 [299.14868, 310.42856, 321.70844]],
                dtype=np.float32
            )
            variance_data = np.array(
                [[0.89248854, 0.89248854, 0.89248854],
                 [0.89248854, 0.89248854, 0.89248854],
                 [0.89248854, 0.89248854, 0.89248854]],
                dtype=np.float32
            )
        calibration_method = "ensemble model output_statistics"
=======
>>>>>>> 21437b7e
        distribution = "gaussian"
        desired_units = "degreesC"
        plugin = Plugin(self.calibration_method, distribution, desired_units,
                        max_iterations=100)
        calibrated_predictor, calibrated_variance = plugin.process(
            self.current_temperature_forecast_cube,
            self.historic_temperature_forecast_cube,
            self.temperature_truth_cube)
        self.assertArrayAlmostEqual(
            calibrated_predictor.data,
            self.expected_temperature_predictor_data, decimal=3)
        self.assertArrayAlmostEqual(
            calibrated_variance.data,
            self.expected_temperature_variance_data, decimal=3)

    @ManageWarnings(
        ignored_messages=IGNORED_MESSAGES, warning_types=WARNING_TYPES)
    def test_wind_speed_data_check(self):
        """
        Test that the plugin returns an iris.cube.CubeList
        of wind_speed cubes with the expected data, where the plugin
        returns a cubelist of, firstly, the predictor and, secondly the
        variance.
        The ensemble mean is the predictor.
        """
        distribution = "truncated gaussian"
        desired_units = "m s^-1"
        plugin = Plugin(self.calibration_method, distribution, desired_units)
        calibrated_predictor, calibrated_variance = plugin.process(
            self.current_wind_speed_forecast_cube,
            self.historic_wind_speed_forecast_cube,
            self.wind_speed_truth_cube)
        self.assertArrayAlmostEqual(
            calibrated_predictor.data,
            self.expected_wind_speed_predictor_data, decimal=3)
        self.assertArrayAlmostEqual(
            calibrated_variance.data,
            self.expected_wind_speed_variance_data, decimal=3)

    @ManageWarnings(
        ignored_messages=IGNORED_MESSAGES, warning_types=WARNING_TYPES)
    def test_wind_speed_data_check_max_iterations(self):
        """
        Test that the plugin returns an iris.cube.CubeList
        of wind_speed cubes with the expected data, where the plugin
        returns a cubelist of, firstly, the predictor and, secondly the
        variance when the maximum number of iterations is specified.
        The ensemble mean is the predictor.
        """
        predictor_data = np.array(
            [[0., 1., 2.],
             [3., 4., 5.],
             [6., 7., 8.]], dtype=np.float32)
        variance_data = np.array(
            [[0., 0., 0.],
             [0., 0., 0.],
             [0., 0., 0.]],
            dtype=np.float32
        )
        distribution = "truncated gaussian"
        desired_units = "m s^-1"
        plugin = Plugin(self.calibration_method, distribution, desired_units,
                        max_iterations=100)
        calibrated_predictor, calibrated_variance = plugin.process(
            self.current_wind_speed_forecast_cube,
            self.historic_wind_speed_forecast_cube,
            self.wind_speed_truth_cube)
        self.assertArrayAlmostEqual(calibrated_predictor.data,
                                    predictor_data, decimal=3)
        self.assertArrayAlmostEqual(calibrated_variance.data,
                                    variance_data, decimal=3)


class Test_process_check_data_with_variance(SetupCubesWithVariance):

    """Test the data with variance output from the process method."""

    def setUp(self):
        super().setUp()
        self.expected_temperature_predictor_data = np.array(
            [[274.14844, 275.14844, 276.14844],
             [277.14844, 278.1484, 279.1484],
             [280.1484, 281.1484, 282.1484]], dtype=np.float32)

        self.expected_temperature_variance_data = np.array(
            [[0.00000326, 0.00000326, 0.00000326],
             [0.00000326, 0.00000326, 0.00000326],
             [0.00000326, 0.00000326, 0.00000326]], dtype=np.float32)

        self.expected_wind_speed_predictor_data = np.array(
            [[1.7818475, 2.5791492, 3.376451],
             [4.173753, 4.9710546, 5.768356],
             [6.5656576, 7.3629594, 8.160261]], dtype=np.float32)

        self.expected_wind_speed_variance_data = np.array(
            [[0.08528984, 0.08528984, 0.08528984],
             [0.08528984, 0.08528984, 0.08528984],
             [0.08528984, 0.08528984, 0.08528984]], dtype=np.float32)

    @ManageWarnings(
        ignored_messages=IGNORED_MESSAGES, warning_types=WARNING_TYPES)
    def test_temperature_data_check(self):
        """
        Test that the plugin returns an iris.cube.CubeList
        of temperature cubes with the expected data, where the plugin
        returns a cubelist of, firstly, the predictor and, secondly the
        variance.
        The ensemble mean is the predictor.
        """
        distribution = "gaussian"
        desired_units = "degreesC"
        plugin = Plugin(self.calibration_method, distribution,
                        desired_units)
        calibrated_predictor, calibrated_variance = plugin.process(
            self.current_temperature_forecast_cube,
            self.historic_temperature_forecast_cube,
            self.temperature_truth_cube)
        self.assertArrayAlmostEqual(
            calibrated_predictor.data,
            self.expected_temperature_predictor_data, decimal=3)
        self.assertArrayAlmostEqual(
            calibrated_variance.data,
            self.expected_temperature_variance_data, decimal=3)

    @ManageWarnings(
        ignored_messages=IGNORED_MESSAGES, warning_types=WARNING_TYPES)
    def test_temperature_data_check_max_iterations(self):
        """
        Test that the plugin returns an iris.cube.CubeList
        of temperature cubes with the expected data, where the plugin
        returns a cubelist of, firstly, the predictor and, secondly the
        variance when the maximum number of iterations is specified.
        The ensemble mean is the predictor.
        """
        distribution = "gaussian"
        desired_units = "degreesC"
        plugin = Plugin(self.calibration_method, distribution,
                        desired_units,
                        max_iterations=10000)
        calibrated_predictor, calibrated_variance = plugin.process(
            self.current_temperature_forecast_cube,
            self.historic_temperature_forecast_cube,
            self.temperature_truth_cube)
        self.assertArrayAlmostEqual(
            calibrated_predictor.data,
            self.expected_temperature_predictor_data, decimal=3)
        self.assertArrayAlmostEqual(
            calibrated_variance.data,
            self.expected_temperature_variance_data, decimal=3)

    @ManageWarnings(
        ignored_messages=IGNORED_MESSAGES, warning_types=WARNING_TYPES)
    def test_wind_speed_data_check(self):
        """
        Test that the plugin returns an iris.cube.CubeList
        of wind_speed cubes with the expected data, where the plugin
        returns a cubelist of, firstly, the predictor and, secondly the
        variance.
        The ensemble mean is the predictor.
        """
        distribution = "truncated gaussian"
        desired_units = "m s^-1"
        plugin = Plugin(self.calibration_method, distribution,
                        desired_units)
        calibrated_predictor, calibrated_variance = plugin.process(
            self.current_wind_speed_forecast_cube,
            self.historic_wind_speed_forecast_cube,
            self.wind_speed_truth_cube)
        self.assertArrayAlmostEqual(
            calibrated_predictor.data,
            self.expected_wind_speed_predictor_data, decimal=3)
        self.assertArrayAlmostEqual(
            calibrated_variance.data,
            self.expected_wind_speed_variance_data, decimal=3)

    @ManageWarnings(
        ignored_messages=IGNORED_MESSAGES, warning_types=WARNING_TYPES)
    def test_wind_speed_data_check_max_iterations(self):
        """
        Test that the plugin returns an iris.cube.CubeList
        of wind_speed cubes with the expected data, where the plugin
        returns a cubelist of, firstly, the predictor and, secondly the
        variance when the maximum number of iterations is specified.
        The ensemble mean is the predictor.
        """
        distribution = "truncated gaussian"
        desired_units = "m s^-1"
        plugin = Plugin(self.calibration_method, distribution,
                        desired_units,
                        max_iterations=10000)
        calibrated_predictor, calibrated_variance = plugin.process(
            self.current_wind_speed_forecast_cube,
            self.historic_wind_speed_forecast_cube,
            self.wind_speed_truth_cube)
        self.assertArrayAlmostEqual(
            calibrated_predictor.data,
            self.expected_wind_speed_predictor_data, decimal=3)
        self.assertArrayAlmostEqual(
            calibrated_variance.data,
            self.expected_wind_speed_variance_data, decimal=3)


@unittest.skipIf(
    STATSMODELS_FOUND is False, "statsmodels module not available.")
class Test_process_with_statsmodels(SetupCubes):

    """Additional tests for the process method when the statsmodels module
    is available. The statsmodels module is used for creating an initial
    guess for the coefficients that will be solved as part of the
    calibration."""

    @ManageWarnings(
        ignored_messages=IGNORED_MESSAGES, warning_types=WARNING_TYPES)
    def test_temperature_realizations_data_check(self):
        """
        Test that the plugin returns an iris.cube.CubeList
        of temperature cubes with the expected data, where the plugin
        returns a cubelist of, firstly, the predictor and, secondly the
        variance.
        The ensemble realizations is the predictor.
        """
        distribution = "gaussian"
        desired_units = "degreesC"
        predictor_of_mean_flag = "realizations"
        plugin = Plugin(
            self.calibration_method, distribution, desired_units,
            predictor_of_mean_flag=predictor_of_mean_flag,
            max_iterations=300)
        calibrated_predictor, calibrated_variance = plugin.process(
            self.current_temperature_forecast_cube,
            self.historic_temperature_forecast_cube,
            self.temperature_truth_cube)
        self.assertArrayAlmostEqual(
            calibrated_predictor.data,
            self.expected_temperature_predictor_data, decimal=3)
        self.assertArrayAlmostEqual(
            calibrated_variance.data,
            self.expected_temperature_variance_data, decimal=3)

    @ManageWarnings(
        ignored_messages=IGNORED_MESSAGES, warning_types=WARNING_TYPES)
    def test_wind_speed_data_check_max_iterations(self):
        """
        Test that the plugin returns an iris.cube.CubeList
        of wind_speed cubes with the expected data, where the plugin
        returns a cubelist of, firstly, the predictor and, secondly the
        variance when the maximum number of iterations is specified.
        The ensemble mean is the predictor.
        """
        predictor_data = np.array(
            [[3.1675692, 10.681027, 18.194487],
             [25.707945, 33.2214, 40.73486],
             [48.248318, 55.761776, 63.275234]], dtype=np.float32)
        variance_data = np.array(
            [[2.8555098, 2.8555098, 2.8555098],
             [2.8555098, 2.8555098, 2.8555098],
             [2.8555098, 2.8555098, 2.8555098]],
            dtype=np.float32
        )
        calibration_method = "ensemble model output_statistics"
        distribution = "truncated gaussian"
        desired_units = "m s^-1"
        plugin = Plugin(calibration_method, distribution, desired_units,
                        max_iterations=10)
        calibrated_predictor, calibrated_variance = plugin.process(
            self.current_wind_speed_forecast_cube,
            self.historic_wind_speed_forecast_cube,
            self.wind_speed_truth_cube)
        self.assertArrayAlmostEqual(calibrated_predictor.data,
                                    predictor_data)
        self.assertArrayAlmostEqual(calibrated_variance.data,
                                    variance_data)

    @ManageWarnings(
        ignored_messages=IGNORED_MESSAGES, warning_types=WARNING_TYPES)
    def test_wind_speed_realizations_data_check(self):
        """
        Test that the plugin returns an iris.cube.CubeList
        of wind_speed cubes with the expected data, where the plugin
        returns a cubelist of, firstly, the predictor and, secondly the
        variance.
        The ensemble realizations is the predictor.
        """
<<<<<<< HEAD
        import imp
        try:
            imp.find_module('statsmodels')
            statsmodels_found = True
            import statsmodels.api as sm
            self.sm = sm
        except ImportError:
            statsmodels_found = False
        if statsmodels_found:
            predictor_data = np.array(
                [[3.15758874, 10.63961216, 18.12163557],
                 [25.60365899, 33.08568241, 40.56770583],
                 [48.04972924, 55.53175266, 63.01377608]])
            variance_data = np.array(
                [[0.01406566, 0.01406566, 0.01406566],
                 [0.01406566, 0.01406566, 0.01406566],
                 [0.01406566, 0.01406566, 0.01406566]])
        else:
            predictor_data = np.array(
                [[2.7344577, 10.298571, 17.862682],
                 [25.426796, 32.99091, 40.55502],
                 [48.119133, 55.683247, 63.24736]])
            variance_data = np.array(
                [[0.03198197, 0.03198197, 0.03198197],
                 [0.03198197, 0.03198197, 0.03198197],
                 [0.03198197, 0.03198197, 0.03198197]])
        calibration_method = "ensemble model output_statistics"
=======
        expected_wind_speed_predictor_data = np.array(
            [[1.3333356, 2.0000021, 2.6666684],
             [3.3333352, 4.0000014, 4.666668],
             [5.3333344, 6.000001, 6.6666675]], dtype=np.float32)
        expected_wind_speed_variance_data = np.array(
            [[0., 0., 0.],
             [0., 0., 0.],
             [0., 0., 0.]], dtype=np.float32)
>>>>>>> 21437b7e
        distribution = "truncated gaussian"
        desired_units = "m s^-1"
        predictor_of_mean_flag = "realizations"
        plugin = Plugin(
            self.calibration_method, distribution, desired_units,
            predictor_of_mean_flag=predictor_of_mean_flag,
            max_iterations=300)
        calibrated_predictor, calibrated_variance = plugin.process(
            self.current_wind_speed_forecast_cube,
            self.historic_wind_speed_forecast_cube,
            self.wind_speed_truth_cube)
        self.assertArrayAlmostEqual(
            calibrated_predictor.data, expected_wind_speed_predictor_data,
            decimal=3)
        self.assertArrayAlmostEqual(
            calibrated_variance.data, expected_wind_speed_variance_data,
            decimal=3)


@unittest.skipIf(
    STATSMODELS_FOUND is True, "statsmodels module is available.")
class Test_process_without_statsmodels(SetupCubes):

    """Additional tests for the process method when the statsmodels module
    is not available. A simple initial guess will be used for the
    coefficients that will be solved as part of the calibration."""

    @ManageWarnings(
        ignored_messages=IGNORED_MESSAGES, warning_types=WARNING_TYPES)
    def test_temperature_realizations_data_check(self):
        """
        Test that the plugin returns an iris.cube.CubeList
        of temperature cubes with the expected data, where the plugin
        returns a cubelist of, firstly, the predictor and, secondly the
        variance.
        The ensemble realizations is the predictor.
        """
        distribution = "gaussian"
        desired_units = "degreesC"
        predictor_of_mean_flag = "realizations"
        plugin = Plugin(
            self.calibration_method, distribution, desired_units,
            predictor_of_mean_flag=predictor_of_mean_flag,
            max_iterations=2000)
        calibrated_predictor, calibrated_variance = plugin.process(
            self.current_temperature_forecast_cube,
            self.historic_temperature_forecast_cube,
            self.temperature_truth_cube)
        self.assertArrayAlmostEqual(
            calibrated_predictor.data,
            self.expected_temperature_predictor_data, decimal=3)
        self.assertArrayAlmostEqual(
            calibrated_variance.data,
            self.expected_temperature_variance_data, decimal=3)

    @ManageWarnings(
        ignored_messages=IGNORED_MESSAGES, warning_types=WARNING_TYPES)
    def test_wind_speed_realizations_data_check(self):
        """
        Test that the plugin returns an iris.cube.CubeList
        of wind_speed cubes with the expected data, where the plugin
        returns a cubelist of, firstly, the predictor and, secondly the
        variance. The ensemble realizations are the predictor.
        The choice to assert that the arrays are almost equal to only 2
        decimal places is to avoid sensitive tests that are overly
        dependent upon package versions and processor optimisation, in order
        to converge to a stable solution.
        """
        predictor_data = np.array(
            [[0.77, 1.53, 2.30],
             [3.06, 3.82, 4.58],
             [5.34, 6.10, 6.86]], dtype=np.float32)
        variance_data = np.array(
            [[2.76, 2.76, 2.76],
             [2.76, 2.76, 2.76],
             [2.76, 2.76, 2.76]],
            dtype=np.float32
        )
        distribution = "truncated gaussian"
        desired_units = "m s^-1"
        predictor_of_mean_flag = "realizations"
        plugin = Plugin(
            self.calibration_method, distribution, desired_units,
            predictor_of_mean_flag=predictor_of_mean_flag,
            max_iterations=2000)
        calibrated_predictor, calibrated_variance = plugin.process(
            self.current_wind_speed_forecast_cube,
            self.historic_wind_speed_forecast_cube,
            self.wind_speed_truth_cube)
        self.assertArrayAlmostEqual(
            calibrated_predictor.data, predictor_data, decimal=2)
        self.assertArrayAlmostEqual(
            calibrated_variance.data, variance_data, decimal=2)


if __name__ == '__main__':
    unittest.main()<|MERGE_RESOLUTION|>--- conflicted
+++ resolved
@@ -370,7 +370,6 @@
     @ManageWarnings(
         ignored_messages=IGNORED_MESSAGES, warning_types=WARNING_TYPES)
     def test_temperature_data_check_max_iterations(self):
-<<<<<<< HEAD
         """
         Test that the plugin returns an iris.cube.CubeList
         of temperature cubes with the expected data, where the plugin
@@ -378,78 +377,6 @@
         variance when the maximum number of iterations is specified.
         The ensemble mean is the predictor.
         """
-        predictor_data = np.array(
-            [[231.15004, 242.38078, 253.61153],
-             [264.84225, 276.073, 287.3037],
-             [298.53445, 309.7652, 320.99594]], dtype=np.float32)
-        variance_data = np.array(
-            [[2.9209013, 2.9209013, 2.9209013],
-             [2.9209008, 2.9209008, 2.9209008],
-             [2.9209008, 2.9209008, 2.9209008]])
-        calibration_method = "ensemble model output_statistics"
-        distribution = "gaussian"
-        desired_units = "degreesC"
-        plugin = Plugin(calibration_method, distribution, desired_units,
-                        max_iterations=10)
-        calibrated_predictor, calibrated_variance = plugin.process(
-            self.current_temperature_forecast_cube,
-            self.historic_temperature_forecast_cube,
-            self.temperature_truth_cube)
-        self.assertArrayAlmostEqual(calibrated_predictor.data,
-                                    predictor_data)
-        self.assertArrayAlmostEqual(calibrated_variance.data,
-                                    variance_data)
-
-    @ManageWarnings(
-        ignored_messages=IGNORED_MESSAGES, warning_types=WARNING_TYPES)
-    def test_temperature_realizations_data_check(self):
-=======
->>>>>>> 21437b7e
-        """
-        Test that the plugin returns an iris.cube.CubeList
-        of temperature cubes with the expected data, where the plugin
-        returns a cubelist of, firstly, the predictor and, secondly the
-        variance when the maximum number of iterations is specified.
-        The ensemble mean is the predictor.
-        """
-<<<<<<< HEAD
-        import imp
-        try:
-            imp.find_module('statsmodels')
-            statsmodels_found = True
-            import statsmodels.api as sm
-            self.sm = sm
-        except ImportError:
-            statsmodels_found = False
-        if statsmodels_found:
-            predictor_data = np.array(
-                [[231.1493, 242.3992, 253.6492],
-                 [264.8991, 276.149, 287.399],
-                 [298.649, 309.8989, 321.1488]],
-                dtype=np.float32
-            )
-            variance_data = np.array(
-                [[0.000001, 0.000001, 0.000001],
-                 [0.000001, 0.000001, 0.000001],
-                 [0.000001, 0.000001, 0.000001]],
-                dtype=np.float32
-            )
-        else:
-            predictor_data = np.array(
-                [[231.46936, 242.74925, 254.02914],
-                 [265.30902, 276.5889, 287.8688],
-                 [299.14868, 310.42856, 321.70844]],
-                dtype=np.float32
-            )
-            variance_data = np.array(
-                [[0.89248854, 0.89248854, 0.89248854],
-                 [0.89248854, 0.89248854, 0.89248854],
-                 [0.89248854, 0.89248854, 0.89248854]],
-                dtype=np.float32
-            )
-        calibration_method = "ensemble model output_statistics"
-=======
->>>>>>> 21437b7e
         distribution = "gaussian"
         desired_units = "degreesC"
         plugin = Plugin(self.calibration_method, distribution, desired_units,
@@ -733,35 +660,6 @@
         variance.
         The ensemble realizations is the predictor.
         """
-<<<<<<< HEAD
-        import imp
-        try:
-            imp.find_module('statsmodels')
-            statsmodels_found = True
-            import statsmodels.api as sm
-            self.sm = sm
-        except ImportError:
-            statsmodels_found = False
-        if statsmodels_found:
-            predictor_data = np.array(
-                [[3.15758874, 10.63961216, 18.12163557],
-                 [25.60365899, 33.08568241, 40.56770583],
-                 [48.04972924, 55.53175266, 63.01377608]])
-            variance_data = np.array(
-                [[0.01406566, 0.01406566, 0.01406566],
-                 [0.01406566, 0.01406566, 0.01406566],
-                 [0.01406566, 0.01406566, 0.01406566]])
-        else:
-            predictor_data = np.array(
-                [[2.7344577, 10.298571, 17.862682],
-                 [25.426796, 32.99091, 40.55502],
-                 [48.119133, 55.683247, 63.24736]])
-            variance_data = np.array(
-                [[0.03198197, 0.03198197, 0.03198197],
-                 [0.03198197, 0.03198197, 0.03198197],
-                 [0.03198197, 0.03198197, 0.03198197]])
-        calibration_method = "ensemble model output_statistics"
-=======
         expected_wind_speed_predictor_data = np.array(
             [[1.3333356, 2.0000021, 2.6666684],
              [3.3333352, 4.0000014, 4.666668],
@@ -770,7 +668,6 @@
             [[0., 0., 0.],
              [0., 0., 0.],
              [0., 0., 0.]], dtype=np.float32)
->>>>>>> 21437b7e
         distribution = "truncated gaussian"
         desired_units = "m s^-1"
         predictor_of_mean_flag = "realizations"
