# -*- coding: utf-8 -*-
# -----------------------------------------------------------------------------
# (C) British Crown Copyright 2017-2018 Met Office.
# All rights reserved.
#
# Redistribution and use in source and binary forms, with or without
# modification, are permitted provided that the following conditions are met:
#
# * Redistributions of source code must retain the above copyright notice, this
#   list of conditions and the following disclaimer.
#
# * Redistributions in binary form must reproduce the above copyright notice,
#   this list of conditions and the following disclaimer in the documentation
#   and/or other materials provided with the distribution.
#
# * Neither the name of the copyright holder nor the names of its
#   contributors may be used to endorse or promote products derived from
#   this software without specific prior written permission.
#
# THIS SOFTWARE IS PROVIDED BY THE COPYRIGHT HOLDERS AND CONTRIBUTORS "AS IS"
# AND ANY EXPRESS OR IMPLIED WARRANTIES, INCLUDING, BUT NOT LIMITED TO, THE
# IMPLIED WARRANTIES OF MERCHANTABILITY AND FITNESS FOR A PARTICULAR PURPOSE
# ARE DISCLAIMED. IN NO EVENT SHALL THE COPYRIGHT HOLDER OR CONTRIBUTORS BE
# LIABLE FOR ANY DIRECT, INDIRECT, INCIDENTAL, SPECIAL, EXEMPLARY, OR
# CONSEQUENTIAL DAMAGES (INCLUDING, BUT NOT LIMITED TO, PROCUREMENT OF
# SUBSTITUTE GOODS OR SERVICES; LOSS OF USE, DATA, OR PROFITS; OR BUSINESS
# INTERRUPTION) HOWEVER CAUSED AND ON ANY THEORY OF LIABILITY, WHETHER IN
# CONTRACT, STRICT LIABILITY, OR TORT (INCLUDING NEGLIGENCE OR OTHERWISE)
# ARISING IN ANY WAY OUT OF THE USE OF THIS SOFTWARE, EVEN IF ADVISED OF THE
# POSSIBILITY OF SUCH DAMAGE.
"""Unit tests for the percentile.PercentileConverter plugin."""


import unittest

from cf_units import Unit
from iris.cube import Cube
from iris.coords import DimCoord
from iris.tests import IrisTest
from iris.exceptions import CoordinateNotFoundError
import numpy as np

from improver.percentile import PercentileConverter
from improver.utilities.warnings_handler import ManageWarnings


class Test_process(IrisTest):

    """Test the creation of percentiles by the plugin."""

    def setUp(self):
        """Create a cube with collapsable coordinates.

        Data is formatted to increase linearly in x/y dimensions,
        e.g.
              0 0 0 0
              1 1 1 1
              2 2 2 2
              3 3 3 3

        """
        data = [[list(range(0, 11, 1))]*11]*3
        data = np.array(data).astype('float32')
        data.resize(3, 1, 11, 11)

        realization = DimCoord([0, 1, 2], 'realization', units=1)
        time = DimCoord([402192.5], standard_name='time',
                        units=Unit('hours since 1970-01-01 00:00:00',
                                   calendar='gregorian'))
        latitude = DimCoord(np.linspace(-90, 90, 11),
                            standard_name='latitude', units='degrees')
        longitude = DimCoord(np.linspace(-180, 180, 11),
                             standard_name='longitude', units='degrees')

        cube = Cube(data, standard_name="air_temperature",
                    dim_coords_and_dims=[(realization, 0),
                                         (time, 1),
                                         (latitude, 2),
                                         (longitude, 3)],
                    units="K")

        self.cube = cube
        self.longitude = longitude
        self.latitude = latitude
        self.default_percentiles = np.array([0, 5, 10, 20, 25, 30, 40, 50,
                                             60, 70, 75, 80, 90, 95, 100])

    @ManageWarnings(
        ignored_messages=["Collapsing a non-contiguous coordinate."])
    def test_valid_single_coord_string(self):
        """Test that the plugin handles a valid collapse_coord passed in
        as a string."""

        collapse_coord = 'longitude'

        plugin = PercentileConverter(collapse_coord)
        result = plugin.process(self.cube)

        # Check percentile values.
        self.assertArrayAlmostEqual(result.data[:, 0, 0, 0],
                                    self.default_percentiles*0.1)
        # Check coordinate name.
        self.assertEqual(result.coords()[0].name(),
                         'percentile_over_longitude')
        # Check coordinate points.
        self.assertArrayEqual(
            result.coord('percentile_over_longitude').points,
            [0, 5, 10, 20, 25, 30, 40, 50, 60, 70, 75, 80, 90, 95, 100])
        # Check resulting data shape.
        self.assertEqual(result.data.shape, (15, 3, 1, 11))
        # Check demoted longitude coordinate exists as scalar with bounds.
        self.assertArrayEqual(result.coord('longitude').bounds,
                              [[-180., 180.]])

    @ManageWarnings(
        ignored_messages=["Collapsing a non-contiguous coordinate."])
    def test_valid_multi_coord_string_list(self):
        """Test that the plugin handles a valid list of collapse_coords passed in
        as a list of strings."""

        collapse_coord = ['longitude', 'latitude']

        plugin = PercentileConverter(collapse_coord)
        result = plugin.process(self.cube)

        # Check percentile values.
        self.assertArrayAlmostEqual(
            result.data[:, 0, 0], [0., 0., 1., 2., 2., 3., 4., 5., 6., 7., 8.,
                                   8., 9., 10., 10.])
        # Check coordinate name.
        self.assertEqual(result.coords()[0].name(),
                         'percentile_over_latitude_longitude')
        # Check coordinate points.
        self.assertArrayEqual(
            result.coord('percentile_over_latitude_longitude').points,
            [0, 5, 10, 20, 25, 30, 40, 50, 60, 70, 75, 80, 90, 95, 100])
        # Check resulting data shape.
        self.assertEqual(result.data.shape, (15, 3, 1))
        # Check demoted dimension coordinates exists as scalars with bounds.
        self.assertArrayEqual(result.coord('longitude').bounds,
                              [[-180., 180.]])
        self.assertArrayEqual(result.coord('latitude').bounds, [[-90., 90.]])

    @ManageWarnings(
        ignored_messages=["Collapsing a non-contiguous coordinate."])
    def test_use_with_masked_data(self):
        """Test that the plugin handles masked data, this requiring the option
        fast_percentile_method=False."""

<<<<<<< HEAD
        mask = np.zeros((3,1,11,11))
=======
        """
        mask = np.zeros((3, 1, 11, 11))
>>>>>>> 83a3eb9c
        mask[:, :, :, 1:-1:2] = 1
        masked_data = np.ma.array(self.cube.data, mask=mask)
        cube = self.cube.copy(data=masked_data)
        collapse_coord = 'longitude'

        plugin = PercentileConverter(collapse_coord,
                                     fast_percentile_method=False)
        result = plugin.process(cube)

        # Check percentile values.
        self.assertArrayAlmostEqual(result.data[:, 0, 0, 0],
                                    self.default_percentiles*0.1)
        # Check coordinate name.
        self.assertEqual(result.coords()[0].name(),
                         'percentile_over_longitude')
        # Check coordinate points.
        self.assertArrayEqual(
            result.coord('percentile_over_longitude').points,
            [0, 5, 10, 20, 25, 30, 40, 50, 60, 70, 75, 80, 90, 95, 100])
        # Check resulting data shape.
        self.assertEqual(result.data.shape, (15, 3, 1, 11))
        # Check demoted longitude coordinate exists as scalar with bounds.
        self.assertArrayEqual(result.coord('longitude').bounds,
                              [[-180., 180.]])

    def test_unavailable_collapse_coord(self):
        """Test that the plugin handles a collapse_coord that is not
        available in the cube."""

        collapse_coord = 'not_a_coordinate'
        plugin = PercentileConverter(collapse_coord)
        msg = "Coordinate "
        with self.assertRaisesRegex(CoordinateNotFoundError, msg):
            plugin.process(self.cube)

    def test_invalid_collapse_coord_type(self):
        """Test that the plugin handles invalid collapse_coord type."""

        collapse_coord = self.cube
        msg = "collapse_coord is "
        with self.assertRaisesRegex(TypeError, msg):
            PercentileConverter(collapse_coord)


if __name__ == '__main__':
    unittest.main()<|MERGE_RESOLUTION|>--- conflicted
+++ resolved
@@ -147,12 +147,7 @@
         """Test that the plugin handles masked data, this requiring the option
         fast_percentile_method=False."""
 
-<<<<<<< HEAD
-        mask = np.zeros((3,1,11,11))
-=======
-        """
         mask = np.zeros((3, 1, 11, 11))
->>>>>>> 83a3eb9c
         mask[:, :, :, 1:-1:2] = 1
         masked_data = np.ma.array(self.cube.data, mask=mask)
         cube = self.cube.copy(data=masked_data)
