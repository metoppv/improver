--- conflicted
+++ resolved
@@ -35,14 +35,8 @@
 import numpy as np
 
 from improver.argparser import ArgParser
-<<<<<<< HEAD
-from improver.cli.pattern import call_all
-=======
 from improver.blending.calculate_weights_and_blend import WeightAndBlend
-from improver.utilities.cli_utilities import load_json_or_none
-from improver.utilities.load import load_cubelist
-from improver.utilities.save import save_netcdf
->>>>>>> 53e8b096
+from improver.cli.pattern import call_all, FileType
 
 
 def main(argv=None):
@@ -168,22 +162,10 @@
 
     args = parser.parse_args(args=argv)
 
-    # reject incorrect argument combinations
-    if (args.wts_calc_method == "linear") and args.cval:
-        parser.wrong_args_error('cval', 'linear')
-    if ((args.wts_calc_method == "nonlinear") and np.any([args.y0val,
-                                                          args.ynval])):
-        parser.wrong_args_error('y0val, ynval', 'non-linear')
-
-    if (args.wts_calc_method == "dict") and not args.wts_dict:
-        parser.error('Dictionary is required if --wts_calc_method="dict"')
-
     # Load cubes to be blended.
-    cubelist_args = ['input_filepaths']
-    json_args = ['wts_dict']
+    files = {'input_filepaths': FileType.CUBELIST, 'wts_dict': FileType.JSON}
     save = ['output_filepath']
-    call_all(args, process, save, cubelist_args=cubelist_args,
-             json_args=json_args)
+    call_all(args, process, save, files)
 
 
 def process(wts_calc_method, coordinate, cycletime,
