--- conflicted
+++ resolved
@@ -32,24 +32,16 @@
 """Script to extrapolate input data given advection velocity fields."""
 
 import os
+import numpy as np
 
 import iris
-import numpy as np
 from iris import Constraint
-
 from improver.argparser import ArgParser
+from improver.nowcasting.forecasting import CreateExtrapolationForecast
 from improver.nowcasting.accumulation import Accumulation
-<<<<<<< HEAD
-from improver.nowcasting.forecasting import CreateExtrapolationForecast
-from improver.utilities.cli_utilities import (load_cube_or_none,
-                                              load_json_or_none)
-from improver.utilities.filename import generate_file_name
-from improver.utilities.load import load_cube
-=======
 from improver.utilities.filename import generate_file_name
 from improver.utilities.load import load_cube
 from improver.utilities.cli_utilities import load_json_or_none
->>>>>>> e2217ecb
 from improver.utilities.save import save_netcdf
 from improver.wind_calculations.wind_components import ResolveWindComponents
 
