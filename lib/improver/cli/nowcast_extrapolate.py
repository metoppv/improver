#!/usr/bin/env python
# -*- coding: utf-8 -*-
# -----------------------------------------------------------------------------
# (C) British Crown Copyright 2017-2019 Met Office.
# All rights reserved.
#
# Redistribution and use in source and binary forms, with or without
# modification, are permitted provided that the following conditions are met:
#
# * Redistributions of source code must retain the above copyright notice, this
#   list of conditions and the following disclaimer.
#
# * Redistributions in binary form must reproduce the above copyright notice,
#   this list of conditions and the following disclaimer in the documentation
#   and/or other materials provided with the distribution.
#
# * Neither the name of the copyright holder nor the names of its
#   contributors may be used to endorse or promote products derived from
#   this software without specific prior written permission.
#
# THIS SOFTWARE IS PROVIDED BY THE COPYRIGHT HOLDERS AND CONTRIBUTORS "AS IS"
# AND ANY EXPRESS OR IMPLIED WARRANTIES, INCLUDING, BUT NOT LIMITED TO, THE
# IMPLIED WARRANTIES OF MERCHANTABILITY AND FITNESS FOR A PARTICULAR PURPOSE
# ARE DISCLAIMED. IN NO EVENT SHALL THE COPYRIGHT HOLDER OR CONTRIBUTORS BE
# LIABLE FOR ANY DIRECT, INDIRECT, INCIDENTAL, SPECIAL, EXEMPLARY, OR
# CONSEQUENTIAL DAMAGES (INCLUDING, BUT NOT LIMITED TO, PROCUREMENT OF
# SUBSTITUTE GOODS OR SERVICES; LOSS OF USE, DATA, OR PROFITS; OR BUSINESS
# INTERRUPTION) HOWEVER CAUSED AND ON ANY THEORY OF LIABILITY, WHETHER IN
# CONTRACT, STRICT LIABILITY, OR TORT (INCLUDING NEGLIGENCE OR OTHERWISE)
# ARISING IN ANY WAY OUT OF THE USE OF THIS SOFTWARE, EVEN IF ADVISED OF THE
# POSSIBILITY OF SUCH DAMAGE.
"""Script to extrapolate input data given advection velocity fields."""

import os
import numpy as np

import iris
from iris import Constraint
from improver.argparser import ArgParser
from improver.nowcasting.forecasting import CreateExtrapolationForecast
from improver.nowcasting.accumulation import Accumulation
from improver.utilities.filename import generate_file_name
from improver.utilities.load import load_cube
from improver.utilities.cli_utilities import (load_cube_or_none,
                                              load_json_or_none)
from improver.utilities.save import save_netcdf
from improver.wind_calculations.wind_components import ResolveWindComponents


def main(argv=None):
    """Extrapolate data forward in time."""

    parser = ArgParser(
        description="Extrapolate input data to required lead times.")
    parser.add_argument("input_filepath", metavar="INPUT_FILEPATH",
                        type=str, help="Path to input NetCDF file.")

    group = parser.add_mutually_exclusive_group()
    group.add_argument("--output_dir", metavar="OUTPUT_DIR", type=str,
                       default="", help="Directory to write output files.")
    group.add_argument("--output_filepaths", nargs="+", type=str,
                       help="List of full paths to output nowcast files, in "
                       "order of increasing lead time.")

    optflw = parser.add_argument_group('Advect using files containing the x '
                                       ' and y components of the velocity')
    optflw.add_argument("--eastward_advection_filepath", type=str, help="Path"
                        " to input file containing Eastward advection "
                        "velocities.")
    optflw.add_argument("--northward_advection_filepath", type=str, help="Path"
                        " to input file containing Northward advection "
                        "velocities.")

    speed = parser.add_argument_group('Advect using files containing speed and'
                                      ' direction')
    speed.add_argument("--advection_speed_filepath", type=str, help="Path"
                       " to input file containing advection speeds,"
                       " usually wind speeds, on multiple pressure levels.")
    speed.add_argument("--advection_direction_filepath", type=str,
                       help="Path to input file containing the directions from"
                       " which advection speeds are coming (180 degrees from"
                       " the direction in which the speed is directed). The"
                       " directions should be on the same grid as the input"
                       " speeds, including the same vertical levels.")
    speed.add_argument("--pressure_level", type=int, default=75000, help="The"
                       " pressure level in Pa to extract from the multi-level"
                       " advection_speed and advection_direction files. The"
                       " velocities at this level are used for advection.")
    parser.add_argument("--orographic_enhancement_filepaths", nargs="+",
                        type=str, default=None, help="List or wildcarded "
                        "file specification to the input orographic "
                        "enhancement files. Orographic enhancement files are "
                        "compulsory for precipitation fields.")
    parser.add_argument("--json_file", metavar="JSON_FILE", default=None,
                        help="Filename for the json file containing "
                        "required changes to the metadata. Information "
                        "describing the intended contents of the json file "
                        "is available in "
                        "improver.utilities.cube_metadata.amend_metadata."
                        "Every output cube will have the metadata_dict "
                        "applied. Defaults to None.", type=str)
    parser.add_argument("--max_lead_time", type=int, default=360,
                        help="Maximum lead time required (mins).")
    parser.add_argument("--lead_time_interval", type=int, default=15,
                        help="Interval between required lead times (mins).")

    accumulation_args = parser.add_argument_group(
        'Calculate accumulations from advected fields')
    accumulation_args.add_argument(
        "--accumulation_fidelity", type=int, default=0,
        help="If set, this CLI will additionally return accumulations"
        " calculated from the advected fields. This fidelity specifies the"
        " time interval in minutes between advected fields that is used to"
        " calculate these accumulations. This interval must be a factor of"
        " the lead_time_interval.")
    accumulation_args.add_argument(
        "--accumulation_period", type=int, default=15,
        help="The period over which the accumulation is calculated (mins). "
        "Only full accumulation periods will be computed. At lead times "
        "that are shorter than the accumulation period, no accumulation "
        "output will be produced.")
    accumulation_args.add_argument(
        "--accumulation_units", type=str, default='m',
        help="Desired units in which the accumulations should be expressed,"
        "e.g. mm")

    # Load Cubes
    args = parser.parse_args(args=argv)

    metadata_dict = load_json_or_none(args.json_file)

    upath, vpath = (args.eastward_advection_filepath,
                    args.northward_advection_filepath)
    spath, dpath = (args.advection_speed_filepath,
                    args.advection_direction_filepath)

    # load files and initialise advection plugin
    input_cube = load_cube(args.input_filepath)
    orographic_enhancement_cube = load_cube_or_none(
        args.orographic_enhancement_filepaths)

    speed_cube = direction_cube = ucube = vcube = None
    if (upath and vpath) and not (spath or dpath):
        ucube = load_cube(upath)
        vcube = load_cube(vpath)
    elif (spath and dpath) and not (upath or vpath):
        level_constraint = Constraint(pressure=args.pressure_level)
        try:
            speed_cube = load_cube(spath, constraints=level_constraint)
            direction_cube = load_cube(dpath, constraints=level_constraint)
        except ValueError as err:
            raise ValueError(
                '{} Unable to extract specified pressure level from given '
                'speed and direction files.'.format(err))
    else:
        raise ValueError('Cannot mix advection component velocities with speed'
                         ' and direction')

    # Process Cubes
    accumulation_cubes, forecast_to_return = process(
        input_cube, ucube, vcube, speed_cube, direction_cube,
        orographic_enhancement_cube, metadata_dict, args.max_lead_time,
        args.lead_time_interval, args.accumulation_fidelity,
        args.accumulation_units)

    # Save Cube
    if args.output_filepaths and \
            len(args.output_filepaths) != len(forecast_to_return):
        raise ValueError("Require exactly one output file name for each "
                         "forecast lead time")
    for i, cube in enumerate(forecast_to_return):
        # save to a suitably-named output file
        if args.output_filepaths:
            file_name = args.output_filepaths[i]
        else:
            file_name = os.path.join(
                args.output_dir, generate_file_name(cube))
        save_netcdf(cube, file_name)

    if args.accumulation_fidelity > 0:
        # return accumulation cubes
        for i, cube in enumerate(accumulation_cubes):
            file_name = os.path.join(args.output_dir, generate_file_name(cube))
            save_netcdf(cube, file_name)


def process(input_cube, u_cube, v_cube, speed_cube, direction_cube,
            orographic_enhancement_cube=None, metadata_dict=None,
            max_lead_time=360, lead_time_interval=15, accumulation_fidelity=0,
            accumulation_units='m'):
    """Module  to extrapolate input cubes given advection velocity fields.

    Args:
        input_cube (iris.cube.Cube):
            The input Cube to be processed.
        u_cube (iris.cube.Cube):
            Cube with the velocities in the x direction.
            Must be used with v_cube.
            s_cube and d_cube must be None.
        v_cube (iris.cube.Cube):
            Cube with the velocities in the y direction.
            Must be used with u_cube.
            s_cube and d_cube must be None.
        speed_cube (iris.cube.Cube):
            Cube containing advection speeds, usually wind speed.
            Must be used with d_cube.
            u_cube and v_cube must be None.
        direction_cube (iris.cube.Cube):
            Cube from which advection speeds are coming. The directions
            should be on the same grid as the input speeds, including the same
            vertical levels.
            Must be used with d_cube.
            u_cube and v_cube must be None.

    Keyword Args:
        orographic_enhancement_cube (iris.cube.Cube):
            Cube containing the orographic enhancement fields. May have data
            for multiple times in the cube.
            Default is None.
        metadata_dict (dict):
            Dictionary containing the required changes to the metadata.
            Information describing the intended contents of the dictionary
            is available in improver.utilities.cube_metadata.amend_metadata.
            Every output cube will have the metadata_dict applied.
            Default is None.
        max_lead_time (int):
            Maximum lead time required (mins).
            Default is 360.
        lead_time_interval (int):
            Interval between required lead times (mins).
        accumulation_fidelity (int):
            If set, this will additionally return accumulations calculated
            from the advected fields. This fidelity specifies the time
            interval in minutes between advected fields that is used to
            calculate these accumulations. This interval must be a factor of
            the lead_time_interval.
            Default is 0.
        accumulation_units (str):
            Desired units in which the accumulations should be expressed.
            e.g. 'mm'
            Default is 'm'.

    Returns:
        (tuple) tuple containing:
            **accumulation_cubes** (iris.cube.Cubelist):
                A cubelist containing precipitation accumulation cubes where
                the accumulation periods are determined by the
                lead_time_interval.
            **forecast_to_return** (iris.cube.Cubelist):
                New cubes with updated time and extrapolated data.

    Raises:
        ValueError:
            can either use s_cube and d_cube or u_cube and v_cube.
            Therefore: (s and d)⊕(u and v)
        ValueError:
            If accumulation_fidelity is greater than 0 and max_lead_time is not
            cleanly divisible by accumulation_fidelity.
    """

    if (speed_cube and direction_cube) and not (u_cube or v_cube):
        u_cube, v_cube = ResolveWindComponents().process(
            speed_cube, direction_cube)
    elif (u_cube or v_cube) and (speed_cube or direction_cube):
        raise ValueError('Cannot mix advection component velocities with speed'
                         ' and direction')
    # generate list of lead times in minutes
    lead_times = np.arange(0, max_lead_time + 1, lead_time_interval)

    # determine whether accumulations are also to be returned.
    time_interval = lead_time_interval
    if accumulation_fidelity > 0:
        fraction, _ = np.modf(max_lead_time / accumulation_fidelity)
        if fraction != 0:
            msg = ("The specified lead_time_interval ({}) is not cleanly "
                   "divisible by the specified accumulation_fidelity ({}). As "
                   "a result the lead_time_interval cannot be constructed from"
                   " accumulation cubes at this fidelity.".
                   format(lead_time_interval, accumulation_fidelity))
            raise ValueError(msg)

        time_interval = accumulation_fidelity
        lead_times = np.arange(0, max_lead_time + 1, time_interval)

    lead_time_filter = lead_time_interval // time_interval
    forecast_plugin = CreateExtrapolationForecast(
        input_cube, u_cube, v_cube,
        orographic_enhancement_cube=orographic_enhancement_cube,
        metadata_dict=metadata_dict)

    # extrapolate input data to required lead times
    forecast_cubes = iris.cube.CubeList()
    for i, lead_time in enumerate(lead_times):
        forecast_cubes.append(
            forecast_plugin.extrapolate(leadtime_minutes=lead_time))

    forecast_to_return = forecast_cubes[::lead_time_filter].copy()
    # return rate cubes
    # calculate accumulations if required
<<<<<<< HEAD
    accumulation_cubes = None
    if accumulation_fidelity > 0:
        plugin = Accumulation(accumulation_units=accumulation_units,
                              accumulation_period=lead_time_interval * 60)
=======
    if args.accumulation_fidelity > 0:
        lead_times = (
            np.arange(args.lead_time_interval, args.max_lead_time + 1,
                      args.lead_time_interval))
        plugin = Accumulation(
            accumulation_units=args.accumulation_units,
            accumulation_period=args.accumulation_period * 60,
            forecast_periods=lead_times * 60)
>>>>>>> 44cc1e11
        accumulation_cubes = plugin.process(forecast_cubes)

    return accumulation_cubes, forecast_to_return


if __name__ == "__main__":
    main()<|MERGE_RESOLUTION|>--- conflicted
+++ resolved
@@ -161,7 +161,7 @@
         input_cube, ucube, vcube, speed_cube, direction_cube,
         orographic_enhancement_cube, metadata_dict, args.max_lead_time,
         args.lead_time_interval, args.accumulation_fidelity,
-        args.accumulation_units)
+        args.accumulation_period, args.accumulation_units)
 
     # Save Cube
     if args.output_filepaths and \
@@ -187,7 +187,7 @@
 def process(input_cube, u_cube, v_cube, speed_cube, direction_cube,
             orographic_enhancement_cube=None, metadata_dict=None,
             max_lead_time=360, lead_time_interval=15, accumulation_fidelity=0,
-            accumulation_units='m'):
+            accumulation_period=15, accumulation_units='m'):
     """Module  to extrapolate input cubes given advection velocity fields.
 
     Args:
@@ -235,6 +235,11 @@
             calculate these accumulations. This interval must be a factor of
             the lead_time_interval.
             Default is 0.
+        accumulation_period (int):
+            The period over which the accumulation is calculated (mins).
+            Only full accumulation periods will be computed. At lead times
+            that are shorter than the accumulation period, no accumulation
+            output will be produced.
         accumulation_units (str):
             Desired units in which the accumulations should be expressed.
             e.g. 'mm'
@@ -297,21 +302,15 @@
     forecast_to_return = forecast_cubes[::lead_time_filter].copy()
     # return rate cubes
     # calculate accumulations if required
-<<<<<<< HEAD
     accumulation_cubes = None
     if accumulation_fidelity > 0:
-        plugin = Accumulation(accumulation_units=accumulation_units,
-                              accumulation_period=lead_time_interval * 60)
-=======
-    if args.accumulation_fidelity > 0:
         lead_times = (
-            np.arange(args.lead_time_interval, args.max_lead_time + 1,
-                      args.lead_time_interval))
+            np.arange(lead_time_interval, max_lead_time + 1,
+                      lead_time_interval))
         plugin = Accumulation(
-            accumulation_units=args.accumulation_units,
-            accumulation_period=args.accumulation_period * 60,
+            accumulation_units=accumulation_units,
+            accumulation_period=accumulation_period * 60,
             forecast_periods=lead_times * 60)
->>>>>>> 44cc1e11
         accumulation_cubes = plugin.process(forecast_cubes)
 
     return accumulation_cubes, forecast_to_return
