#!/usr/bin/env python
# -*- coding: utf-8 -*-
# -----------------------------------------------------------------------------
# (C) British Crown Copyright 2017-2019 Met Office.
# All rights reserved.
#
# Redistribution and use in source and binary forms, with or without
# modification, are permitted provided that the following conditions are met:
#
# * Redistributions of source code must retain the above copyright notice, this
#   list of conditions and the following disclaimer.
#
# * Redistributions in binary form must reproduce the above copyright notice,
#   this list of conditions and the following disclaimer in the documentation
#   and/or other materials provided with the distribution.
#
# * Neither the name of the copyright holder nor the names of its
#   contributors may be used to endorse or promote products derived from
#   this software without specific prior written permission.
#
# THIS SOFTWARE IS PROVIDED BY THE COPYRIGHT HOLDERS AND CONTRIBUTORS "AS IS"
# AND ANY EXPRESS OR IMPLIED WARRANTIES, INCLUDING, BUT NOT LIMITED TO, THE
# IMPLIED WARRANTIES OF MERCHANTABILITY AND FITNESS FOR A PARTICULAR PURPOSE
# ARE DISCLAIMED. IN NO EVENT SHALL THE COPYRIGHT HOLDER OR CONTRIBUTORS BE
# LIABLE FOR ANY DIRECT, INDIRECT, INCIDENTAL, SPECIAL, EXEMPLARY, OR
# CONSEQUENTIAL DAMAGES (INCLUDING, BUT NOT LIMITED TO, PROCUREMENT OF
# SUBSTITUTE GOODS OR SERVICES; LOSS OF USE, DATA, OR PROFITS; OR BUSINESS
# INTERRUPTION) HOWEVER CAUSED AND ON ANY THEORY OF LIABILITY, WHETHER IN
# CONTRACT, STRICT LIABILITY, OR TORT (INCLUDING NEGLIGENCE OR OTHERWISE)
# ARISING IN ANY WAY OUT OF THE USE OF THIS SOFTWARE, EVEN IF ADVISED OF THE
# POSSIBILITY OF SUCH DAMAGE.
"""Script to calculate optical flow advection velocities with option to
extrapolate."""

import os

import iris
import numpy as np

from improver.argparser import ArgParser
from improver.nowcasting.forecasting import CreateExtrapolationForecast
from improver.nowcasting.optical_flow import OpticalFlow
from improver.nowcasting.utilities import ApplyOrographicEnhancement
<<<<<<< HEAD
from improver.utilities.cli_utilities import (load_cube_or_none,
                                              load_json_or_none)
from improver.utilities.filename import generate_file_name
from improver.utilities.load import load_cubelist
=======
from improver.utilities.filename import generate_file_name
from improver.utilities.load import load_cubelist, load_cube
from improver.utilities.cli_utilities import load_json_or_none
>>>>>>> e2217ecb
from improver.utilities.save import save_netcdf


def main(argv=None):
    """Calculate optical flow advection velocities and (optionally)
    extrapolate data."""

    parser = ArgParser(
        description="Calculate optical flow components from input fields "
        "and (optionally) extrapolate to required lead times.")

    parser.add_argument("input_filepaths", metavar="INPUT_FILEPATHS",
                        nargs=3, type=str, help="Paths to the input radar "
                        "files. There should be 3 input files at T, T-1 and "
                        "T-2 from which to calculate optical flow velocities. "
                        "The files require a 'time' coordinate on which they "
                        "are sorted, so the order of inputs does not matter.")
    parser.add_argument("--output_dir", metavar="OUTPUT_DIR", type=str,
                        default='', help="Directory to write all output files,"
                        " or only advection velocity components if "
                        "NOWCAST_FILEPATHS is specified.")
    parser.add_argument("--nowcast_filepaths", nargs="+", type=str,
                        default=None, help="Optional list of full paths to "
                        "output nowcast files. Overrides OUTPUT_DIR. Ignored "
                        "unless '--extrapolate' is set.")
    parser.add_argument("--orographic_enhancement_filepaths", nargs="+",
                        type=str, default=None, help="List or wildcarded "
                        "file specification to the input orographic "
                        "enhancement files. Orographic enhancement files are "
                        "compulsory for precipitation fields.")
    parser.add_argument("--json_file", metavar="JSON_FILE", default=None,
                        help="Filename for the json file containing "
                        "required changes to the metadata. Information "
                        "describing the intended contents of the json file "
                        "is available in "
                        "improver.utilities.cube_metadata.amend_metadata."
                        "Every output cube will have the metadata_dict "
                        "applied. Defaults to None.", type=str)

    # OpticalFlow plugin configurable parameters
    parser.add_argument("--ofc_box_size", type=int, default=30, help="Size of "
                        "square 'box' (in grid squares) within which to solve "
                        "the optical flow equations.")
    parser.add_argument("--smart_smoothing_iterations", type=int, default=100,
                        help="Number of iterations to perform in enforcing "
                        "smoothness constraint for optical flow velocities.")

    # AdvectField options
    parser.add_argument("--extrapolate", action="store_true", default=False,
                        help="Optional flag to advect current data forward to "
                        "specified lead times.")
    parser.add_argument("--max_lead_time", type=int, default=360,
                        help="Maximum lead time required (mins).  Ignored "
                        "unless '--extrapolate' is set.")
    parser.add_argument("--lead_time_interval", type=int, default=15,
                        help="Interval between required lead times (mins). "
                        "Ignored unless '--extrapolate' is set.")

    args = parser.parse_args(args=argv)

    # Load Cubes and JSON.
    metadata_dict = load_json_or_none(args.json_file)
    original_cube_list = load_cubelist(args.input_filepaths)
    oe_cube = load_cube(args.orographic_enhancement_filepaths,
                        allow_none=True)

    # Process
    forecast_cubes, u_and_v_mean = process(
        original_cube_list, oe_cube, metadata_dict, args.ofc_box_size,
        args.smart_smoothing_iterations, args.extrapolate,
        args.max_lead_time, args.lead_time_interval)

    # Save Cubes
    for wind_cube in u_and_v_mean:
        file_name = generate_file_name(wind_cube)
        save_netcdf(wind_cube, os.path.join(args.output_dir, file_name))

    # advect latest input data to the required lead times
    if args.extrapolate:
        if args.nowcast_filepaths:
            if len(args.nowcast_filepaths) != len(forecast_cubes):
                raise ValueError("Require exactly one output file name for "
                                 "each forecast lead time")

        for i, cube in enumerate(forecast_cubes):
            # save to a suitably-named output file
            if args.nowcast_filepaths:
                file_name = args.nowcast_filepaths[i]
            else:
                file_name = os.path.join(
                    args.output_dir, generate_file_name(cube))
            save_netcdf(cube, file_name)


def process(original_cube_list, orographic_enhancement_cube=None,
            metadata_dict=None, ofc_box_size=30,
            smart_smoothing_iterations=100, extrapolate=False,
            max_lead_time=360, lead_time_interval=15):
    """Calculates optical flow and can (optionally) extrapolate data.

    Calculates optical flow components from input fields and (optionally)
    extrapolate to required lead times.

    Args:
        original_cube_list (iris.cube.CubeList):
            Cubelist from which to calculate optical flow velocities.
            The cubes require a 'time' coordinate on which they are sorted,
            so the order of cubes does not matter.

    Keyword Args:
        orographic_enhancement_cube (iris.cube.Cube):
            Cube containing the orographic enhancement fields.
            Default is None.
        metadata_dict (dict):
            Dictionary containing required changes to the metadata.
            Information describing the intended contents of the dictionary is
            available in improver.utilities.cube_metadata.amend_metadata.
            Every output cube will have the metadata_dict applied.
            Default is None.
        ofc_box_size (int):
            Size of square 'box' (in grid spaces) within which to solve
            the optical flow equations.
            Default is 30.
        smart_smoothing_iterations (int):
            Number of iterations to perform in enforcing smoothness constraint
            for optical flow velocities.
            Default is 100.
        extrapolate (bool):
            If True, advects current data forward to specified lead times.
            Default is False.
        max_lead_time (int):
            Maximum lead time required (mins). Ignored unless extrapolate is
            True.
            Default is 360.
        lead_time_interval (int):
            Interval between required lead times (mins). Ignored unless
            extrapolate is True.
            Default is 15.

    Returns:
        (tuple): tuple containing:
            **forecast_cubes** (list<Cube>):
                List of Cubes if extrapolate is True, else None.
            **u_and_v_mean** (list<Cube>):
                List of the umean and vmean cubes.

    Raises:
        ValueError:
            If there is no oe_cube but a cube is called 'precipitation_rate'.

    """
    if orographic_enhancement_cube:
        cube_list = ApplyOrographicEnhancement("subtract").process(
            original_cube_list, orographic_enhancement_cube)
    else:
        cube_list = original_cube_list
        if any("precipitation_rate" in cube.name() for cube in cube_list):
            cube_names = [cube.name() for cube in cube_list]
            msg = ("For precipitation fields, orographic enhancement "
                   "filepaths must be supplied. The names of the cubes "
                   "supplied were: {}".format(cube_names))
            raise ValueError(msg)

    # order input files by validity time
    cube_list.sort(key=lambda x: x.coord("time").points[0])
    time_coord = cube_list[-1].coord("time")
    # calculate optical flow velocities from T-1 to T and T-2 to T-1
    ofc_plugin = OpticalFlow(iterations=smart_smoothing_iterations,
                             metadata_dict=metadata_dict)
    u_cubes = iris.cube.CubeList([])
    v_cubes = iris.cube.CubeList([])
    for older_cube, newer_cube in zip(cube_list[:-1], cube_list[1:]):
        ucube, vcube = ofc_plugin.process(older_cube, newer_cube,
                                          boxsize=ofc_box_size)
        u_cubes.append(ucube)
        v_cubes.append(vcube)

    # average optical flow velocity components
    u_cube = u_cubes.merge_cube()
    u_mean = u_cube.collapsed("time", iris.analysis.MEAN)
    u_mean.coord("time").points = time_coord.points
    u_mean.coord("time").units = time_coord.units

    v_cube = v_cubes.merge_cube()
    v_mean = v_cube.collapsed("time", iris.analysis.MEAN)
    v_mean.coord("time").points = time_coord.points
    v_mean.coord("time").units = time_coord.units

    u_and_v_mean = [u_mean, v_mean]
    forecast_cubes = []
    if extrapolate:
        # generate list of lead times in minutes
        lead_times = np.arange(0, max_lead_time + 1,
                               lead_time_interval)
        forecast_plugin = CreateExtrapolationForecast(
            original_cube_list[-1], u_mean, v_mean,
            orographic_enhancement_cube=orographic_enhancement_cube,
            metadata_dict=metadata_dict)
        # extrapolate input data to required lead times
        for i, lead_time in enumerate(lead_times):
            forecast_cubes.append(forecast_plugin.extrapolate(
                leadtime_minutes=lead_time))

    return forecast_cubes, u_and_v_mean


if __name__ == "__main__":
    main()<|MERGE_RESOLUTION|>--- conflicted
+++ resolved
@@ -33,7 +33,6 @@
 extrapolate."""
 
 import os
-
 import iris
 import numpy as np
 
@@ -41,16 +40,9 @@
 from improver.nowcasting.forecasting import CreateExtrapolationForecast
 from improver.nowcasting.optical_flow import OpticalFlow
 from improver.nowcasting.utilities import ApplyOrographicEnhancement
-<<<<<<< HEAD
-from improver.utilities.cli_utilities import (load_cube_or_none,
-                                              load_json_or_none)
-from improver.utilities.filename import generate_file_name
-from improver.utilities.load import load_cubelist
-=======
 from improver.utilities.filename import generate_file_name
 from improver.utilities.load import load_cubelist, load_cube
 from improver.utilities.cli_utilities import load_json_or_none
->>>>>>> e2217ecb
 from improver.utilities.save import save_netcdf
 
 
