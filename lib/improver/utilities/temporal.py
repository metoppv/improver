# -*- coding: utf-8 -*-
# -----------------------------------------------------------------------------
# (C) British Crown Copyright 2017-2019 Met Office.
# All rights reserved.
#
# Redistribution and use in source and binary forms, with or without
# modification, are permitted provided that the following conditions are met:
#
# * Redistributions of source code must retain the above copyright notice, this
#   list of conditions and the following disclaimer.
#
# * Redistributions in binary form must reproduce the above copyright notice,
#   this list of conditions and the following disclaimer in the documentation
#   and/or other materials provided with the distribution.
#
# * Neither the name of the copyright holder nor the names of its
#   contributors may be used to endorse or promote products derived from
#   this software without specific prior written permission.
#
# THIS SOFTWARE IS PROVIDED BY THE COPYRIGHT HOLDERS AND CONTRIBUTORS "AS IS"
# AND ANY EXPRESS OR IMPLIED WARRANTIES, INCLUDING, BUT NOT LIMITED TO, THE
# IMPLIED WARRANTIES OF MERCHANTABILITY AND FITNESS FOR A PARTICULAR PURPOSE
# ARE DISCLAIMED. IN NO EVENT SHALL THE COPYRIGHT HOLDER OR CONTRIBUTORS BE
# LIABLE FOR ANY DIRECT, INDIRECT, INCIDENTAL, SPECIAL, EXEMPLARY, OR
# CONSEQUENTIAL DAMAGES (INCLUDING, BUT NOT LIMITED TO, PROCUREMENT OF
# SUBSTITUTE GOODS OR SERVICES; LOSS OF USE, DATA, OR PROFITS; OR BUSINESS
# INTERRUPTION) HOWEVER CAUSED AND ON ANY THEORY OF LIABILITY, WHETHER IN
# CONTRACT, STRICT LIABILITY, OR TORT (INCLUDING NEGLIGENCE OR OTHERWISE)
# ARISING IN ANY WAY OUT OF THE USE OF THIS SOFTWARE, EVEN IF ADVISED OF THE
# POSSIBILITY OF SUCH DAMAGE.
"""Provide support utilities for making temporal calculations."""

import re

from datetime import datetime
from datetime import time as dt_time
from datetime import timedelta
from datetime import timezone
import warnings

import numpy as np

import cf_units as unit
from cf_units import Unit

import iris
from iris import Constraint
from iris.time import PartialDateTime
from iris.exceptions import CoordinateNotFoundError

from improver.utilities.cube_manipulation import build_coordinate


def cycletime_to_datetime(cycletime, cycletime_format="%Y%m%dT%H%MZ"):
    """Convert a string representating the cycletime of the
    format YYYYMMDDTHHMMZ into a datetime object.

     Args:
         cycletime (string):
             A cycletime that can be converted into a datetime using the
             cycletime_format supplied.

     Keyword Args:
<<<<<<< HEAD
         cycletime_format (string):
             String containing the appropriate directives to indicate how
             the output datetime should display.

=======
         cycletime_format (str):
             String containing the desired format for the cycletime.
>>>>>>> 702de6b5
    Returns:
        datetime:
            A correctly formatted datetime object.
    """
    return datetime.strptime(cycletime, cycletime_format)


def datetime_to_cycletime(adatetime, cycletime_format="%Y%m%dT%H%MZ"):
<<<<<<< HEAD
    """Convert a cycletime of the format YYYYMMDDTHHMMZ into a datetime object.
     Args:
         adatetime (string):
             A datetime that can be converted into a cycletime using the
             cycletime_format supplied.
     Keyword Args:
         cycletime_format (string):
             String containing the appropriate directives to indicate how
             the output datetime should display.
=======
    """Convert a datetime object into a string representing the cycletime
    of the format YYYYMMDDTHHMMZ.

     Args:
         adatetime (datetime.datetime):
             A datetime that can be converted into a cycletime using the
             cycletime_format supplied.
     Keyword Args:
         cycletime_format (str):
             String containing the desired format for the cycletime.
>>>>>>> 702de6b5
    Returns:
        str:
            A correctly formatted string.
    """
    return datetime.strftime(adatetime, cycletime_format)


def cycletime_to_number(
        cycletime, cycletime_format="%Y%m%dT%H%MZ",
        time_unit="hours since 1970-01-01 00:00:00",
        calendar="gregorian"):
    """Convert a cycletime of the format YYYYMMDDTHHMMZ into a numeric
    time value.

    Args:
        cycletime (str):
            A cycletime that can be converted into a datetime using the
            cycletime_format supplied.

    Keyword Args:
        cycletime_format (str):
            String containg the appropriate directives to indicate how
            the output datetime should display.
        time_unit (str):
            String representation of the cycletime units.
        calendar (str):
            String describing the calendar used for defining the cycletime.
            The choice of calendar must be supported by cf_units.CALENDARS.

    Returns:
        float:
            A numeric value to represent the datetime using assumed choices
            for the unit of time and the calendar.
    """
    dtval = cycletime_to_datetime(cycletime,
                                  cycletime_format=cycletime_format)
    return unit.date2num(dtval, time_unit, calendar)


def forecast_period_coord(
        cube, force_lead_time_calculation=False, result_units="seconds"):
    """
    Return or calculate the lead time coordinate (forecast_period)
    within a cube, either by reading the forecast_period coordinate,
    or by calculating the difference between the time (points and bounds) and
    the forecast_reference_time. The units of the forecast_period, time and
    forecast_reference_time coordinates are converted, if required. The final
    coordinate will have units of seconds.

    Args:
        cube (Iris.cube.Cube):
            Cube from which the lead times will be determined.

    Keyword Args:
        force_lead_time_calculation (bool):
            Force the lead time to be calculated from the
            forecast_reference_time and the time coordinate, even if
            the forecast_period coordinate exists.
            Default is False.
        result_units (str or cf_units.Unit):
            Desired units for the resulting forecast period coordinate.

    Returns:
        coord (iris.coords.AuxCoord or DimCoord):
            Describing the points and their units for
            'forecast_period'. A DimCoord is returned if the
            forecast_period coord is already present in the cube as a
            DimCoord and this coord does not need changing, otherwise
            it will be an AuxCoord. Units are result_units.
    """
    if cube.coords("forecast_period"):
        fp_type = cube.coord("forecast_period").dtype
    else:
        fp_type = np.int32
    if cube.coords("forecast_period") and not force_lead_time_calculation:
        result_coord = cube.coord("forecast_period").copy()
        try:
            result_coord.convert_units(result_units)
        except ValueError as err:
            msg = "For forecast_period: {}".format(err)
            raise ValueError(msg)

    # Try to return forecast_reference_time - time coordinate.
    elif cube.coords("time") and cube.coords("forecast_reference_time"):
        time_units = cube.coord("time").units
        t_coord = cube.coord("time")
        fr_coord = cube.coord("forecast_reference_time")
        fr_type = fr_coord.dtype
        try:
            fr_coord.convert_units(time_units)
        except ValueError as err:
            msg = "For forecast_reference_time: {}".format(err)
            raise ValueError(msg)
        time_points = np.array(
            [c.point for c in t_coord.cells()])
        forecast_reference_time_points = np.array(
            [c.point for c in fr_coord.cells()])
        required_lead_times = (
            time_points - forecast_reference_time_points)
        # Convert the timedeltas to a total in seconds.
        required_lead_times = np.array(
            [x.total_seconds() for x in required_lead_times]).astype(fr_type)
        if t_coord.bounds is not None:
            time_bounds = np.array(
                [c.bound for c in t_coord.cells()])
            required_lead_bounds = (
                time_bounds - forecast_reference_time_points)
            # Convert the timedeltas to a total in seconds.
            required_lead_bounds = np.array(
                [[b.total_seconds() for b in x]
                 for x in required_lead_bounds]).astype(fr_type)
        else:
            required_lead_bounds = None
        coord_type = iris.coords.AuxCoord
        if cube.coords("forecast_period"):
            if isinstance(
                    cube.coord("forecast_period"), iris.coords.DimCoord):
                coord_type = iris.coords.DimCoord
        result_coord = coord_type(
            required_lead_times,
            standard_name='forecast_period',
            bounds=required_lead_bounds,
            units="seconds")
        result_coord.convert_units(result_units)
        if np.any(result_coord.points < 0):
            msg = ("The values for the time {} and "
                   "forecast_reference_time {} coordinates from the "
                   "input cube have produced negative values for the "
                   "forecast_period. A forecast does not generate "
                   "values in the past.").format(
                       cube.coord("time").points,
                       cube.coord("forecast_reference_time").points)
            warnings.warn(msg)
    else:
        msg = ("The forecast period coordinate is not available within {}."
               "The time coordinate and forecast_reference_time "
               "coordinate were also not available for calculating "
               "the forecast_period.".format(cube))
        raise CoordinateNotFoundError(msg)

    result_coord.points = result_coord.points.astype(fp_type)
    if result_coord.bounds is not None:
        result_coord.bounds = result_coord.bounds.astype(fp_type)

    return result_coord


def iris_time_to_datetime(time_coord):
    """
    Convert iris time to python datetime object. Working in UTC.

    Args:
        time_coord (iris.coord.Coord):
            Iris time coordinate element(s).

    Returns:
        list of datetime.datetime objects
            The time element(s) recast as a python datetime object.
    """
    coord = time_coord.copy()
    coord.convert_units('seconds since 1970-01-01 00:00:00')
    return [datetime.utcfromtimestamp(value) for value in coord.points]


def datetime_to_iris_time(dt_in, time_units="hours"):
    """
    Convert python datetime.datetime into hours, minutes or seconds
    since 1970-01-01 00Z.

    Args:
        dt_in (datetime.datetime object):
            Time to be converted.

        time_units (str):
            Name of time unit. Currently only "hours", "minutes" or
            "seconds" are supported. Alternatively, an origin time can be
            supported, for example "seconds since 1970-01-01 00:00:00",
            however, "since 1970-01-01 00:00:00" will be ignored.

    Returns:
        result (float):
            Time since epoch in the units defined by the time_units
            with default floating point precision.
    """
    if all(time_unit not in time_units for time_unit in
           ["hours", "minutes", "seconds"]):
        msg = ("The time unit must contain 'hours', 'minutes' or 'seconds'. "
               "The time unit was {}".format(time_units))
        raise ValueError(msg)
    result = dt_in.replace(tzinfo=timezone.utc).timestamp()
    if "hours" in time_units:
        result /= 3600.
    elif "minutes" in time_units:
        result /= 60
    elif "seconds" in time_units:
        pass
    return result


def datetime_constraint(time_in, time_max=None):
    """
    Constructs an iris equivalence constraint from a python datetime object.

    Args:
        time_in (datetime.datetime object):
            The time to be used to build an iris constraint.
        time_max (datetime.datetime object):
            Optional max time, which if provided leads to a range constraint
            being returned up to < time_max.

    Returns:
        time_extract (iris.Constraint):
            An iris constraint to be used in extracting data at the given time
            from a cube.
    """
    time_start = PartialDateTime(
        time_in.year, time_in.month, time_in.day, time_in.hour)

    if time_max is None:
        time_extract = Constraint(time=lambda cell: cell.point == time_start)
    else:
        time_limit = PartialDateTime(
            time_max.year, time_max.month, time_max.day, time_max.hour)
        time_extract = Constraint(
            time=lambda cell: time_start <= cell < time_limit)
    return time_extract


def extract_cube_at_time(cubes, time, time_extract):
    """
    Extract a single cube at a given time from a cubelist.

    Args:
        cubes (iris.cube.CubeList):
            CubeList of a given diagnostic over several times.
        time (datetime.datetime object):
            Time at which forecast data is needed.
        time_extract (iris.Constraint):
            Iris constraint for the desired time.

    Returns:
        cube (iris.cube.Cube):
            Cube of data at the desired time.

    Raises:
        ValueError if the desired time is not available within the cubelist.
    """
    try:
        cube_in, = cubes.extract(time_extract)
        return cube_in
    except ValueError:
        msg = ('Forecast time {} not found within data cubes.'.format(
            time.strftime("%Y-%m-%d:%H:%M")))
        warnings.warn(msg)
        return None


def set_utc_offset(longitudes):
    """
    Simplistic timezone setting for unset sites that uses 15 degree bins
    centred on 0 degrees longitude. Used for on the fly site generation
    when no more rigorous source of timeszone information is provided.

    Args:
        longitudes (List):
            List of longitudes.

    Returns:
        utc_offsets (List):
            List of utc_offsets calculated using longitude.
    """
    return np.floor((np.array(longitudes) + 7.5)/15.)


def get_forecast_times(forecast_length, forecast_date=None,
                       forecast_time=None):
    """
    Generate a list of python datetime objects specifying the desired forecast
    times. This list will be created from input specifications if provided.
    Otherwise defaults are to start today at the most recent 6-hourly interval
    (00, 06, 12, 18) and to run out to T+144 hours.

    Args:
        forecast_length (int):
            An integer giving the desired length of the forecast output in
            hours (e.g. 48 for a two day forecast period).
        forecast_date (string (YYYYMMDD)):
            A string of format YYYYMMDD defining the start date for which
            forecasts are required. If unset it defaults to today in UTC.
        forecast_time (int):
            An integer giving the hour on the forecast_date at which to start
            the forecast output; 24hr clock such that 17 = 17Z for example. If
            unset it defaults to the latest 6 hour cycle as a start time.

    Returns:
        forecast_times (list of datetime.datetime objects):
            A list of python datetime.datetime objects that represent the
            times at which diagnostic data should be extracted.

    Raises:
        ValueError : raised if the input date is not in the expected format.
    """
    date_format = re.compile('[0-9]{8}')

    if forecast_date is None:
        start_date = datetime.utcnow().date()
    else:
        if date_format.match(forecast_date) and len(forecast_date) == 8:
            start_date = datetime.strptime(forecast_date,
                                           "%Y%m%d").date()
        else:
            raise ValueError('Date {} is in unexpected format; should be '
                             'YYYYMMDD.'.format(forecast_date))

    if forecast_time is None:
        # If no start hour provided, go back to the nearest multiple of 6
        # hours (e.g. utcnow = 11Z --> 06Z).
        forecast_start_time = datetime.combine(
            start_date, dt_time(divmod(datetime.utcnow().hour, 6)[0]*6))
    else:
        forecast_start_time = datetime.combine(start_date,
                                               dt_time(forecast_time))

    # Generate forecast times. Hourly to T+48, 3 hourly to T+forecast_length.
    forecast_times = [forecast_start_time + timedelta(hours=x) for x in
                      range(min(forecast_length, 49))]
    forecast_times = (forecast_times +
                      [forecast_start_time + timedelta(hours=x) for x in
                       range(51, forecast_length+1, 3)])

    return forecast_times


def unify_forecast_reference_time(cubes, cycletime):
    """Function to unify the forecast_reference_time across the input cubes
    provided. The cycletime specified is used as the forecast_reference_time.
    This function is intended for use in grid blending, where the models
    being blended may not have been run at the same cycle time, but should
    be given the same forecast period weightings.

    Args:
        cubes (iris.cube.CubeList or iris.cube.Cube):
            Cubes that will have their forecast_reference_time unified.
            If a single cube is provided the forecast_reference_time will be
            updated. Any bounds on the forecast_reference_time coord will be
            discarded.
        cycletime (datetime.datetime):
            Datetime for the cycletime that will be used to replace the
            forecast_reference_time on the individual cubes.

    Returns:
        result_cubes (iris.cube.CubeList):
            Cubes that have had their forecast_reference_time unified.

    Raises:
        ValueError: if forecast_reference_time is a dimension coordinate
    """
    if isinstance(cubes, iris.cube.Cube):
        cubes = iris.cube.CubeList([cubes])

    result_cubes = iris.cube.CubeList([])
    for cube in cubes:
        frt_units = cube.coord('forecast_reference_time').units
        frt_type = cube.coord('forecast_reference_time').dtype
        new_frt_units = Unit('seconds since 1970-01-01 00:00:00')
        frt_points = np.round(
            [new_frt_units.date2num(cycletime)]).astype(frt_type)
        frt_coord = build_coordinate(
            frt_points, standard_name="forecast_reference_time", bounds=None,
            template_coord=cube.coord('forecast_reference_time'),
            units=new_frt_units)
        frt_coord.convert_units(frt_units)
        frt_coord.points = frt_coord.points.astype(frt_type)
        cube.remove_coord("forecast_reference_time")
        cube.add_aux_coord(frt_coord, data_dims=None)

        # If a forecast period coordinate already exists on a cube, replace
        # this coordinate, otherwise create a new coordinate.
        fp_units = "seconds"
        if cube.coords("forecast_period"):
            fp_units = cube.coord("forecast_period").units
            cube.remove_coord("forecast_period")
        fp_coord = forecast_period_coord(
            cube, force_lead_time_calculation=True, result_units=fp_units)
        cube.add_aux_coord(fp_coord, data_dims=cube.coord_dims("time"))
        result_cubes.append(cube)
    return result_cubes


def find_latest_cycletime(cubelist):
    """
    Find the latest cycletime from the cubes in a cubelist and convert it into
    a datetime object.

    Args:
        cubelist (iris.cube.CubeList):
            A list of cubes each containing single time step from different
            forecast cycles.

    Returns:
        cycletime (datetime object):
            A datetime object corresponding to the latest forecast reference
            time in the input cubelist.
    """
    # Get cycle time as latest forecast reference time
    if any([cube.coord_dims("forecast_reference_time")
            for cube in cubelist]):
        raise ValueError(
            "Expecting scalar forecast_reference_time for each input "
            "cube - cannot replace a dimension coordinate")

    frt_coord = cubelist[0].coord("forecast_reference_time").copy()
    for cube in cubelist:
        next_coord = cube.coord("forecast_reference_time").copy()
        next_coord.convert_units(frt_coord.units)
        if next_coord.points[0] > frt_coord.points[0]:
            frt_coord = next_coord
    cycletime, = frt_coord.units.num2date(
        frt_coord.points)
    return cycletime


def extract_nearest_time_point(
        cube, dt, time_name="time", allowed_dt_difference=None):
    """Find the nearest time point to the time point provided.

    Args:
        cube (iris.cube.Cube):
            Cube or CubeList that will be extracted from using the supplied
            time_point
        dt (datetime.datetime):
            Datetime representation of a time that will be used within the
            extraction from the cube supplied.
        time_name (str):
            Name of the "time" coordinate that will be extracted. This must be
            "time" or "forecast_reference_time".
        allowed_dt_difference (float or None):
            Defines a limit to the maximum difference between the datetime
            provided and the time points available within the cube. If
            this limit is exceeded, then an error is raised.
            This must be defined in seconds.

    Returns:
        cube (iris.cube.Cube):
            Cube following extraction to return the cube that is nearest
            to the time point supplied.

    Raises:
        ValueError: The requested datetime is not available within the
            allowed difference.
    """
    if time_name not in ["time", "forecast_reference_time"]:
        msg = ("{} is not a valid time_name. "
               "The time_name must be either "
               "'time' or 'forecast_reference_time'.")
        raise ValueError(msg)

    time_point = datetime_to_iris_time(
        dt, time_units=cube.coord(time_name).units.origin)
    time_point_index = (
        cube.coord(time_name).nearest_neighbour_index(time_point))
    nearest_dt, = (
        iris_time_to_datetime(cube.coord(time_name).copy()[time_point_index]))
    if allowed_dt_difference:
        if abs((dt - nearest_dt).total_seconds()) > allowed_dt_difference:
            msg = ("The datetime {} is not available within the input cube "
                   "within the allowed difference {}. "
                   "The nearest datetime available was {}".format(
                       dt, allowed_dt_difference, nearest_dt))
            raise ValueError(msg)
    constr = iris.Constraint(coord_values={time_name: nearest_dt})
    cube = cube.extract(constr)
    return cube<|MERGE_RESOLUTION|>--- conflicted
+++ resolved
@@ -61,15 +61,8 @@
              cycletime_format supplied.
 
      Keyword Args:
-<<<<<<< HEAD
-         cycletime_format (string):
-             String containing the appropriate directives to indicate how
-             the output datetime should display.
-
-=======
          cycletime_format (str):
              String containing the desired format for the cycletime.
->>>>>>> 702de6b5
     Returns:
         datetime:
             A correctly formatted datetime object.
@@ -78,17 +71,6 @@
 
 
 def datetime_to_cycletime(adatetime, cycletime_format="%Y%m%dT%H%MZ"):
-<<<<<<< HEAD
-    """Convert a cycletime of the format YYYYMMDDTHHMMZ into a datetime object.
-     Args:
-         adatetime (string):
-             A datetime that can be converted into a cycletime using the
-             cycletime_format supplied.
-     Keyword Args:
-         cycletime_format (string):
-             String containing the appropriate directives to indicate how
-             the output datetime should display.
-=======
     """Convert a datetime object into a string representing the cycletime
     of the format YYYYMMDDTHHMMZ.
 
@@ -99,7 +81,6 @@
      Keyword Args:
          cycletime_format (str):
              String containing the desired format for the cycletime.
->>>>>>> 702de6b5
     Returns:
         str:
             A correctly formatted string.
