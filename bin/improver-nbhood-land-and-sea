#!/usr/bin/env python
# -*- coding: utf-8 -*-
# -----------------------------------------------------------------------------
# (C) British Crown Copyright 2017-2018 Met Office.
# All rights reserved.
#
# Redistribution and use in source and binary forms, with or without
# modification, are permitted provided that the following conditions are met:
#
# * Redistributions of source code must retain the above copyright notice, this
#   list of conditions and the following disclaimer.
#
# * Redistributions in binary form must reproduce the above copyright notice,
#   this list of conditions and the following disclaimer in the documentation
#   and/or other materials provided with the distribution.
#
# * Neither the name of the copyright holder nor the names of its
#   contributors may be used to endorse or promote products derived from
#   this software without specific prior written permission.
#
# THIS SOFTWARE IS PROVIDED BY THE COPYRIGHT HOLDERS AND CONTRIBUTORS "AS IS"
# AND ANY EXPRESS OR IMPLIED WARRANTIES, INCLUDING, BUT NOT LIMITED TO, THE
# IMPLIED WARRANTIES OF MERCHANTABILITY AND FITNESS FOR A PARTICULAR PURPOSE
# ARE DISCLAIMED. IN NO EVENT SHALL THE COPYRIGHT HOLDER OR CONTRIBUTORS BE
# LIABLE FOR ANY DIRECT, INDIRECT, INCIDENTAL, SPECIAL, EXEMPLARY, OR
# CONSEQUENTIAL DAMAGES (INCLUDING, BUT NOT LIMITED TO, PROCUREMENT OF
# SUBSTITUTE GOODS OR SERVICES; LOSS OF USE, DATA, OR PROFITS; OR BUSINESS
# INTERRUPTION) HOWEVER CAUSED AND ON ANY THEORY OF LIABILITY, WHETHER IN
# CONTRACT, STRICT LIABILITY, OR TORT (INCLUDING NEGLIGENCE OR OTHERWISE)
# ARISING IN ANY WAY OUT OF THE USE OF THIS SOFTWARE, EVEN IF ADVISED OF THE
# POSSIBILITY OF SUCH DAMAGE.
"""Script to run neighbourhooding processing over areas of land and sea
separately before combining them to return unified fields. Topographic zones
may also be employed, with the sea area being treated as a distinct zone."""

import numpy as np
import warnings

from improver.argparser import ArgParser
from improver.nbhood.use_nbhood import (
    ApplyNeighbourhoodProcessingWithAMask,
    CollapseMaskedNeighbourhoodCoordinate)
from improver.nbhood.nbhood import NeighbourhoodProcessing
from improver.utilities.load import load_cube

from improver.utilities.save import save_netcdf


def main():
    """Load in arguments for applying neighbourhood processing when using a
    mask."""
    parser = ArgParser(
        description='Neighbourhood the input dataset over two distinct regions'
        ' of land and sea. If performed as a single level neighbourhood, a '
        'land-sea mask should be provided. If instead topographic_zone '
        'neighbourhooding is being employed, the mask should be one of '
        'topographic zones. In the latter case a weights array is also needed'
        ' to collapse the topographic_zone coordinate. These weights are '
        'created with the improver generate-topography-bands-weights CLI and '
        'should be made using a land-sea mask, which will then be employed '
        'within this code to draw the distinction between the two surface '
        'types.')

    parser.add_argument('input_filepath', metavar='INPUT_FILE',
                        help='A path to an input NetCDF file to be processed.')
    parser.add_argument('input_mask_filepath', metavar='INPUT_MASK',
                        help=('A path to an input NetCDF file containing '
                              'either a mask of topographic zones over land '
                              'or a land-sea mask.'))
    parser.add_argument('output_filepath', metavar='OUTPUT_FILE',
                        help='The output path for the processed NetCDF.')

    mask_group = parser.add_argument_group(
        'Collapse weights - required if using a topographic zones mask')
    mask_group.add_argument('--weights_for_collapsing_dim', metavar='WEIGHTS',
                            default=None,
                            help='A path to an weights NetCDF file containing '
                            'the weights which are used for collapsing the '
                            'dimension gained through masking. These weights '
                            'must have been created using a land-sea mask.')

    radius_group = parser.add_argument_group(
        'Neighbourhooding Radius - Set only one of the options')
    group = radius_group.add_mutually_exclusive_group()
    group.add_argument('--radius', metavar='RADIUS', type=float,
                       help='The radius (in m) for neighbourhood processing.')
    group.add_argument('--radii-by-lead-time',
                       metavar=('RADII_BY_LEAD_TIME', 'LEAD_TIME_IN_HOURS'),
                       nargs=2,
                       help='The radii for neighbourhood processing '
                       'and the associated lead times at which the radii are '
                       'valid. The radii are in metres whilst the lead time '
                       'has units of hours. The radii and lead times are '
                       'expected as individual comma-separated lists with '
                       'the list of radii given first followed by a list of '
                       'lead times to indicate at what lead time each radii '
                       'should be used. For example: 10000,12000,14000 1,2,3 '
                       'where a lead time of 1 hour uses a radius of 10000m, '
                       'a lead time of 2 hours uses a radius of 12000m, etc.')

    parser.add_argument('--ens_factor', metavar='ENS_FACTOR', type=float,
                        default=1.0,
                        help='The factor with which to adjust the '
                        'neighbourhood size for more than one '
                        'ensemble member. If ens_factor = 1.0 this '
                        'essentially conserves ensemble members if '
                        'every grid square is considered to be the '
                        'equivalent of an ensemble member.'
                        'Optional, defaults to 1.0.')
    parser.add_argument('--sum_or_fraction', default="fraction",
                        choices=["sum", "fraction"],
                        help='The neighbourhood output can either be in the '
<<<<<<< HEAD
                             'form of a sum of the neighbourhood, or a '
                             'fraction calculated by dividing the sum of the '
                             'neighbourhood by the neighbourhood area. '
                             '"fraction" is the default option.')
    parser.add_argument('--intermediate_filepaths', default=None, nargs=2,
                        help='If provided the results after neighbourhooding, '
                        'but before recombining land and sea are saved to the '
                        'two given filepaths; the first path for the land '
                        'output, the second path for the sea output.')
=======
                        'form of a sum of the neighbourhood, or a '
                        'fraction calculated by dividing the sum of the '
                        'neighbourhood by the neighbourhood area. '
                        '"fraction" is the default option.')
    parser.add_argument('--intermediate_filepath', default=None,
                        help='Intermediate filepath for results following '
                        'topographic masked neighbourhood processing of '
                        'land points and prior to collapsing the '
                        'topographic_zone coordinate. Intermediate files '
                        'will not be produced if no topographic masked '
                        'neighbourhood processing occurs.')
>>>>>>> c5ad16d7

    args = parser.parse_args()

    cube = load_cube(args.input_filepath)
    mask = load_cube(args.input_mask_filepath)
    masking_coordinate = None

    if any(['topographic_zone' in coord.name()
            for coord in mask.coords(dim_coords=True)]):

        if mask.attributes['topographic_zones_include_seapoints'] == 'True':
            raise ValueError('The topographic zones mask cube must have been '
                             'masked to exclude sea points, but '
                             'topographic_zones_include_seapoints = True')

        if not args.weights_for_collapsing_dim:
            raise IOError('A weights cube must be provided if using a mask '
                          'of topographic zones to collapse the resulting '
                          'vertical dimension.')

        weights = load_cube(args.weights_for_collapsing_dim)
        if weights.attributes['topographic_zones_include_seapoints'] == 'True':
            raise ValueError('The weights cube must be masked to exclude sea '
                             'points, but topographic_zones_include_seapoints '
                             '= True')

        masking_coordinate = 'topographic_zone'
        landmask = weights[0].copy(data=weights[0].data.mask)
        landmask.rename('land_binary_mask')
        landmask.remove_coord(masking_coordinate)
        # Create land and sea masks in IMPROVER format (inverse of
        # numpy standard) 1 - include this region, 0 - exclude this region.
        land_only = landmask.copy(
            data=np.logical_not(landmask.data).astype(int))
        sea_only = landmask.copy(data=landmask.data.astype(int))

    else:
        if args.weights_for_collapsing_dim:
            warnings.warn('A weights cube has been provided but will not be '
                          'used as there is no topographic zone coordinate '
                          'to collapse.')
        landmask = mask
        # In this case the land is set to 1 and the sea is set to 0 in the
        # input mask.
        sea_only = landmask.copy(
            data=np.logical_not(landmask.data).astype(int))
        land_only = landmask.copy(data=landmask.data.astype(int))

    if args.radius:
        radius_or_radii = args.radius
        lead_times = None
    elif args.radii_by_lead_time:
        radius_or_radii = args.radii_by_lead_time[0].split(",")
        lead_times = args.radii_by_lead_time[1].split(",")

    if args.intermediate_filepath is not None and masking_coordinate is None:
        msg = ('No topographic_zone coordinate found, so no intermediate file '
               'will be saved.')
        warnings.warn(msg)

    # Section for neighbourhood processing land points.
    if land_only.data.max() > 0.0:
        if masking_coordinate is not None:
            result_land = ApplyNeighbourhoodProcessingWithAMask(
                masking_coordinate, radius_or_radii, lead_times=lead_times,
                ens_factor=args.ens_factor,
                sum_or_fraction=args.sum_or_fraction, re_mask=False).process(
                    cube, mask)
        else:
            result_land = NeighbourhoodProcessing(
                'square', radius_or_radii, lead_times=lead_times,
                ens_factor=args.ens_factor,
                sum_or_fraction=args.sum_or_fraction, re_mask=True).process(
                    cube, land_only)

        if masking_coordinate is not None:
            if args.intermediate_filepath is not None:
                save_netcdf(
                    result_land, args.intermediate_filepath)
            # Collapse the masking coordinate.
            result_land = CollapseMaskedNeighbourhoodCoordinate(
                masking_coordinate, weights=weights).process(result_land)

        result = result_land

    # Section for neighbourhood processing sea points.
    if sea_only.data.max() > 0.0:
        result_sea = NeighbourhoodProcessing(
            'square', radius_or_radii, lead_times=lead_times,
            ens_factor=args.ens_factor, sum_or_fraction=args.sum_or_fraction,
<<<<<<< HEAD
            re_mask=True).process(cube, land_only)

    result_sea = NeighbourhoodProcessing(
        'square', radius_or_radii, lead_times=lead_times,
        ens_factor=args.ens_factor, sum_or_fraction=args.sum_or_fraction,
        re_mask=True).process(cube, sea_only)

    if args.intermediate_filepaths is not None:
        save_netcdf(result_land, args.intermediate_filepaths[0])
        save_netcdf(result_sea, args.intermediate_filepaths[1])

    if masking_coordinate is not None:
        # Collapse the masking coordinate.
        result_land = CollapseMaskedNeighbourhoodCoordinate(
            masking_coordinate, weights=weights).process(result_land)

    # Recombine cubes to be a single output.
    combined_data = result_land.data.filled(0) + result_sea.data.filled(0)
    result = result_land.copy(data=combined_data)
=======
            re_mask=True).process(cube, sea_only)

        result = result_sea

    # Section for combining land and sea points following land and sea points
    # being neighbourhood processed individually.
    if sea_only.data.max() > 0.0 and land_only.data.max() > 0.0:
        # Recombine cubes to be a single output.
        combined_data = result_land.data.filled(0) + result_sea.data.filled(0)
        result = result_land.copy(data=combined_data)
>>>>>>> c5ad16d7

    save_netcdf(result, args.output_filepath)


if __name__ == "__main__":
    main()<|MERGE_RESOLUTION|>--- conflicted
+++ resolved
@@ -110,17 +110,6 @@
     parser.add_argument('--sum_or_fraction', default="fraction",
                         choices=["sum", "fraction"],
                         help='The neighbourhood output can either be in the '
-<<<<<<< HEAD
-                             'form of a sum of the neighbourhood, or a '
-                             'fraction calculated by dividing the sum of the '
-                             'neighbourhood by the neighbourhood area. '
-                             '"fraction" is the default option.')
-    parser.add_argument('--intermediate_filepaths', default=None, nargs=2,
-                        help='If provided the results after neighbourhooding, '
-                        'but before recombining land and sea are saved to the '
-                        'two given filepaths; the first path for the land '
-                        'output, the second path for the sea output.')
-=======
                         'form of a sum of the neighbourhood, or a '
                         'fraction calculated by dividing the sum of the '
                         'neighbourhood by the neighbourhood area. '
@@ -132,7 +121,6 @@
                         'topographic_zone coordinate. Intermediate files '
                         'will not be produced if no topographic masked '
                         'neighbourhood processing occurs.')
->>>>>>> c5ad16d7
 
     args = parser.parse_args()
 
@@ -223,27 +211,6 @@
         result_sea = NeighbourhoodProcessing(
             'square', radius_or_radii, lead_times=lead_times,
             ens_factor=args.ens_factor, sum_or_fraction=args.sum_or_fraction,
-<<<<<<< HEAD
-            re_mask=True).process(cube, land_only)
-
-    result_sea = NeighbourhoodProcessing(
-        'square', radius_or_radii, lead_times=lead_times,
-        ens_factor=args.ens_factor, sum_or_fraction=args.sum_or_fraction,
-        re_mask=True).process(cube, sea_only)
-
-    if args.intermediate_filepaths is not None:
-        save_netcdf(result_land, args.intermediate_filepaths[0])
-        save_netcdf(result_sea, args.intermediate_filepaths[1])
-
-    if masking_coordinate is not None:
-        # Collapse the masking coordinate.
-        result_land = CollapseMaskedNeighbourhoodCoordinate(
-            masking_coordinate, weights=weights).process(result_land)
-
-    # Recombine cubes to be a single output.
-    combined_data = result_land.data.filled(0) + result_sea.data.filled(0)
-    result = result_land.copy(data=combined_data)
-=======
             re_mask=True).process(cube, sea_only)
 
         result = result_sea
@@ -254,7 +221,6 @@
         # Recombine cubes to be a single output.
         combined_data = result_land.data.filled(0) + result_sea.data.filled(0)
         result = result_land.copy(data=combined_data)
->>>>>>> c5ad16d7
 
     save_netcdf(result, args.output_filepath)
 
