name: CI Tests

on:
  pull_request:
  push:
    branches:
      - master  # Run tests only when changes are pushed to 'default'
  workflow_dispatch:
jobs:
  Sphinx-Pytest-Coverage:
    runs-on: ubuntu-22.04
    strategy:
      fail-fast: false
      matrix:
        env: [environment_a, environment_b, conda-forge]

    steps:
    - uses: actions/checkout@v4

    - name: Environment creation
      uses: mamba-org/setup-micromamba@v2
      with:
        environment-file: envs/${{ matrix.env }}.yml
        init-shell: bash
        cache-environment: true

    - name: Environment info
      run: |
        micromamba info
        micromamba list
      shell: bash -el {0}

    - name: safety
      run: |
        micromamba install safety
        safety check || true
      shell: micromamba-shell {0}

    - name: sphinx documentation
      run: |
        make -C doc html SPHINXOPTS="-W --keep-going"
      shell: micromamba-shell {0}

    - name: pytest without coverage
      if: matrix.env == 'conda-forge'
      run: |
        pytest
      shell: micromamba-shell {0}

    - name: pytest with coverage
      if: matrix.env != 'conda-forge'
      run: |
        pytest --cov=improver --cov-report xml:coverage.xml
      shell: micromamba-shell {0}

    - name: codacy upload
      if: env.CODACY_PROJECT_TOKEN && matrix.env == 'environment_a'
      run: |
        python-codacy-coverage -v -r coverage.xml
      env:
        CODACY_PROJECT_TOKEN: ${{ secrets.CODACY_PROJECT_TOKEN }}
      shell: micromamba-shell {0}

    - name: codecov upload
      uses: codecov/codecov-action@v5
      with:
        name:  ${{ matrix.env }}
      if: matrix.env != 'conda_forge'

  pre-commit-checks:
    runs-on: ubuntu-22.04
    strategy:
      fail-fast: false
    steps:

    - name: improver checkout
      uses: actions/checkout@v4
      with:
        fetch-depth: 0

    - name: Set up Python
      uses: actions/setup-python@v5
      with:
<<<<<<< HEAD
        python-version: 3.9
=======
        python-version: 3.12
>>>>>>> 462a516f
        cache: 'pip'

    - name: pip install pre-commit
      run: |
        pip install pre-commit

    - name: Python interpreter version sha (PYSHA)
      run: echo "PYSHA=$(python -VV | sha256sum | cut -d' ' -f1)" >> $GITHUB_ENV

    - name: Cache pre-commit
      uses: actions/cache@v4
      id: pre-commit-cache
      with:
        path: ~/.cache/pre-commit
        key: pre-commit|${{ env.PYSHA }}|${{ hashFiles('.pre-commit-config.yaml') }}

    - name: pre-commit install
      run: |
        pre-commit install

    - name: pre-commit run
      run: |
        pre-commit run --verbose --color=always --all-files

  PR-standards:
    runs-on: ubuntu-22.04
    timeout-minutes: 10
    steps:

      - name: Checkout
        uses: actions/checkout@v4
        with:
          fetch-depth: 0

      - name: Check CONTRIBUTING.md
        uses: cylc/release-actions/check-shortlog@v1<|MERGE_RESOLUTION|>--- conflicted
+++ resolved
@@ -81,11 +81,7 @@
     - name: Set up Python
       uses: actions/setup-python@v5
       with:
-<<<<<<< HEAD
-        python-version: 3.9
-=======
         python-version: 3.12
->>>>>>> 462a516f
         cache: 'pip'
 
     - name: pip install pre-commit
